--- conflicted
+++ resolved
@@ -28,20 +28,12 @@
 	})
 	t.Run("fails", func(t *testing.T) {
 		err := StringMatchRegexp(re).Validate("cd")
-<<<<<<< HEAD
-		assert.EqualError(t, err, "string does not match regular expresion: '[ab]+'")
-=======
 		assert.EqualError(t, err, "string does not match regular expression: '[ab]+'")
->>>>>>> cc1245ac
 		assert.True(t, HasErrorCode(err, ErrorCodeStringMatchRegexp))
 	})
 	t.Run("examples output", func(t *testing.T) {
 		err := StringMatchRegexp(re, "ab", "a", "b").Validate("cd")
-<<<<<<< HEAD
-		assert.EqualError(t, err, "string does not match regular expresion: '[ab]+' (e.g. 'ab', 'a', 'b')")
-=======
 		assert.EqualError(t, err, "string does not match regular expression: '[ab]+' (e.g. 'ab', 'a', 'b')")
->>>>>>> cc1245ac
 		assert.True(t, HasErrorCode(err, ErrorCodeStringMatchRegexp))
 	})
 }
@@ -54,20 +46,12 @@
 	})
 	t.Run("fails", func(t *testing.T) {
 		err := StringDenyRegexp(re).Validate("ab")
-<<<<<<< HEAD
-		assert.EqualError(t, err, "string must not match regular expresion: '[ab]+'")
-=======
 		assert.EqualError(t, err, "string must not match regular expression: '[ab]+'")
->>>>>>> cc1245ac
 		assert.True(t, HasErrorCode(err, ErrorCodeStringDenyRegexp))
 	})
 	t.Run("examples output", func(t *testing.T) {
 		err := StringDenyRegexp(re, "ab", "a", "b").Validate("ab")
-<<<<<<< HEAD
-		assert.EqualError(t, err, "string must not match regular expresion: '[ab]+' (e.g. 'ab', 'a', 'b')")
-=======
 		assert.EqualError(t, err, "string must not match regular expression: '[ab]+' (e.g. 'ab', 'a', 'b')")
->>>>>>> cc1245ac
 		assert.True(t, HasErrorCode(err, ErrorCodeStringDenyRegexp))
 	})
 }
@@ -121,18 +105,12 @@
 	})
 	t.Run("fails", func(t *testing.T) {
 		for _, input := range []string{
-<<<<<<< HEAD
-=======
 			// cspell:disable
->>>>>>> cc1245ac
 			"ｆｏｏbar",
 			"ｘｙｚ０９８",
 			"１２３456",
 			"ｶﾀｶﾅ",
-<<<<<<< HEAD
-=======
 			// cspell:enable
->>>>>>> cc1245ac
 		} {
 			err := StringASCII().Validate(input)
 			assert.Error(t, err)
