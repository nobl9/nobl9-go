--- conflicted
+++ resolved
@@ -101,11 +101,6 @@
 		return name
 	})
 
-<<<<<<< HEAD
-	val.RegisterStructValidation(timeWindowStructLevelValidation, TimeWindow{})
-=======
-	val.RegisterStructValidation(queryDelayDurationValidation, QueryDelayDuration{})
->>>>>>> bf2de50f
 	val.RegisterStructValidation(agentSpecStructLevelValidation, AgentSpec{})
 	val.RegisterStructValidation(alertPolicyConditionStructLevelValidation, AlertCondition{})
 	val.RegisterStructValidation(alertMethodSpecStructLevelValidation, AlertMethodSpec{})
@@ -376,955 +371,6 @@
 		sl.ReportError(sa, "", "", "unknownAgentType", "")
 		return
 	}
-	if sa.QueryDelay != nil {
-		agentDefault := GetQueryDelayDefaults()[at.String()]
-		if sa.QueryDelay.QueryDelayDuration.LesserThan(agentDefault) {
-			sl.ReportError(
-				sa,
-				"QueryDelayDuration",
-				"QueryDelayDuration",
-				"queryDelayDurationLesserThanDefaultDataSourceQueryDelay",
-				"",
-			)
-		}
-		if sa.QueryDelay.QueryDelayDuration.BiggerThanMax() {
-			sl.ReportError(
-				sa,
-				"QueryDelayDuration",
-				"QueryDelayDuration",
-				"queryDelayDurationBiggerThanMaximumAllowed",
-				"",
-			)
-		}
-	}
-}
-
-func isValidURL(fl v.FieldLevel) bool {
-	return validateURL(fl.Field().String())
-}
-
-func isEmptyOrValidURL(fl v.FieldLevel) bool {
-	value := fl.Field().String()
-	return value == "" || value == HiddenValue || validateURL(value)
-}
-
-func isValidURLDynatrace(fl v.FieldLevel) bool {
-	return validateURLDynatrace(fl.Field().String())
-}
-
-func isValidURLDiscord(fl v.FieldLevel) bool {
-	key := fl.Field().String()
-	if strings.HasSuffix(strings.ToLower(key), "/slack") || strings.HasSuffix(strings.ToLower(key), "/github") {
-		return false
-	}
-	return isEmptyOrValidURL(fl)
-}
-
-func isValidOpsgenieAPIKey(fl v.FieldLevel) bool {
-	key := fl.Field().String()
-	return key == "" ||
-		key == HiddenValue ||
-		(strings.HasPrefix(key, "Basic") ||
-			strings.HasPrefix(key, "GenieKey"))
-}
-
-func isValidPagerDutyIntegrationKey(fl v.FieldLevel) bool {
-	key := fl.Field().String()
-	return key == "" || key == HiddenValue || len(key) == 32
-}
-
-func validateURL(validateURL string) bool {
-	validURLRegex := regexp.MustCompile(URLRegex)
-	return validURLRegex.MatchString(validateURL)
-}
-
-func validateURLDynatrace(validateURL string) bool {
-	u, err := url.Parse(validateURL)
-	if err != nil {
-		return false
-	}
-	// For SaaS type enforce https and land lack of path.
-	// Join instead of Clean (to avoid getting . for empty path), Trim to get rid of root.
-	pathURL := strings.Trim(path.Join(u.Path), "/")
-	if strings.HasSuffix(u.Host, "live.dynatrace.com") {
-		if u.Scheme != "https" || pathURL != "" {
-			return false
-		}
-	}
-	return true
-}
-
-func areLabelsValid(fl v.FieldLevel) bool {
-	lbl := fl.Field().Interface().(Labels)
-	return lbl.Validate() == nil
-}
-
-func isHTTPS(fl v.FieldLevel) bool {
-	if !isNotEmpty(fl) || fl.Field().String() == HiddenValue {
-		return true
-	}
-	val, err := url.Parse(fl.Field().String())
-	if err != nil || val.Scheme != "https" {
-		return false
-	}
-	return true
-}
-
-func prometheusConfigValidation(pc *PrometheusAgentConfig, sl v.StructLevel) {
-	switch {
-	case pc.URL == nil:
-		sl.ReportError(pc.URL, "url", "URL", "integrationUrlRequired", "")
-	case !validateURL(*pc.URL):
-		sl.ReportError(pc.URL, "url", "URL", "integrationUrlNotValid", "")
-	}
-}
-
-// nolint added because of detected duplicate with metricTypeValidation variant of this function
-func agentTypeValidation(sa AgentSpec, sl v.StructLevel) {
-	const expectedNumberOfAgentTypes = 1
-	var agentTypesCount int
-	if sa.Prometheus != nil {
-		agentTypesCount++
-	}
-	if sa.Datadog != nil {
-		agentTypesCount++
-	}
-<<<<<<< HEAD
-	return true
-}
-
-func isValidLightstepTypeOfDataForCountMetrics(sloSpec SLOSpec) bool {
-	if !sloSpec.HasCountMetrics() {
-		return true
-	}
-	goodCounts, totalCounts := sloSpec.GoodTotalCountMetrics()
-	for _, goodCount := range goodCounts {
-		if goodCount.Lightstep == nil {
-			continue
-		}
-		if goodCount.Lightstep.TypeOfData == nil {
-			return false
-		}
-		if *goodCount.Lightstep.TypeOfData != LightstepGoodCountDataType &&
-			*goodCount.Lightstep.TypeOfData != LightstepMetricDataType {
-			return false
-		}
-	}
-	for _, totalCount := range totalCounts {
-		if totalCount.Lightstep == nil {
-			continue
-		}
-		if totalCount.Lightstep.TypeOfData == nil {
-			return false
-		}
-		if *totalCount.Lightstep.TypeOfData != LightstepTotalCountDataType &&
-			*totalCount.Lightstep.TypeOfData != LightstepMetricDataType {
-			return false
-		}
-	}
-	return true
-}
-
-func isValidLightstepTypeOfDataForRawMetric(sloSpec SLOSpec) bool {
-	if !sloSpec.HasRawMetric() {
-		return true
-	}
-	metrics := sloSpec.RawMetrics()
-	for _, metric := range metrics {
-		if metric.Lightstep == nil {
-			continue
-		}
-		if metric.Lightstep.TypeOfData == nil {
-			return false
-		}
-		if *metric.Lightstep.TypeOfData != LightstepErrorRateDataType &&
-			*metric.Lightstep.TypeOfData != LightstepLatencyDataType &&
-			*metric.Lightstep.TypeOfData != LightstepMetricDataType {
-			return false
-		}
-	}
-	return true
-}
-
-func areTimeSliceTargetsRequiredAndSet(sloSpec SLOSpec) bool {
-	for _, objective := range sloSpec.Objectives {
-		if sloSpec.BudgetingMethod == BudgetingMethodTimeslices.String() &&
-			!(objective.TimeSliceTarget != nil && isValidTimeSliceTargetValue(*objective.TimeSliceTarget)) ||
-			sloSpec.BudgetingMethod == BudgetingMethodOccurrences.String() && objective.TimeSliceTarget != nil {
-			return false
-		}
-	}
-	return true
-}
-
-func metricSpecStructLevelValidation(sl v.StructLevel) {
-	metricSpec := sl.Current().Interface().(MetricSpec)
-
-	metricTypeValidation(metricSpec, sl)
-	if metricSpec.Lightstep != nil {
-		lightstepMetricValidation(metricSpec.Lightstep, sl)
-	}
-	if metricSpec.Instana != nil {
-		instanaMetricValidation(metricSpec.Instana, sl)
-	}
-}
-
-func lightstepMetricValidation(metric *LightstepMetric, sl v.StructLevel) {
-	if metric.TypeOfData == nil {
-		return
-	}
-
-	switch *metric.TypeOfData {
-	case LightstepLatencyDataType:
-		lightstepLatencyMetricValidation(metric, sl)
-	case LightstepMetricDataType:
-		lightstepUQLMetricValidation(metric, sl)
-	case LightstepGoodCountDataType, LightstepTotalCountDataType:
-		lightstepGoodTotalMetricValidation(metric, sl)
-	case LightstepErrorRateDataType:
-		lightstepErrorRateMetricValidation(metric, sl)
-	}
-}
-
-func lightstepLatencyMetricValidation(metric *LightstepMetric, sl v.StructLevel) {
-	if metric.Percentile == nil {
-		sl.ReportError(metric.Percentile, "percentile", "Percentile", "percentileRequired", "")
-	} else if *metric.Percentile <= 0 || *metric.Percentile > 99.99 {
-		sl.ReportError(metric.Percentile, "percentile", "Percentile", "invalidPercentile", "")
-	}
-	if metric.StreamID == nil {
-		sl.ReportError(metric.StreamID, "streamID", "StreamID", "streamIDRequired", "")
-	}
-	if metric.UQL != nil {
-		sl.ReportError(metric.UQL, "uql", "UQL", "uqlNotAllowed", "")
-	}
-}
-
-func lightstepUQLMetricValidation(metric *LightstepMetric, sl v.StructLevel) {
-	if metric.UQL == nil {
-		sl.ReportError(metric.UQL, "uql", "UQL", "uqlRequired", "")
-	} else {
-		if len(*metric.UQL) == 0 {
-			sl.ReportError(metric.UQL, "uql", "UQL", "uqlRequired", "")
-		}
-		// Only UQL `metric` and `spans` inputs type are supported. https://docs.lightstep.com/docs/uql-reference
-		r := regexp.MustCompile(`((constant|spans_sample|assemble)\s+[a-z\d.])`)
-		if r.MatchString(*metric.UQL) {
-			sl.ReportError(metric.UQL, "uql", "UQL", "onlyMetricAndSpansUQLQueriesAllowed", "")
-		}
-	}
-
-	if metric.Percentile != nil {
-		sl.ReportError(metric.Percentile, "percentile", "Percentile", "percentileNotAllowed", "")
-	}
-
-	if metric.StreamID != nil {
-		sl.ReportError(metric.StreamID, "streamID", "StreamID", "streamIDNotAllowed", "")
-	}
-}
-
-func lightstepGoodTotalMetricValidation(metric *LightstepMetric, sl v.StructLevel) {
-	if metric.StreamID == nil {
-		sl.ReportError(metric.StreamID, "streamID", "StreamID", "streamIDRequired", "")
-	}
-	if metric.UQL != nil {
-		sl.ReportError(metric.UQL, "uql", "UQL", "uqlNotAllowed", "")
-	}
-	if metric.Percentile != nil {
-		sl.ReportError(metric.Percentile, "percentile", "Percentile", "percentileNotAllowed", "")
-	}
-}
-
-func lightstepErrorRateMetricValidation(metric *LightstepMetric, sl v.StructLevel) {
-	if metric.StreamID == nil {
-		sl.ReportError(metric.StreamID, "streamID", "StreamID", "streamIDRequired", "")
-	}
-	if metric.Percentile != nil {
-		sl.ReportError(metric.Percentile, "percentile", "Percentile", "percentileNotAllowed", "")
-	}
-	if metric.UQL != nil {
-		sl.ReportError(metric.UQL, "uql", "UQL", "uqlNotAllowed", "")
-	}
-}
-
-const (
-	instanaMetricTypeInfrastructure = "infrastructure"
-	instanaMetricTypeApplication    = "application"
-
-	instanaMetricRetrievalMethodQuery    = "query"
-	instanaMetricRetrievalMethodSnapshot = "snapshot"
-)
-
-func instanaMetricValidation(metric *InstanaMetric, sl v.StructLevel) {
-	if metric.Infrastructure != nil && metric.Application != nil {
-		if metric.MetricType == instanaMetricTypeInfrastructure {
-			sl.ReportError(metric.Infrastructure, instanaMetricTypeInfrastructure,
-				cases.Title(language.Und).
-					String(instanaMetricTypeInfrastructure), "infrastructureObjectOnlyRequired", "")
-		}
-		if metric.MetricType == instanaMetricTypeApplication {
-			sl.ReportError(metric.Application, instanaMetricTypeApplication,
-				cases.Title(language.Und).
-					String(instanaMetricTypeApplication), "applicationObjectOnlyRequired", "")
-		}
-		return
-	}
-
-	switch metric.MetricType {
-	case instanaMetricTypeInfrastructure:
-		if metric.Infrastructure == nil {
-			sl.ReportError(metric.Infrastructure, instanaMetricTypeInfrastructure,
-				cases.Title(language.Und).
-					String(instanaMetricTypeInfrastructure), "infrastructureRequired", "")
-		} else {
-			instanaMetricTypeInfrastructureValidation(metric.Infrastructure, sl)
-		}
-	case instanaMetricTypeApplication:
-		if metric.Application == nil {
-			sl.ReportError(metric.Application, instanaMetricTypeApplication,
-				cases.Title(language.Und).
-					String(instanaMetricTypeApplication), "applicationRequired", "")
-		} else {
-			instanaMetricTypeApplicationValidation(metric.Application, sl)
-		}
-	}
-}
-
-func instanaMetricTypeInfrastructureValidation(infrastructure *InstanaInfrastructureMetricType, sl v.StructLevel) {
-	if infrastructure.Query != nil && infrastructure.SnapshotID != nil {
-		switch infrastructure.MetricRetrievalMethod {
-		case instanaMetricRetrievalMethodQuery:
-			sl.ReportError(infrastructure.Query, instanaMetricRetrievalMethodQuery,
-				cases.Title(language.Und).
-					String(instanaMetricRetrievalMethodQuery), "queryOnlyRequired", "")
-		case instanaMetricRetrievalMethodSnapshot:
-			sl.ReportError(infrastructure.Query, instanaMetricRetrievalMethodQuery,
-				cases.Title(language.Und).
-					String(instanaMetricRetrievalMethodQuery), "snapshotIDOnlyRequired", "")
-		}
-		return
-	}
-
-	switch infrastructure.MetricRetrievalMethod {
-	case instanaMetricRetrievalMethodQuery:
-		if infrastructure.Query == nil {
-			sl.ReportError(infrastructure.Query, instanaMetricRetrievalMethodQuery,
-				cases.Title(language.Und).
-					String(instanaMetricRetrievalMethodQuery), "queryRequired", "")
-		}
-	case instanaMetricRetrievalMethodSnapshot:
-		if infrastructure.SnapshotID == nil {
-			sl.ReportError(infrastructure.SnapshotID, instanaMetricRetrievalMethodSnapshot+"Id",
-				cases.Title(language.Und).
-					String(instanaMetricRetrievalMethodSnapshot+"Id"), "snapshotIdRequired", "")
-		}
-	}
-}
-
-func instanaMetricTypeApplicationValidation(application *InstanaApplicationMetricType, sl v.StructLevel) {
-	const aggregation = "aggregation"
-	switch application.MetricID {
-	case "calls", "erroneousCalls":
-		if application.Aggregation == "sum" {
-			return
-		}
-	case "errors":
-		if application.Aggregation == "mean" {
-			return
-		}
-	case "latency":
-		if _, isValid := validInstanaLatencyAggregations[application.Aggregation]; isValid {
-			return
-		}
-	}
-	sl.ReportError(application.Aggregation, aggregation,
-		cases.Title(language.Und).String(aggregation), "wrongAggregationValueForMetricID", "")
-}
-
-func hasExactlyOneMetricType(sloSpec SLOSpec) bool {
-	return sloSpec.HasRawMetric() != sloSpec.HasCountMetrics()
-}
-
-func doesNotHaveCountMetricsThousandEyes(sloSpec SLOSpec) bool {
-	for _, objective := range sloSpec.Objectives {
-		if objective.CountMetrics == nil {
-			continue
-		}
-		if (objective.CountMetrics.TotalMetric != nil && objective.CountMetrics.TotalMetric.ThousandEyes != nil) ||
-			(objective.CountMetrics.GoodMetric != nil && objective.CountMetrics.GoodMetric.ThousandEyes != nil) {
-			return false
-		}
-	}
-	return true
-}
-
-//nolint:gocognit,gocyclo
-func areAllMetricSpecsOfTheSameType(sloSpec SLOSpec) bool {
-	var (
-		metricCount              int
-		prometheusCount          int
-		datadogCount             int
-		newRelicCount            int
-		appDynamicsCount         int
-		splunkCount              int
-		lightstepCount           int
-		splunkObservabilityCount int
-		dynatraceCount           int
-		elasticsearchCount       int
-		bigQueryCount            int
-		thousandEyesCount        int
-		graphiteCount            int
-		openTSDBCount            int
-		grafanaLokiCount         int
-		cloudWatchCount          int
-		pingdomCount             int
-		amazonPrometheusCount    int
-		redshiftCount            int
-		sumoLogicCount           int
-		instanaCount             int
-		influxDBCount            int
-		gcmCount                 int
-		azureMonitorCount        int
-		genericCount             int
-	)
-	for _, metric := range sloSpec.AllMetricSpecs() {
-		if metric == nil {
-			continue
-		}
-		if metric.Prometheus != nil {
-			prometheusCount++
-		}
-		if metric.Datadog != nil {
-			datadogCount++
-		}
-		if metric.NewRelic != nil {
-			newRelicCount++
-		}
-		if metric.AppDynamics != nil {
-			appDynamicsCount++
-		}
-		if metric.Splunk != nil {
-			splunkCount++
-		}
-		if metric.Lightstep != nil {
-			lightstepCount++
-		}
-		if metric.SplunkObservability != nil {
-			splunkObservabilityCount++
-		}
-		if metric.ThousandEyes != nil {
-			thousandEyesCount++
-		}
-		if metric.Dynatrace != nil {
-			dynatraceCount++
-		}
-		if metric.Elasticsearch != nil {
-			elasticsearchCount++
-		}
-		if metric.Graphite != nil {
-			graphiteCount++
-		}
-		if metric.BigQuery != nil {
-			bigQueryCount++
-		}
-		if metric.OpenTSDB != nil {
-			openTSDBCount++
-		}
-		if metric.GrafanaLoki != nil {
-			grafanaLokiCount++
-		}
-		if metric.CloudWatch != nil {
-			cloudWatchCount++
-		}
-		if metric.Pingdom != nil {
-			pingdomCount++
-		}
-		if metric.AmazonPrometheus != nil {
-			amazonPrometheusCount++
-		}
-		if metric.Redshift != nil {
-			redshiftCount++
-		}
-		if metric.SumoLogic != nil {
-			sumoLogicCount++
-		}
-		if metric.Instana != nil {
-			instanaCount++
-		}
-		if metric.InfluxDB != nil {
-			influxDBCount++
-		}
-		if metric.GCM != nil {
-			gcmCount++
-		}
-		if metric.AzureMonitor != nil {
-			azureMonitorCount++
-		}
-		if metric.Generic != nil {
-			genericCount++
-		}
-	}
-	if prometheusCount > 0 {
-		metricCount++
-	}
-	if datadogCount > 0 {
-		metricCount++
-	}
-	if newRelicCount > 0 {
-		metricCount++
-	}
-	if appDynamicsCount > 0 {
-		metricCount++
-	}
-	if splunkCount > 0 {
-		metricCount++
-	}
-	if lightstepCount > 0 {
-		metricCount++
-	}
-	if splunkObservabilityCount > 0 {
-		metricCount++
-	}
-	if thousandEyesCount > 0 {
-		metricCount++
-	}
-	if dynatraceCount > 0 {
-		metricCount++
-	}
-	if elasticsearchCount > 0 {
-		metricCount++
-	}
-	if graphiteCount > 0 {
-		metricCount++
-	}
-	if bigQueryCount > 0 {
-		metricCount++
-	}
-	if openTSDBCount > 0 {
-		metricCount++
-	}
-	if grafanaLokiCount > 0 {
-		metricCount++
-	}
-	if cloudWatchCount > 0 {
-		metricCount++
-	}
-	if pingdomCount > 0 {
-		metricCount++
-	}
-	if amazonPrometheusCount > 0 {
-		metricCount++
-	}
-	if redshiftCount > 0 {
-		metricCount++
-	}
-	if instanaCount > 0 {
-		metricCount++
-	}
-	if sumoLogicCount > 0 {
-		metricCount++
-	}
-	if influxDBCount > 0 {
-		metricCount++
-	}
-	if gcmCount > 0 {
-		metricCount++
-	}
-	if azureMonitorCount > 0 {
-		metricCount++
-	}
-	if genericCount > 0 {
-		metricCount++
-	}
-	// exactly one exists
-	return metricCount == 1
-}
-
-func haveCountMetricsTheSameAppDynamicsApplicationNames(sloSpec SLOSpec) bool {
-	for _, metricSpec := range sloSpec.CountMetricPairs() {
-		if metricSpec == nil || metricSpec.GoodMetric.AppDynamics == nil || metricSpec.TotalMetric.AppDynamics == nil {
-			continue
-		}
-		if metricSpec.GoodMetric.AppDynamics.ApplicationName == nil ||
-			metricSpec.TotalMetric.AppDynamics.ApplicationName == nil {
-			return false
-		}
-		if *metricSpec.GoodMetric.AppDynamics.ApplicationName != *metricSpec.TotalMetric.AppDynamics.ApplicationName {
-			return false
-		}
-	}
-	return true
-}
-
-func haveCountMetricsTheSameLightstepStreamID(sloSpec SLOSpec) bool {
-	for _, metricSpec := range sloSpec.CountMetricPairs() {
-		if metricSpec == nil || metricSpec.GoodMetric.Lightstep == nil || metricSpec.TotalMetric.Lightstep == nil {
-			continue
-		}
-		if metricSpec.GoodMetric.Lightstep.StreamID == nil && metricSpec.TotalMetric.Lightstep.StreamID == nil {
-			continue
-		}
-		if (metricSpec.GoodMetric.Lightstep.StreamID == nil && metricSpec.TotalMetric.Lightstep.StreamID != nil) ||
-			(metricSpec.GoodMetric.Lightstep.StreamID != nil && metricSpec.TotalMetric.Lightstep.StreamID == nil) {
-			return false
-		}
-		if *metricSpec.GoodMetric.Lightstep.StreamID != *metricSpec.TotalMetric.Lightstep.StreamID {
-			return false
-		}
-	}
-	return true
-}
-
-func havePingdomCountMetricsGoodTotalTheSameCheckID(sloSpec SLOSpec) bool {
-	for _, objective := range sloSpec.Objectives {
-		if objective.CountMetrics == nil {
-			continue
-		}
-		if objective.CountMetrics.TotalMetric != nil && objective.CountMetrics.TotalMetric.Pingdom != nil &&
-			objective.CountMetrics.GoodMetric != nil && objective.CountMetrics.GoodMetric.Pingdom != nil &&
-			objective.CountMetrics.GoodMetric.Pingdom.CheckID != nil &&
-			objective.CountMetrics.TotalMetric.Pingdom.CheckID != nil &&
-			*objective.CountMetrics.GoodMetric.Pingdom.CheckID != *objective.CountMetrics.TotalMetric.Pingdom.CheckID {
-			return false
-		}
-	}
-	return true
-}
-
-func havePingdomRawMetricCheckTypeUptime(sloSpec SLOSpec) bool {
-	if !sloSpec.HasRawMetric() {
-		return true
-	}
-
-	for _, metricSpec := range sloSpec.RawMetrics() {
-		if metricSpec == nil || metricSpec.Pingdom == nil {
-			continue
-		}
-
-		if metricSpec.Pingdom.CheckType != nil &&
-			pingdomCheckTypeValid(*metricSpec.Pingdom.CheckType) &&
-			*metricSpec.Pingdom.CheckType != PingdomTypeUptime {
-			return false
-		}
-	}
-
-	return true
-}
-
-func havePingdomMetricsTheSameCheckType(sloSpec SLOSpec) bool {
-	types := make(map[string]bool)
-	for _, objective := range sloSpec.Objectives {
-		if objective.CountMetrics == nil {
-			continue
-		}
-		if objective.CountMetrics.TotalMetric != nil && objective.CountMetrics.TotalMetric.Pingdom != nil &&
-			objective.CountMetrics.TotalMetric.Pingdom.CheckType != nil &&
-			pingdomCheckTypeValid(*objective.CountMetrics.TotalMetric.Pingdom.CheckType) {
-			types[*objective.CountMetrics.TotalMetric.Pingdom.CheckType] = true
-		}
-		if objective.CountMetrics.GoodMetric != nil && objective.CountMetrics.GoodMetric.Pingdom != nil &&
-			objective.CountMetrics.GoodMetric.Pingdom.CheckType != nil &&
-			pingdomCheckTypeValid(*objective.CountMetrics.GoodMetric.Pingdom.CheckType) {
-			types[*objective.CountMetrics.GoodMetric.Pingdom.CheckType] = true
-		}
-	}
-	return len(types) < 2
-}
-
-func havePingdomCorrectStatusForRawMetrics(sloSpec SLOSpec) bool {
-	if !sloSpec.HasRawMetric() {
-		return true
-	}
-
-	for _, metricSpec := range sloSpec.RawMetrics() {
-		if metricSpec.Pingdom != nil &&
-			metricSpec.Pingdom.CheckType != nil &&
-			*metricSpec.Pingdom.CheckType == PingdomTypeTransaction {
-			return metricSpec.Pingdom.Status == nil
-		}
-	}
-
-	return true
-}
-
-func havePingdomCorrectStatusForCountMetricsCheckType(sloSpec SLOSpec) bool {
-	for _, metricSpec := range sloSpec.CountMetrics() {
-		if metricSpec == nil || metricSpec.Pingdom == nil || metricSpec.Pingdom.CheckType == nil {
-			continue
-		}
-		switch *metricSpec.Pingdom.CheckType {
-		case PingdomTypeTransaction:
-			if metricSpec.Pingdom.Status != nil {
-				return false
-			}
-		case PingdomTypeUptime:
-			if metricSpec.Pingdom.Status == nil {
-				return false
-			}
-		}
-	}
-	return true
-}
-
-func areSumoLogicQuantizationValuesEqual(sloSpec SLOSpec) bool {
-	for _, objective := range sloSpec.Objectives {
-		countMetrics := objective.CountMetrics
-		if countMetrics == nil {
-			continue
-		}
-		if countMetrics.GoodMetric == nil || countMetrics.TotalMetric == nil {
-			continue
-		}
-		if countMetrics.GoodMetric.SumoLogic == nil && countMetrics.TotalMetric.SumoLogic == nil {
-			continue
-		}
-		if countMetrics.GoodMetric.SumoLogic.Quantization == nil || countMetrics.TotalMetric.SumoLogic.Quantization == nil {
-			continue
-		}
-		if *countMetrics.GoodMetric.SumoLogic.Quantization != *countMetrics.TotalMetric.SumoLogic.Quantization {
-			return false
-		}
-	}
-	return true
-}
-
-func areSumoLogicTimesliceValuesEqual(sloSpec SLOSpec) bool {
-	for _, objective := range sloSpec.Objectives {
-		countMetrics := objective.CountMetrics
-		if countMetrics == nil {
-			continue
-		}
-		if countMetrics.GoodMetric == nil || countMetrics.TotalMetric == nil {
-			continue
-		}
-		if countMetrics.GoodMetric.SumoLogic == nil && countMetrics.TotalMetric.SumoLogic == nil {
-			continue
-		}
-
-		good := countMetrics.GoodMetric.SumoLogic
-		total := countMetrics.TotalMetric.SumoLogic
-		if *good.Type == "logs" && *total.Type == "logs" {
-			goodTS, err := getTimeSliceFromSumoLogicQuery(*good.Query)
-			if err != nil {
-				continue
-			}
-
-			totalTS, err := getTimeSliceFromSumoLogicQuery(*total.Query)
-			if err != nil {
-				continue
-			}
-
-			if goodTS != totalTS {
-				return false
-			}
-		}
-	}
-	return true
-}
-
-// haveAzureMonitorCountMetricSpecTheSameResourceIDAndMetricNamespace checks if good/bad query has the same resourceID
-// and metricNamespace as total query
-// nolint: gocognit
-func haveAzureMonitorCountMetricSpecTheSameResourceIDAndMetricNamespace(sloSpec SLOSpec) bool {
-	for _, objective := range sloSpec.Objectives {
-		if objective.CountMetrics == nil {
-			continue
-		}
-		total := objective.CountMetrics.TotalMetric
-		good := objective.CountMetrics.GoodMetric
-		bad := objective.CountMetrics.BadMetric
-
-		if total != nil && total.AzureMonitor != nil {
-			if good != nil && good.AzureMonitor != nil {
-				if good.AzureMonitor.MetricNamespace != total.AzureMonitor.MetricNamespace ||
-					good.AzureMonitor.ResourceID != total.AzureMonitor.ResourceID {
-					return false
-				}
-			}
-
-			if bad != nil && bad.AzureMonitor != nil {
-				if bad.AzureMonitor.MetricNamespace != total.AzureMonitor.MetricNamespace ||
-					bad.AzureMonitor.ResourceID != total.AzureMonitor.ResourceID {
-					return false
-				}
-			}
-		}
-	}
-
-	return true
-}
-
-// Support for bad/total metrics will be enabled gradually.
-// CloudWatch is first delivered datasource integration - extend the list while adding support for next integrations.
-func isBadOverTotalEnabledForDataSourceType(objective Objective) bool {
-	enabledDataSources := []DataSourceType{CloudWatch, AppDynamics, AzureMonitor}
-	if objective.CountMetrics != nil {
-		if objective.CountMetrics.BadMetric == nil {
-			return false
-		}
-		return slices.Contains(enabledDataSources, objective.CountMetrics.BadMetric.DataSourceType())
-	}
-	return true
-}
-
-func areCountMetricsSetForAllObjectivesOrNone(sloSpec SLOSpec) bool {
-	count := sloSpec.CountMetricsCount()
-	const countMetricsPerObjective int = 2
-	return count == 0 || count == len(sloSpec.Objectives)*countMetricsPerObjective
-}
-
-func isTimeWindowTypeUnambiguous(timeWindow TimeWindow) bool {
-	return (timeWindow.isCalendar() && !timeWindow.IsRolling) || (!timeWindow.isCalendar() && timeWindow.IsRolling)
-}
-
-func isTimeUnitValidForTimeWindowType(timeWindow TimeWindow, timeUnit string) bool {
-	timeWindowType := GetTimeWindowType(timeWindow)
-
-	switch timeWindowType {
-	case twindow.Rolling:
-		return twindow.IsRollingWindowTimeUnit(timeUnit)
-	case twindow.Calendar:
-		return twindow.IsCalendarAlignedTimeUnit(timeUnit)
-	}
-	return false
-}
-
-func windowSizeValidation(timeWindow TimeWindow, sl v.StructLevel) {
-	switch GetTimeWindowType(timeWindow) {
-	case twindow.Rolling:
-		rollingWindowSizeValidation(timeWindow, sl)
-	case twindow.Calendar:
-		calendarWindowSizeValidation(timeWindow, sl)
-	}
-}
-
-func rollingWindowSizeValidation(timeWindow TimeWindow, sl v.StructLevel) {
-	rollingWindowTimeUnitEnum := twindow.GetTimeUnitEnum(twindow.Rolling, timeWindow.Unit)
-	var timeWindowSize time.Duration
-	switch rollingWindowTimeUnitEnum {
-	case twindow.Minute:
-		timeWindowSize = time.Duration(timeWindow.Count) * time.Minute
-	case twindow.Hour:
-		timeWindowSize = time.Duration(timeWindow.Count) * time.Hour
-	case twindow.Day:
-		timeWindowSize = time.Duration(timeWindow.Count) * time.Duration(twindow.HoursInDay) * time.Hour
-	default:
-		sl.ReportError(timeWindow, "timeWindow", "TimeWindow", "validWindowTypeForTimeUnitRequired", "")
-		return
-	}
-	switch {
-	case timeWindowSize > maximumRollingTimeWindowSize:
-		sl.ReportError(
-			timeWindow,
-			"timeWindow",
-			"TimeWindow",
-			"rollingTimeWindowSizeLessThanOrEqualsTo31DaysRequired",
-			"",
-		)
-	case timeWindowSize < minimumRollingTimeWindowSize:
-		sl.ReportError(
-			timeWindow,
-			"timeWindow",
-			"TimeWindow",
-			"rollingTimeWindowSizeGreaterThanOrEqualTo5MinutesRequired",
-			"",
-		)
-	}
-}
-
-// nolint: gomnd
-func calendarWindowSizeValidation(timeWindow TimeWindow, sl v.StructLevel) {
-	var timeWindowSize time.Duration
-	if isTimeUnitValidForTimeWindowType(timeWindow, timeWindow.Unit) {
-		tw, _ := twindow.NewCalendarTimeWindow(
-			twindow.MustParseTimeUnit(timeWindow.Unit),
-			uint32(timeWindow.Count),
-			time.UTC,
-			time.Now().UTC(),
-		)
-		timeWindowSize = tw.GetTimePeriod(time.Now().UTC()).Duration()
-		if timeWindowSize > maximumCalendarTimeWindowSize {
-			sl.ReportError(
-				timeWindow,
-				"timeWindow",
-				"TimeWindow",
-				"calendarTimeWindowSizeLessThan1YearRequired",
-				"",
-			)
-		}
-	}
-}
-
-// GetTimeWindowType function returns value of TimeWindowTypeEnum for given time window
-func GetTimeWindowType(timeWindow TimeWindow) twindow.TimeWindowTypeEnum {
-	if timeWindow.isCalendar() {
-		return twindow.Calendar
-	}
-	return twindow.Rolling
-}
-
-func (tw *TimeWindow) isCalendar() bool {
-	return tw.Calendar != nil
-}
-
-func isTimeUnitValid(fl v.FieldLevel) bool {
-	return twindow.IsTimeUnit(fl.Field().String())
-}
-
-func isTimeZoneValid(fl v.FieldLevel) bool {
-	if fl.Field().String() != "" {
-		_, err := time.LoadLocation(fl.Field().String())
-		if err != nil {
-			return false
-		}
-	}
-	return true
-}
-
-func isDateWithTimeValid(fl v.FieldLevel) bool {
-	if fl.Field().String() != "" {
-		t, err := time.Parse(twindow.IsoDateTimeOnlyLayout, fl.Field().String())
-		// Nanoseconds (thus milliseconds too) in time struct are forbidden to be set.
-		if err != nil || t.Nanosecond() != 0 {
-			return false
-		}
-	}
-	return true
-}
-
-func isMinDateTime(fl v.FieldLevel) bool {
-	if fl.Field().String() != "" {
-		date, err := twindow.ParseStartDate(fl.Field().String())
-		if err != nil {
-			return false
-		}
-		minStartDate := twindow.GetMinStartDate()
-		return date.After(minStartDate) || date.Equal(minStartDate)
-	}
-	return true
-}
-
-func agentSpecStructLevelValidation(sl v.StructLevel) {
-	sa := sl.Current().Interface().(AgentSpec)
-
-	agentTypeValidation(sa, sl)
-	if sa.Prometheus != nil {
-		prometheusConfigValidation(sa.Prometheus, sl)
-	}
-	agentQueryDelayValidation(sa, sl)
-	sourceOfValidation(sa.SourceOf, sl)
-
-	if !isValidReleaseChannel(sa.ReleaseChannel) {
-		sl.ReportError(sa, "ReleaseChannel", "ReleaseChannel", "unknownReleaseChannel", "")
-	}
-}
-
-func agentQueryDelayValidation(sa AgentSpec, sl v.StructLevel) {
-	at, err := sa.GetType()
-	if err != nil {
-		sl.ReportError(sa, "", "", "unknownAgentType", "")
-		return
-	}
 	if sa.QueryDelay == nil {
 		return
 	}
@@ -1450,8 +496,6 @@
 	if sa.Datadog != nil {
 		agentTypesCount++
 	}
-=======
->>>>>>> bf2de50f
 	if sa.NewRelic != nil {
 		agentTypesCount++
 	}
@@ -2230,121 +1274,6 @@
 	}
 }
 
-<<<<<<< HEAD
-// validateCloudWatchConfigurationRequiredFields checks if all required fields for standard configuration exist.
-func validateCloudWatchConfigurationRequiredFields(sl v.StructLevel, cloudWatchMetric CloudWatchMetric) bool {
-	i := 0
-	if cloudWatchMetric.Namespace == nil {
-		sl.ReportError(cloudWatchMetric.Namespace, "namespace", "Namespace", "required", "")
-		i++
-	}
-	if cloudWatchMetric.MetricName == nil {
-		sl.ReportError(cloudWatchMetric.MetricName, "metricName", "MetricName", "required", "")
-		i++
-	}
-	if cloudWatchMetric.Stat == nil {
-		sl.ReportError(cloudWatchMetric.Stat, "stat", "Stat", "required", "")
-		i++
-	}
-	if cloudWatchMetric.Dimensions == nil {
-		sl.ReportError(cloudWatchMetric.Dimensions, "dimensions", "Dimensions", "required", "")
-		i++
-	}
-	return i == 0
-}
-
-// validateCloudWatchConfiguration validates standard configuration and data necessary for further data retrieval.
-func validateCloudWatchConfiguration(sl v.StructLevel, cloudWatchMetric CloudWatchMetric) {
-	if !validateCloudWatchConfigurationRequiredFields(sl, cloudWatchMetric) {
-		return
-	}
-
-	const maxLength = 255
-	if len(*cloudWatchMetric.Namespace) > maxLength {
-		sl.ReportError(cloudWatchMetric.Namespace, "namespace", "Namespace", "maxLength", "")
-	}
-	if len(*cloudWatchMetric.MetricName) > maxLength {
-		sl.ReportError(cloudWatchMetric.MetricName, "metricName", "MetricName", "maxLength", "")
-	}
-
-	if !isValidCloudWatchNamespace(*cloudWatchMetric.Namespace) {
-		sl.ReportError(cloudWatchMetric.Namespace, "namespace", "Namespace", "cloudWatchNamespaceRegex", "")
-	}
-	if !cloudWatchStatRegex.MatchString(*cloudWatchMetric.Stat) {
-		sl.ReportError(cloudWatchMetric.Stat, "stat", "Stat", "invalidCloudWatchStat", "")
-	}
-}
-
-// validateCloudWatchJSONQuery validates JSON query and data necessary for further data retrieval.
-func validateCloudWatchJSONQuery(sl v.StructLevel, cloudWatchMetric CloudWatchMetric) {
-	const queryPeriod = 60
-	if cloudWatchMetric.JSON == nil {
-		return
-	}
-	var metricDataQuerySlice []*cloudwatch.MetricDataQuery
-	if err := json.Unmarshal([]byte(*cloudWatchMetric.JSON), &metricDataQuerySlice); err != nil {
-		sl.ReportError(cloudWatchMetric.JSON, "json", "JSON", "invalidJSONQuery", "")
-		return
-	}
-
-	returnedValues := len(metricDataQuerySlice)
-	for _, metricData := range metricDataQuerySlice {
-		if err := metricData.Validate(); err != nil {
-			msg := fmt.Sprintf("\n%s", strings.TrimSuffix(err.Error(), "\n"))
-			sl.ReportError(cloudWatchMetric.JSON, "json", "JSON", msg, "")
-			continue
-		}
-		if metricData.ReturnData != nil && !*metricData.ReturnData {
-			returnedValues--
-		}
-		if metricData.AccountId != nil && metricData.Expression != nil {
-			sl.ReportError(cloudWatchMetric.AccountID, "json", "JSON", "accountIdForSQLNotSupported", "")
-		}
-		if metricData.MetricStat != nil {
-			if metricData.MetricStat.Period == nil {
-				sl.ReportError(cloudWatchMetric.JSON, "json", "JSON", "requiredPeriod", "")
-			} else if *metricData.MetricStat.Period != queryPeriod {
-				sl.ReportError(cloudWatchMetric.JSON, "json", "JSON", "invalidPeriodValue", "")
-			}
-		} else {
-			if metricData.Period == nil {
-				sl.ReportError(cloudWatchMetric.JSON, "json", "JSON", "requiredPeriod", "")
-			} else if *metricData.Period != queryPeriod {
-				sl.ReportError(cloudWatchMetric.JSON, "json", "JSON", "invalidPeriodValue", "")
-			}
-		}
-		if metricData.AccountId != nil && !isValidAWSAccountID(*metricData.AccountId) {
-			sl.ReportError(cloudWatchMetric.AccountID, "accountId", "AccountID", "accountIdInvalid", "")
-		}
-	}
-	if returnedValues != 1 {
-		sl.ReportError(cloudWatchMetric.JSON, "json", "JSON", "onlyOneReturnValueRequired", "")
-	}
-}
-
-func isValidCloudWatchNamespace(namespace string) bool {
-	validNamespace := regexp.MustCompile(CloudWatchNamespaceRegex)
-	return validNamespace.MatchString(namespace)
-=======
-func queryDelayDurationValidation(sl v.StructLevel) {
-	duration, ok := sl.Current().Interface().(QueryDelayDuration)
-	if !ok {
-		sl.ReportError(duration, "", "", "structConversion", "")
-		return
-	}
-
-	if !duration.Unit.IsValid() {
-		sl.ReportError(
-			duration.Unit,
-			"unit",
-			"Unit",
-			"invalidUnit",
-			"",
-		)
-	}
->>>>>>> bf2de50f
-}
-
 func notBlank(fl v.FieldLevel) bool {
 	field := fl.Field()
 
