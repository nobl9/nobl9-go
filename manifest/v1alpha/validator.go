// Package v1alpha represents objects available in API n9/v1alpha
package v1alpha

import (
	"encoding/json"
	"fmt"
	"net/url"
	"path"
	"reflect"
	"regexp"
	"strings"
	"time"
	"unicode/utf8"

	v "github.com/go-playground/validator/v10"

	"github.com/nobl9/nobl9-go/manifest"
	"github.com/nobl9/nobl9-go/manifest/v1alpha/twindow"
)

// Regular expressions for validating URL. It is from https://github.com/asaskevich/govalidator.
// The same regex is used on the frontend side.
const (
	//nolint:lll
	IPRegex          string = `(([0-9a-fA-F]{1,4}:){7,7}[0-9a-fA-F]{1,4}|([0-9a-fA-F]{1,4}:){1,7}:|([0-9a-fA-F]{1,4}:){1,6}:[0-9a-fA-F]{1,4}|([0-9a-fA-F]{1,4}:){1,5}(:[0-9a-fA-F]{1,4}){1,2}|([0-9a-fA-F]{1,4}:){1,4}(:[0-9a-fA-F]{1,4}){1,3}|([0-9a-fA-F]{1,4}:){1,3}(:[0-9a-fA-F]{1,4}){1,4}|([0-9a-fA-F]{1,4}:){1,2}(:[0-9a-fA-F]{1,4}){1,5}|[0-9a-fA-F]{1,4}:((:[0-9a-fA-F]{1,4}){1,6})|:((:[0-9a-fA-F]{1,4}){1,7}|:)|fe80:(:[0-9a-fA-F]{0,4}){0,4}%[0-9a-zA-Z]{1,}|::(ffff(:0{1,4}){0,1}:){0,1}((25[0-5]|(2[0-4]|1{0,1}[0-9]){0,1}[0-9])\.){3,3}(25[0-5]|(2[0-4]|1{0,1}[0-9]){0,1}[0-9])|([0-9a-fA-F]{1,4}:){1,4}:((25[0-5]|(2[0-4]|1{0,1}[0-9]){0,1}[0-9])\.){3,3}(25[0-5]|(2[0-4]|1{0,1}[0-9]){0,1}[0-9]))`
	URLSchemaRegex   string = `((?i)(https?):\/\/)`
	URLUsernameRegex string = `(\S+(:\S*)?@)`
	URLPathRegex     string = `((\/|\?|#)[^\s]*)`
	URLPortRegex     string = `(:(\d{1,5}))`
	//nolint:lll
	URLIPRegex        string = `([1-9]\d?|1\d\d|2[01]\d|22[0-3]|24\d|25[0-5])(\.(\d{1,2}|1\d\d|2[0-4]\d|25[0-5])){2}(?:\.([0-9]\d?|1\d\d|2[0-4]\d|25[0-5]))`
	URLSubdomainRegex string = `((www\.)|([a-zA-Z0-9]+([-_\.]?[a-zA-Z0-9])*[a-zA-Z0-9]\.[a-zA-Z0-9]+))`
	//nolint:lll
	URLRegex            = `^` + URLSchemaRegex + URLUsernameRegex + `?` + `((` + URLIPRegex + `|(\[` + IPRegex + `\])|(([a-zA-Z0-9]([a-zA-Z0-9-_]+)?[a-zA-Z0-9]([-\.][a-zA-Z0-9]+)*)|(` + URLSubdomainRegex + `?))?(([a-zA-Z\x{00a1}-\x{ffff}0-9]+-?-?)*[a-zA-Z\x{00a1}-\x{ffff}0-9]+)(?:\.([a-zA-Z\x{00a1}-\x{ffff}]{1,}))?))\.?` + URLPortRegex + `?` + URLPathRegex + `?$`
	NumericRegex string = "^[-+]?[0-9]+(?:\\.[0-9]+)?$"
	//nolint:lll
	//cspell:ignore FFFD
	RoleARNRegex         string = `^[\x{0009}\x{000A}\x{000D}\x{0020}-\x{007E}\x{0085}\x{00A0}-\x{D7FF}\x{E000}-\x{FFFD}\x{10000}-\x{10FFFF}]+$`
	AzureResourceIDRegex string = `^\/subscriptions\/[a-zA-Z0-9-]+\/resourceGroups\/[a-zA-Z0-9-]+\/providers\/[a-zA-Z0-9-\._]+\/[a-zA-Z0-9-_]+\/[a-zA-Z0-9-_]+$` //nolint:lll
)

const (
	LightstepMetricDataType     = "metric"
	LightstepLatencyDataType    = "latency"
	LightstepErrorRateDataType  = "error_rate"
	LightstepTotalCountDataType = "total"
	LightstepGoodCountDataType  = "good"
)

const (
	PingdomTypeUptime      = "uptime"
	PingdomTypeTransaction = "transaction"
)

//nolint:golint
var (
	ErrAgentTypeChanged          = fmt.Errorf("cannot change agent type")
	ErrDirectTypeChanged         = fmt.Errorf("cannot change direct type")
	ErrDirectSecretRequired      = fmt.Errorf("direct secrets cannot be empty")
	ErrAlertMethodSecretRequired = fmt.Errorf("alert method secrets cannot be empty")
	ErrAlertMethodTypeChanged    = fmt.Errorf("cannot change alert method type")
)

type ErrInvalidPayload struct {
	Msg string
}

func (e ErrInvalidPayload) Error() string {
	return e.Msg
}

// Validate should not be used directly, create with NewValidator()
type Validate struct {
	validate *v.Validate
}

// Check performs validation, it accepts all possible structs and perform checks based on tags for structs fields
func (val *Validate) Check(s interface{}) error {
	return val.validate.Struct(s)
}

var validator = NewValidator()

// NewValidator returns an instance of preconfigured Validator for all available objects
func NewValidator() *Validate {
	val := v.New()

	val.RegisterTagNameFunc(func(fld reflect.StructField) string {
		name := strings.SplitN(fld.Tag.Get("json"), ",", 2)[0]
		if name == "-" {
			return ""
		}
		return name
	})

	val.RegisterStructValidation(alertPolicyConditionStructLevelValidation, AlertCondition{})
	val.RegisterStructValidation(alertSilencePeriodValidation, AlertSilencePeriod{})
	val.RegisterStructValidation(alertSilenceAlertPolicyProjectValidation, AlertSilenceAlertPolicySource{})
<<<<<<< HEAD
=======
	val.RegisterStructValidation(directSpecHistoricalRetrievalValidation, Direct{})
	val.RegisterStructValidation(historicalDataRetrievalValidation, HistoricalDataRetrieval{})
	val.RegisterStructValidation(historicalDataRetrievalDurationValidation, HistoricalRetrievalDuration{})
>>>>>>> f36bd3ac

	_ = val.RegisterValidation("timeUnit", isTimeUnitValid)
	_ = val.RegisterValidation("dateWithTime", isDateWithTimeValid)
	_ = val.RegisterValidation("minDateTime", isMinDateTime)
	_ = val.RegisterValidation("timeZone", isTimeZoneValid)
	_ = val.RegisterValidation("site", isSite)
	_ = val.RegisterValidation("notEmpty", isNotEmpty)
	_ = val.RegisterValidation("objectName", isValidObjectName)
	_ = val.RegisterValidation("description", isValidDescription)
	_ = val.RegisterValidation("severity", isValidSeverity)
	_ = val.RegisterValidation("operator", isValidOperator)
	_ = val.RegisterValidation("unambiguousAppDynamicMetricPath", isUnambiguousAppDynamicMetricPath)
	_ = val.RegisterValidation("httpsURL", isHTTPS)
	_ = val.RegisterValidation("durationMinutePrecision", isDurationMinutePrecision)
	_ = val.RegisterValidation("validDuration", isValidDuration)
	_ = val.RegisterValidation("durationAtLeast", isDurationAtLeast)
	_ = val.RegisterValidation("nonNegativeDuration", isNonNegativeDuration)
	_ = val.RegisterValidation("alertPolicyMeasurement", isValidAlertPolicyMeasurement)
	_ = val.RegisterValidation("objectNameWithStringInterpolation", isValidObjectNameWithStringInterpolation)
	_ = val.RegisterValidation("url", isValidURL)
	_ = val.RegisterValidation("labels", areLabelsValid)
	_ = val.RegisterValidation("urlDynatrace", isValidURLDynatrace)
	_ = val.RegisterValidation("urlElasticsearch", isValidURL)
	_ = val.RegisterValidation("prometheusLabelName", isValidPrometheusLabelName)
	_ = val.RegisterValidation("roleARN", isValidRoleARN)
	_ = val.RegisterValidation("metricSourceKind", isValidMetricSourceKind)
	_ = val.RegisterValidation("emails", hasValidEmails)
	_ = val.RegisterValidation("notBlank", notBlank)
	_ = val.RegisterValidation("pingdomCheckTypeFieldValid", pingdomCheckTypeFieldValid)
	_ = val.RegisterValidation("pingdomStatusValid", pingdomStatusValid)
	_ = val.RegisterValidation("urlAllowedSchemes", hasValidURLScheme)
	_ = val.RegisterValidation("json", isValidJSON)
	_ = val.RegisterValidation("newRelicApiKey", isValidNewRelicInsightsAPIKey)
	_ = val.RegisterValidation("azureResourceID", isValidAzureResourceID)

	return &Validate{
		validate: val,
	}
}

const (
	// dNS1123LabelMaxLength is a label's max length in DNS (RFC 1123)
	dNS1123LabelMaxLength int    = 63
	dns1123LabelFmt       string = "[a-z0-9]([-a-z0-9]*[a-z0-9])?"
	//nolint:lll
	dns1123LabelErrMsg string = "a DNS-1123 label must consist of lower case alphanumeric characters or '-', and must start and end with an alphanumeric character"
)

var dns1123LabelRegexp = regexp.MustCompile("^" + dns1123LabelFmt + "$")

// IsDNS1123Label tests for a string that conforms to the definition of a label in DNS (RFC 1123).
// nolint:lll
// Source: https://github.com/kubernetes/kubernetes/blob/fdb2cb4c8832da1499069bda918c014762d8ac05/staging/src/k8s.io/apimachinery/pkg/util/validation/validation.go
func IsDNS1123Label(value string) []string {
	var errs []string
	if len(value) > dNS1123LabelMaxLength {
		errs = append(errs, fmt.Sprintf("must be no more than %d characters", dNS1123LabelMaxLength))
	}
	if !dns1123LabelRegexp.MatchString(value) {
		errs = append(errs, regexError(dns1123LabelErrMsg, dns1123LabelFmt, "my-name", "123-abc"))
	}
	return errs
}

// regexError returns a string explanation of a regex validation failure.
func regexError(msg, format string, examples ...string) string {
	if len(examples) == 0 {
		return msg + " (regex used for validation is '" + format + "')"
	}
	msg += " (e.g. "
	for i := range examples {
		if i > 0 {
			msg += " or "
		}
		msg += "'" + examples[i] + "', "
	}
	msg += "regex used for validation is '" + format + "')"
	return msg
}

func hasValidEmails(fl v.FieldLevel) bool {
	validator := v.New()
	emails := fl.Field().Interface().([]string)
	for _, email := range emails {
		if err := validator.Var(email, "email"); err != nil {
			return false
		}
	}
	return true
}

// isValidObjectName maintains convention for naming objects from
// https://kubernetes.io/docs/concepts/overview/working-with-objects/names/#names
func isValidObjectName(fl v.FieldLevel) bool {
	return len(IsDNS1123Label(fl.Field().String())) == 0
}

func isTimeUnitValid(fl v.FieldLevel) bool {
	return twindow.IsTimeUnit(fl.Field().String())
}

func isTimeZoneValid(fl v.FieldLevel) bool {
	if fl.Field().String() != "" {
		_, err := time.LoadLocation(fl.Field().String())
		if err != nil {
			return false
		}
	}
	return true
}

func isDateWithTimeValid(fl v.FieldLevel) bool {
	if fl.Field().String() != "" {
		t, err := time.Parse(twindow.IsoDateTimeOnlyLayout, fl.Field().String())
		// Nanoseconds (thus milliseconds too) in time struct are forbidden to be set.
		if err != nil || t.Nanosecond() != 0 {
			return false
		}
	}
	return true
}

func isMinDateTime(fl v.FieldLevel) bool {
	if fl.Field().String() != "" {
		date, err := twindow.ParseStartDate(fl.Field().String())
		if err != nil {
			return false
		}
		minStartDate := twindow.GetMinStartDate()
		return date.After(minStartDate) || date.Equal(minStartDate)
	}
	return true
}

func isValidURL(fl v.FieldLevel) bool {
	return validateURL(fl.Field().String())
}

func isValidURLDynatrace(fl v.FieldLevel) bool {
	return validateURLDynatrace(fl.Field().String())
}

func validateURL(validateURL string) bool {
	validURLRegex := regexp.MustCompile(URLRegex)
	return validURLRegex.MatchString(validateURL)
}

func validateURLDynatrace(validateURL string) bool {
	u, err := url.Parse(validateURL)
	if err != nil {
		return false
	}
	// For SaaS type enforce https and land lack of path.
	// Join instead of Clean (to avoid getting . for empty path), Trim to get rid of root.
	pathURL := strings.Trim(path.Join(u.Path), "/")
	if strings.HasSuffix(u.Host, "live.dynatrace.com") {
		if u.Scheme != "https" || pathURL != "" {
			return false
		}
	}
	return true
}

func areLabelsValid(fl v.FieldLevel) bool {
	lbl := fl.Field().Interface().(Labels)
	return lbl.Validate() == nil
}

func isHTTPS(fl v.FieldLevel) bool {
	if !isNotEmpty(fl) || fl.Field().String() == HiddenValue {
		return true
	}
	val, err := url.Parse(fl.Field().String())
	if err != nil || val.Scheme != "https" {
		return false
	}
	return true
}

<<<<<<< HEAD
=======
func directSpecStructLevelValidation(sl v.StructLevel) {
	sa := sl.Current().Interface().(DirectSpec)

	directTypeValidation(sa, sl)
	directQueryDelayValidation(sa, sl)
	sourceOfValidation(sa.SourceOf, sl)

	if !isValidReleaseChannel(sa.ReleaseChannel) {
		sl.ReportError(sa, "ReleaseChannel", "ReleaseChannel", "unknownReleaseChannel", "")
	}
}

func directTypeValidation(sa DirectSpec, sl v.StructLevel) {
	const expectedNumberOfDirectTypes = 1
	var directTypesCount int
	if sa.Datadog != nil {
		directTypesCount++
	}
	if sa.NewRelic != nil {
		directTypesCount++
	}
	if sa.AppDynamics != nil {
		directTypesCount++
	}
	if sa.SplunkObservability != nil {
		directTypesCount++
	}
	if sa.ThousandEyes != nil {
		directTypesCount++
	}
	if sa.BigQuery != nil {
		directTypesCount++
	}
	if sa.Splunk != nil {
		directTypesCount++
	}
	if sa.CloudWatch != nil {
		directTypesCount++
	}
	if sa.Pingdom != nil {
		directTypesCount++
	}
	if sa.Redshift != nil {
		directTypesCount++
	}
	if sa.SumoLogic != nil {
		directTypesCount++
	}
	if sa.Instana != nil {
		directTypesCount++
	}
	if sa.InfluxDB != nil {
		directTypesCount++
	}
	if sa.GCM != nil {
		directTypesCount++
	}
	if sa.Lightstep != nil {
		directTypesCount++
	}
	if sa.Dynatrace != nil {
		directTypesCount++
	}
	if sa.AzureMonitor != nil {
		directTypesCount++
	}
	if sa.Honeycomb != nil {
		directTypesCount++
	}
	if directTypesCount != expectedNumberOfDirectTypes {
		sl.ReportError(sa, "datadog", "Datadog", "exactlyOneDirectTypeRequired", "")
		sl.ReportError(sa, "newrelic", "NewRelic", "exactlyOneDirectTypeRequired", "")
		sl.ReportError(sa, "appDynamics", "AppDynamics", "exactlyOneDirectTypeRequired", "")
		sl.ReportError(sa, "splunkObservability", "SplunkObservability", "exactlyOneDirectTypeRequired", "")
		sl.ReportError(sa, "thousandEyes", "ThousandEyes", "exactlyOneDirectTypeRequired", "")
		sl.ReportError(sa, "bigQuery", "BigQuery", "exactlyOneDirectTypeRequired", "")
		sl.ReportError(sa, "splunk", "Splunk", "exactlyOneDirectTypeRequired", "")
		sl.ReportError(sa, "cloudWatch", "CloudWatch", "exactlyOneDirectTypeRequired", "")
		sl.ReportError(sa, "pingdom", "Pingdom", "exactlyOneDirectTypeRequired", "")
		sl.ReportError(sa, "redshift", "Redshift", "exactlyOneDirectTypeRequired", "")
		sl.ReportError(sa, "sumoLogic", "SumoLogic", "exactlyOneDirectTypeRequired", "")
		sl.ReportError(sa, "instana", "Instana", "exactlyOneDirectTypeRequired", "")
		sl.ReportError(sa, "influxdb", "InfluxDB", "exactlyOneDirectTypeRequired", "")
		sl.ReportError(sa, "gcm", "GCM", "exactlyOneDirectTypeRequired", "")
		sl.ReportError(sa, "lightstep", "Lightstep", "exactlyOneDirectTypeRequired", "")
		sl.ReportError(sa, "dynatrace", "Dynatrace", "exactlyOneDirectTypeRequired", "")
		sl.ReportError(sa, "azureMonitor", "AzureMonitor", "exactlyOneDirectTypeRequired", "")
		sl.ReportError(sa, "honeycomb", "Honeycomb", "exactlyOneDirectTypeRequired", "")
	}
}

func directQueryDelayValidation(sd DirectSpec, sl v.StructLevel) {
	dt, err := sd.GetType()
	if err != nil {
		sl.ReportError(sd, "", "", "unknownDirectType", "")
		return
	}

	if sd.QueryDelay == nil {
		return
	}

	queryDelay := sd.QueryDelay.Duration
	if !isValidQueryDelayUnit(queryDelay) {
		sl.ReportError(
			queryDelay.Unit,
			"unit",
			"Unit",
			"invalidUnit",
			"",
		)
	}
	directDefault := GetQueryDelayDefaults()[dt]
	if queryDelay.LessThan(directDefault) {
		sl.ReportError(
			sd,
			"QueryDelayDuration",
			"QueryDelayDuration",
			"queryDelayDurationLesserThanDefaultDataSourceQueryDelay",
			"",
		)
	}
	if isBiggerThanMaxQueryDelayDuration(queryDelay) {
		sl.ReportError(
			sd,
			"QueryDelayDuration",
			"QueryDelayDuration",
			"queryDelayDurationBiggerThanMaximumAllowed",
			"",
		)
	}
}

func sourceOfValidation(sourceOf []string, sl v.StructLevel) {
	if len(sourceOf) == 0 {
		sl.ReportError(sourceOf, "sourceOf", "SourceOf", "oneSourceOfRequired", "")
	}
	sourceOfItemsValidation(sourceOf, sl)
}

func sourceOfItemsValidation(sourceOf []string, sl v.StructLevel) bool {
	for _, so := range sourceOf {
		if !IsValidSourceOf(so) {
			sl.ReportError(so, "sourceOf", "SourceOf", "validSourceOfRequired", "")
		}
	}
	return true
}

>>>>>>> f36bd3ac
func isValidReleaseChannel(releaseChannel ReleaseChannel) bool {
	if releaseChannel == 0 {
		return true
	}
	// We do not allow ReleaseChannelAlpha to be set by the user.
	return releaseChannel.IsValid() && releaseChannel != ReleaseChannelAlpha
}

func isSite(fl v.FieldLevel) bool {
	value := fl.Field().String()
	return isValidDatadogAPIUrl(value) || value == "eu" || value == "com"
}

func isValidDatadogAPIUrl(validateURL string) bool {
	validUrls := []string{
		"datadoghq.com",
		"us3.datadoghq.com",
		"us5.datadoghq.com",
		"datadoghq.eu",
		"ddog-gov.com",
		"ap1.datadoghq.com",
	}
	for _, item := range validUrls {
		if item == validateURL {
			return true
		}
	}
	return false
}

func isDurationMinutePrecision(fl v.FieldLevel) bool {
	duration, err := time.ParseDuration(fl.Field().String())
	if err != nil {
		return false
	}
	return int64(duration.Seconds())%int64(time.Minute.Seconds()) == 0
}

func isValidDuration(fl v.FieldLevel) bool {
	duration := fl.Field().String()
	_, err := time.ParseDuration(duration)
	return err == nil
}

func isDurationAtLeast(fl v.FieldLevel) bool {
	durationToValidate, err := time.ParseDuration(fl.Field().String())
	if err != nil {
		return false
	}

	minimalDuration, err := time.ParseDuration(fl.Param())
	if err != nil {
		return false
	}

	return minimalDuration <= durationToValidate
}

func isNonNegativeDuration(fl v.FieldLevel) bool {
	value := fl.Field().String()
	duration, err := time.ParseDuration(value)
	return err == nil && duration >= 0
}

func isValidDescription(fl v.FieldLevel) bool {
	return utf8.RuneCountInString(fl.Field().String()) <= 1050
}

func isValidSeverity(fl v.FieldLevel) bool {
	_, err := ParseSeverity(fl.Field().String())
	return err == nil
}

func isValidOperator(fl v.FieldLevel) bool {
	_, err := ParseOperator(fl.Field().String())
	return err == nil
}

func isUnambiguousAppDynamicMetricPath(fl v.FieldLevel) bool {
	segments := strings.Split(fl.Field().String(), "|")
	for _, segment := range segments {
		// Wildcards like: "App | MyApp* | Latency" are not supported by AppDynamics, only using '*' as an entire path
		// segment ex: "App | * | Latency".
		// https://docs.appdynamics.com/display/PRO21/Metric+and+Snapshot+API paragraph "Using Wildcards".
		if strings.TrimSpace(segment) == "*" {
			return false
		}
	}
	return true
}

func isValidAlertPolicyMeasurement(fl v.FieldLevel) bool {
	_, err := ParseMeasurement(fl.Field().String())
	return err == nil
}

func alertPolicyConditionStructLevelValidation(sl v.StructLevel) {
	condition := sl.Current().Interface().(AlertCondition)

	alertPolicyConditionOnlyLastsForOrAlertingWindowValidation(sl)
	alertPolicyConditionOperatorLimitsValidation(sl)

	if condition.AlertingWindow != "" {
		alertPolicyConditionWithAlertingWindowMeasurementValidation(sl)
		alertPolicyConditionAlertingWindowLengthValidation(sl)
	} else {
		alertPolicyConditionWithLastsForMeasurementValidation(sl)
	}
}

func alertPolicyConditionOnlyLastsForOrAlertingWindowValidation(sl v.StructLevel) {
	condition := sl.Current().Interface().(AlertCondition)
	if condition.LastsForDuration != "" && condition.AlertingWindow != "" {
		sl.ReportError(condition, "lastsFor", "lastsFor", "onlyOneAlertingWindowOrLastsFor", "")
		sl.ReportError(condition, "alertingWindow", "alertingWindow", "onlyOneAlertingWindowOrLastsFor", "")
	}
}

func alertPolicyConditionWithLastsForMeasurementValidation(sl v.StructLevel) {
	condition := sl.Current().Interface().(AlertCondition)

	switch condition.Measurement {
	case MeasurementTimeToBurnBudget.String(),
		MeasurementTimeToBurnEntireBudget.String():
		valueDuration, ok := condition.Value.(string)
		if !ok {
			sl.ReportError(condition, "measurement", "Measurement", "invalidValueDuration", "")
		}

		duration, err := time.ParseDuration(valueDuration)
		if err != nil {
			sl.ReportError(condition, "measurement", "Measurement", "invalidValueDuration", "")
		}
		if duration <= 0 {
			sl.ReportError(condition, "measurement", "Measurement", "negativeOrZeroValueDuration", "")
		}
	case MeasurementBurnedBudget.String(),
		MeasurementAverageBurnRate.String():
		_, ok := condition.Value.(float64)
		if !ok {
			sl.ReportError(condition, "measurement", "Measurement", "invalidValue", "")
		}
	default:
		sl.ReportError(condition, "measurement", "Measurement", "invalidMeasurementType", "")
	}
}

func alertPolicyConditionWithAlertingWindowMeasurementValidation(sl v.StructLevel) {
	condition := sl.Current().Interface().(AlertCondition)

	switch condition.Measurement {
	case MeasurementAverageBurnRate.String():
		_, ok := condition.Value.(float64)
		if !ok {
			sl.ReportError(condition, "value", "Value", "invalidValue", "")
		}
	case MeasurementTimeToBurnEntireBudget.String():
		sl.ReportError(condition, "measurement", "Measurement", "timeToBurnEntireBudgetNotSupportedWithAlertingWindow", "")
	case MeasurementTimeToBurnBudget.String():
		sl.ReportError(condition, "measurement", "Measurement", "timeToBurnBudgetNotSupportedWithAlertingWindow", "")
	case MeasurementBurnedBudget.String():
		sl.ReportError(condition, "measurement", "Measurement", "burnedBudgetNotSupportedWithAlertingWindow", "")
	default:
		sl.ReportError(condition, "measurement", "Measurement", "invalidMeasurementType", "")
	}
}

func alertPolicyConditionAlertingWindowLengthValidation(sl v.StructLevel) {
	const (
		minDuration = time.Minute * 5    // 5m
		maxDuration = time.Hour * 24 * 7 // 7d
	)
	condition := sl.Current().Interface().(AlertCondition)

	durationToValidate, err := time.ParseDuration(condition.AlertingWindow)
	if err != nil {
		sl.ReportError(condition, "alertingWindow", "alertingWindow", "errorParsingAlertingWindowDuration", "")
		return
	}

	if durationToValidate < minDuration {
		minDurationTag := fmt.Sprintf("minimumAlertingWindowDuration=%s", minDuration)
		sl.ReportError(condition, "alertingWindow", "alertingWindow", minDurationTag, "")
	}

	if durationToValidate > maxDuration {
		maxDurationTag := fmt.Sprintf("maximumAlertingWindowDuration=%s", maxDuration)
		sl.ReportError(condition, "alertingWindow", "alertingWindow", maxDurationTag, "")
	}
}

func alertPolicyConditionOperatorLimitsValidation(sl v.StructLevel) {
	condition := sl.Current().Interface().(AlertCondition)

	measurement, measurementErr := ParseMeasurement(condition.Measurement)
	if measurementErr != nil {
		sl.ReportError(condition, "measurement", "Measurement", "invalidMeasurementType", "")
	}

	if condition.Operator != "" {
		expectedOperator, err := GetExpectedOperatorForMeasurement(measurement)
		if err != nil {
			sl.ReportError(condition, "measurement", "Measurement", "invalidMeasurementType", "")
		}

		operator, operatorErr := ParseOperator(condition.Operator)
		if operatorErr != nil {
			sl.ReportError(condition, "op", "Operator", "invalidOperatorType", "")
		}

		if operator != expectedOperator {
			sl.ReportError(condition, "op", "Operator", "invalidOperatorTypeForProvidedMeasurement", "")
		}
	}
}

// stringInterpolationPlaceholder common symbol to use in strings for interpolation e.g. "My amazing {} Service"
const stringInterpolationPlaceholder = "{}"

func isValidObjectNameWithStringInterpolation(fl v.FieldLevel) bool {
	toCheck := fl.Field().String()
	if !strings.Contains(toCheck, stringInterpolationPlaceholder) {
		return false
	}
	// During actual interpolation {} will be replaced with previous validated name,
	// replace here with test because valid DNS1123Label cannot contain {} and check
	toCheck = strings.ReplaceAll(toCheck, stringInterpolationPlaceholder, "test")
	return len(IsDNS1123Label(toCheck)) == 0
}

func isValidPrometheusLabelName(fl v.FieldLevel) bool {
	// Regex from https://prometheus.io/docs/concepts/data_model/
	// valid Prometheus label has to match it
	validLabel := regexp.MustCompile(`^[a-zA-Z_:][a-zA-Z0-9_:]*$`)
	return validLabel.MatchString(fl.Field().String())
}

func isValidAzureResourceID(fl v.FieldLevel) bool {
	validAzureResourceIDRegex := regexp.MustCompile(AzureResourceIDRegex)
	return validAzureResourceIDRegex.MatchString(fl.Field().String())
}

func isNotEmpty(fl v.FieldLevel) bool {
	value := fl.Field().String()
	return len(strings.TrimSpace(value)) > 0
}

func isValidRoleARN(fl v.FieldLevel) bool {
	validRoleARNRegex := regexp.MustCompile(RoleARNRegex)
	return validRoleARNRegex.MatchString(fl.Field().String())
}

func isValidMetricSourceKind(fl v.FieldLevel) bool {
	switch fl.Field().Kind() {
	case reflect.Int:
		kind := manifest.Kind(fl.Field().Int())
		if !kind.IsValid() {
			return false
		}
		return kind == manifest.KindAgent || kind == manifest.KindDirect
	default:
		return false
	}
}

func isValidNewRelicInsightsAPIKey(fl v.FieldLevel) bool {
	apiKey := fl.Field().String()
	return strings.HasPrefix(apiKey, "NRIQ-") || apiKey == "" || apiKey == HiddenValue
}

func hasValidURLScheme(fl v.FieldLevel) bool {
	u, err := url.Parse(fl.Field().String())
	if err != nil {
		return false
	}
	schemes := strings.Split(fl.Param(), ",")
	for _, scheme := range schemes {
		if u.Scheme == scheme {
			return true
		}
	}
	return false
}

func isValidJSON(fl v.FieldLevel) bool {
	jsonString := fl.Field().String()
	var object interface{}
	err := json.Unmarshal([]byte(jsonString), &object)
	return err == nil
}

func pingdomCheckTypeFieldValid(fl v.FieldLevel) bool {
	return pingdomCheckTypeValid(fl.Field().String())
}

func pingdomCheckTypeValid(checkType string) bool {
	switch checkType {
	case PingdomTypeUptime, PingdomTypeTransaction:
	default:
		return false
	}

	return true
}

func pingdomStatusValid(fl v.FieldLevel) bool {
	const (
		statusUp          = "up"
		statusDown        = "down"
		statusUnconfirmed = "unconfirmed"
		statusUnknown     = "unknown"
	)

	statusesSeparatedByComma := fl.Field().String()

	statusesCollection := strings.Split(statusesSeparatedByComma, ",")
	for _, status := range statusesCollection {
		switch status {
		case statusUp, statusDown, statusUnconfirmed, statusUnknown:
		default:
			return false
		}
	}

	return true
}

<<<<<<< HEAD
=======
func directSpecHistoricalRetrievalValidation(sl v.StructLevel) {
	validatedDirect, ok := sl.Current().Interface().(Direct)
	if !ok {
		sl.ReportError(validatedDirect, "", "", "structConversion", "")
		return
	}
	if validatedDirect.Spec.HistoricalDataRetrieval == nil {
		return
	}
	integrationType, err := validatedDirect.Spec.GetType()
	if err != nil {
		sl.ReportError(
			validatedDirect.Spec.HistoricalDataRetrieval,
			"historicalDataRetrieval",
			"HistoricalDataRetrieval",
			"historicalDataRetrievalNotAvailable",
			"")
		return
	}

	typ, err := ParseDataSourceType(integrationType)
	if err != nil {
		sl.ReportError(
			validatedDirect.Spec.HistoricalDataRetrieval,
			"historicalDataRetrieval",
			"HistoricalDataRetrieval",
			"historicalDataRetrievalNotAvailable",
			"")
		return
	}

	maxDuration, err := GetDataRetrievalMaxDuration(validatedDirect.Kind, typ)
	if err != nil {
		sl.ReportError(
			validatedDirect.Spec.HistoricalDataRetrieval,
			"historicalDataRetrieval",
			"HistoricalDataRetrieval",
			"historicalDataRetrievalNotAvailable",
			"")
		return
	}

	maxDurationAllowed := HistoricalRetrievalDuration{
		Value: maxDuration.Value,
		Unit:  maxDuration.Unit,
	}

	if validatedDirect.Spec.HistoricalDataRetrieval.MaxDuration.BiggerThan(maxDurationAllowed) {
		sl.ReportError(
			validatedDirect.Spec.HistoricalDataRetrieval,
			"historicalDataRetrieval",
			"HistoricalDataRetrieval",
			"dataRetrievalMaxDurationExceeded",
			"")
		return
	}
}

func historicalDataRetrievalValidation(sl v.StructLevel) {
	config, ok := sl.Current().Interface().(HistoricalDataRetrieval)
	if !ok {
		sl.ReportError(config, "", "", "structConversion", "")
		return
	}

	if config.DefaultDuration.BiggerThan(config.MaxDuration) {
		sl.ReportError(
			config.DefaultDuration,
			"defaultDuration",
			"DefaultDuration",
			"biggerThanMaxDuration",
			"",
		)
	}
}

func historicalDataRetrievalDurationValidation(sl v.StructLevel) {
	duration, ok := sl.Current().Interface().(HistoricalRetrievalDuration)
	if !ok {
		sl.ReportError(duration, "", "", "structConversion", "")
		return
	}

	if !duration.Unit.IsValid() {
		sl.ReportError(
			duration.Unit,
			"unit",
			"Unit",
			"invalidUnit",
			"",
		)
	}
}

>>>>>>> f36bd3ac
func notBlank(fl v.FieldLevel) bool {
	field := fl.Field()

	switch field.Kind() {
	case reflect.String:
		return len(strings.TrimSpace(field.String())) > 0
	case reflect.Chan, reflect.Map, reflect.Slice, reflect.Array:
		return field.Len() > 0
	case reflect.Ptr, reflect.Interface, reflect.Func:
		return !field.IsNil()
	default:
		return field.IsValid() && field.Interface() != reflect.Zero(field.Type()).Interface()
	}
}

func alertSilencePeriodValidation(sl v.StructLevel) {
	period, ok := sl.Current().Interface().(AlertSilencePeriod)
	if !ok {
		sl.ReportError(period, "", "", "couldNotConverse", "")
		return
	}

	if (period.Duration == "" && period.EndTime == "") || (period.Duration != "" && period.EndTime != "") {
		msg := "exactly one value of duration or endTime is required"
		sl.ReportError(period.Duration, "duration", "Duration", msg, "")
		sl.ReportError(period.EndTime, "endTime", "EndTime", msg, "")
	}

	if period.Duration != "" {
		duration, err := time.ParseDuration(period.Duration)
		if err != nil || duration <= 0 {
			sl.ReportError(period.Duration, "duration", "Duration",
				"expected valid duration greater than zero", "")
		}
	}

	var startTime, endTime time.Time
	var err error

	invalidTimeMsg := "expected valid RFC3339 time format"
	if period.StartTime != "" {
		startTime, err = time.Parse(time.RFC3339, period.StartTime)
		if err != nil {
			sl.ReportError(period.StartTime, "startTime", "StartTime", invalidTimeMsg, "")
		}
	}

	if period.EndTime != "" {
		endTime, err = time.Parse(time.RFC3339, period.EndTime)
		if err != nil {
			sl.ReportError(period.EndTime, "endTime", "EndTime", invalidTimeMsg, "")
		}
	}

	if !startTime.IsZero() && !endTime.IsZero() && !endTime.After(startTime) {
		sl.ReportError(period.EndTime, "endTime", "EndTime",
			"startTime should be before endTime", "")
	}
}

// alertSilenceAlertPolicyProjectValidation validates if user provide the same project (or empty) for the alert policy
// as declared in metadata for AlertSilence. Should be removed when cross-project Alert Policy is allowed PI-622.
func alertSilenceAlertPolicyProjectValidation(sl v.StructLevel) {
	alertPolicySource, ok := sl.Current().Interface().(AlertSilenceAlertPolicySource)
	if !ok {
		sl.ReportError(alertPolicySource, "", "", "couldNotConverse", "")
		return
	}
	alertSilence, ok := sl.Top().Interface().(AlertSilence)
	if !ok {
		sl.ReportError(alertSilence, "", "", "couldNotConverse", "")
		return
	}

	if alertPolicySource.Project != "" && alertSilence.Metadata.Project != alertPolicySource.Project {
		sl.ReportError(alertSilence, "project", "project",
			"alert policy should be assigned to the same project as alert silence", "")
		return
	}
}<|MERGE_RESOLUTION|>--- conflicted
+++ resolved
@@ -96,12 +96,6 @@
 	val.RegisterStructValidation(alertPolicyConditionStructLevelValidation, AlertCondition{})
 	val.RegisterStructValidation(alertSilencePeriodValidation, AlertSilencePeriod{})
 	val.RegisterStructValidation(alertSilenceAlertPolicyProjectValidation, AlertSilenceAlertPolicySource{})
-<<<<<<< HEAD
-=======
-	val.RegisterStructValidation(directSpecHistoricalRetrievalValidation, Direct{})
-	val.RegisterStructValidation(historicalDataRetrievalValidation, HistoricalDataRetrieval{})
-	val.RegisterStructValidation(historicalDataRetrievalDurationValidation, HistoricalRetrievalDuration{})
->>>>>>> f36bd3ac
 
 	_ = val.RegisterValidation("timeUnit", isTimeUnitValid)
 	_ = val.RegisterValidation("dateWithTime", isDateWithTimeValid)
@@ -281,158 +275,6 @@
 	return true
 }
 
-<<<<<<< HEAD
-=======
-func directSpecStructLevelValidation(sl v.StructLevel) {
-	sa := sl.Current().Interface().(DirectSpec)
-
-	directTypeValidation(sa, sl)
-	directQueryDelayValidation(sa, sl)
-	sourceOfValidation(sa.SourceOf, sl)
-
-	if !isValidReleaseChannel(sa.ReleaseChannel) {
-		sl.ReportError(sa, "ReleaseChannel", "ReleaseChannel", "unknownReleaseChannel", "")
-	}
-}
-
-func directTypeValidation(sa DirectSpec, sl v.StructLevel) {
-	const expectedNumberOfDirectTypes = 1
-	var directTypesCount int
-	if sa.Datadog != nil {
-		directTypesCount++
-	}
-	if sa.NewRelic != nil {
-		directTypesCount++
-	}
-	if sa.AppDynamics != nil {
-		directTypesCount++
-	}
-	if sa.SplunkObservability != nil {
-		directTypesCount++
-	}
-	if sa.ThousandEyes != nil {
-		directTypesCount++
-	}
-	if sa.BigQuery != nil {
-		directTypesCount++
-	}
-	if sa.Splunk != nil {
-		directTypesCount++
-	}
-	if sa.CloudWatch != nil {
-		directTypesCount++
-	}
-	if sa.Pingdom != nil {
-		directTypesCount++
-	}
-	if sa.Redshift != nil {
-		directTypesCount++
-	}
-	if sa.SumoLogic != nil {
-		directTypesCount++
-	}
-	if sa.Instana != nil {
-		directTypesCount++
-	}
-	if sa.InfluxDB != nil {
-		directTypesCount++
-	}
-	if sa.GCM != nil {
-		directTypesCount++
-	}
-	if sa.Lightstep != nil {
-		directTypesCount++
-	}
-	if sa.Dynatrace != nil {
-		directTypesCount++
-	}
-	if sa.AzureMonitor != nil {
-		directTypesCount++
-	}
-	if sa.Honeycomb != nil {
-		directTypesCount++
-	}
-	if directTypesCount != expectedNumberOfDirectTypes {
-		sl.ReportError(sa, "datadog", "Datadog", "exactlyOneDirectTypeRequired", "")
-		sl.ReportError(sa, "newrelic", "NewRelic", "exactlyOneDirectTypeRequired", "")
-		sl.ReportError(sa, "appDynamics", "AppDynamics", "exactlyOneDirectTypeRequired", "")
-		sl.ReportError(sa, "splunkObservability", "SplunkObservability", "exactlyOneDirectTypeRequired", "")
-		sl.ReportError(sa, "thousandEyes", "ThousandEyes", "exactlyOneDirectTypeRequired", "")
-		sl.ReportError(sa, "bigQuery", "BigQuery", "exactlyOneDirectTypeRequired", "")
-		sl.ReportError(sa, "splunk", "Splunk", "exactlyOneDirectTypeRequired", "")
-		sl.ReportError(sa, "cloudWatch", "CloudWatch", "exactlyOneDirectTypeRequired", "")
-		sl.ReportError(sa, "pingdom", "Pingdom", "exactlyOneDirectTypeRequired", "")
-		sl.ReportError(sa, "redshift", "Redshift", "exactlyOneDirectTypeRequired", "")
-		sl.ReportError(sa, "sumoLogic", "SumoLogic", "exactlyOneDirectTypeRequired", "")
-		sl.ReportError(sa, "instana", "Instana", "exactlyOneDirectTypeRequired", "")
-		sl.ReportError(sa, "influxdb", "InfluxDB", "exactlyOneDirectTypeRequired", "")
-		sl.ReportError(sa, "gcm", "GCM", "exactlyOneDirectTypeRequired", "")
-		sl.ReportError(sa, "lightstep", "Lightstep", "exactlyOneDirectTypeRequired", "")
-		sl.ReportError(sa, "dynatrace", "Dynatrace", "exactlyOneDirectTypeRequired", "")
-		sl.ReportError(sa, "azureMonitor", "AzureMonitor", "exactlyOneDirectTypeRequired", "")
-		sl.ReportError(sa, "honeycomb", "Honeycomb", "exactlyOneDirectTypeRequired", "")
-	}
-}
-
-func directQueryDelayValidation(sd DirectSpec, sl v.StructLevel) {
-	dt, err := sd.GetType()
-	if err != nil {
-		sl.ReportError(sd, "", "", "unknownDirectType", "")
-		return
-	}
-
-	if sd.QueryDelay == nil {
-		return
-	}
-
-	queryDelay := sd.QueryDelay.Duration
-	if !isValidQueryDelayUnit(queryDelay) {
-		sl.ReportError(
-			queryDelay.Unit,
-			"unit",
-			"Unit",
-			"invalidUnit",
-			"",
-		)
-	}
-	directDefault := GetQueryDelayDefaults()[dt]
-	if queryDelay.LessThan(directDefault) {
-		sl.ReportError(
-			sd,
-			"QueryDelayDuration",
-			"QueryDelayDuration",
-			"queryDelayDurationLesserThanDefaultDataSourceQueryDelay",
-			"",
-		)
-	}
-	if isBiggerThanMaxQueryDelayDuration(queryDelay) {
-		sl.ReportError(
-			sd,
-			"QueryDelayDuration",
-			"QueryDelayDuration",
-			"queryDelayDurationBiggerThanMaximumAllowed",
-			"",
-		)
-	}
-}
-
-func sourceOfValidation(sourceOf []string, sl v.StructLevel) {
-	if len(sourceOf) == 0 {
-		sl.ReportError(sourceOf, "sourceOf", "SourceOf", "oneSourceOfRequired", "")
-	}
-	sourceOfItemsValidation(sourceOf, sl)
-}
-
-func sourceOfItemsValidation(sourceOf []string, sl v.StructLevel) bool {
-	for _, so := range sourceOf {
-		if !IsValidSourceOf(so) {
-			sl.ReportError(so, "sourceOf", "SourceOf", "validSourceOfRequired", "")
-		}
-	}
-	return true
-}
-
->>>>>>> f36bd3ac
 func isValidReleaseChannel(releaseChannel ReleaseChannel) bool {
 	if releaseChannel == 0 {
 		return true
@@ -760,103 +602,6 @@
 	return true
 }
 
-<<<<<<< HEAD
-=======
-func directSpecHistoricalRetrievalValidation(sl v.StructLevel) {
-	validatedDirect, ok := sl.Current().Interface().(Direct)
-	if !ok {
-		sl.ReportError(validatedDirect, "", "", "structConversion", "")
-		return
-	}
-	if validatedDirect.Spec.HistoricalDataRetrieval == nil {
-		return
-	}
-	integrationType, err := validatedDirect.Spec.GetType()
-	if err != nil {
-		sl.ReportError(
-			validatedDirect.Spec.HistoricalDataRetrieval,
-			"historicalDataRetrieval",
-			"HistoricalDataRetrieval",
-			"historicalDataRetrievalNotAvailable",
-			"")
-		return
-	}
-
-	typ, err := ParseDataSourceType(integrationType)
-	if err != nil {
-		sl.ReportError(
-			validatedDirect.Spec.HistoricalDataRetrieval,
-			"historicalDataRetrieval",
-			"HistoricalDataRetrieval",
-			"historicalDataRetrievalNotAvailable",
-			"")
-		return
-	}
-
-	maxDuration, err := GetDataRetrievalMaxDuration(validatedDirect.Kind, typ)
-	if err != nil {
-		sl.ReportError(
-			validatedDirect.Spec.HistoricalDataRetrieval,
-			"historicalDataRetrieval",
-			"HistoricalDataRetrieval",
-			"historicalDataRetrievalNotAvailable",
-			"")
-		return
-	}
-
-	maxDurationAllowed := HistoricalRetrievalDuration{
-		Value: maxDuration.Value,
-		Unit:  maxDuration.Unit,
-	}
-
-	if validatedDirect.Spec.HistoricalDataRetrieval.MaxDuration.BiggerThan(maxDurationAllowed) {
-		sl.ReportError(
-			validatedDirect.Spec.HistoricalDataRetrieval,
-			"historicalDataRetrieval",
-			"HistoricalDataRetrieval",
-			"dataRetrievalMaxDurationExceeded",
-			"")
-		return
-	}
-}
-
-func historicalDataRetrievalValidation(sl v.StructLevel) {
-	config, ok := sl.Current().Interface().(HistoricalDataRetrieval)
-	if !ok {
-		sl.ReportError(config, "", "", "structConversion", "")
-		return
-	}
-
-	if config.DefaultDuration.BiggerThan(config.MaxDuration) {
-		sl.ReportError(
-			config.DefaultDuration,
-			"defaultDuration",
-			"DefaultDuration",
-			"biggerThanMaxDuration",
-			"",
-		)
-	}
-}
-
-func historicalDataRetrievalDurationValidation(sl v.StructLevel) {
-	duration, ok := sl.Current().Interface().(HistoricalRetrievalDuration)
-	if !ok {
-		sl.ReportError(duration, "", "", "structConversion", "")
-		return
-	}
-
-	if !duration.Unit.IsValid() {
-		sl.ReportError(
-			duration.Unit,
-			"unit",
-			"Unit",
-			"invalidUnit",
-			"",
-		)
-	}
-}
-
->>>>>>> f36bd3ac
 func notBlank(fl v.FieldLevel) bool {
 	field := fl.Field()
 
