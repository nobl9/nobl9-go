// Package v1alpha represents objects available in API n9/v1alpha
package v1alpha

import (
	"encoding/json"
	"fmt"
	"net/url"
	"path"
	"reflect"
	"regexp"
	"strings"
	"time"
	"unicode/utf8"

	"github.com/aws/aws-sdk-go/service/cloudwatch"
	v "github.com/go-playground/validator/v10"
	"golang.org/x/exp/maps"
	"golang.org/x/exp/slices"
	"golang.org/x/text/cases"
	"golang.org/x/text/language"

	"github.com/nobl9/nobl9-go/manifest"
	"github.com/nobl9/nobl9-go/manifest/v1alpha/twindow"
)

// Regular expressions for validating URL. It is from https://github.com/asaskevich/govalidator.
// The same regex is used on the frontend side.
const (
	//nolint:lll
	IPRegex          string = `(([0-9a-fA-F]{1,4}:){7,7}[0-9a-fA-F]{1,4}|([0-9a-fA-F]{1,4}:){1,7}:|([0-9a-fA-F]{1,4}:){1,6}:[0-9a-fA-F]{1,4}|([0-9a-fA-F]{1,4}:){1,5}(:[0-9a-fA-F]{1,4}){1,2}|([0-9a-fA-F]{1,4}:){1,4}(:[0-9a-fA-F]{1,4}){1,3}|([0-9a-fA-F]{1,4}:){1,3}(:[0-9a-fA-F]{1,4}){1,4}|([0-9a-fA-F]{1,4}:){1,2}(:[0-9a-fA-F]{1,4}){1,5}|[0-9a-fA-F]{1,4}:((:[0-9a-fA-F]{1,4}){1,6})|:((:[0-9a-fA-F]{1,4}){1,7}|:)|fe80:(:[0-9a-fA-F]{0,4}){0,4}%[0-9a-zA-Z]{1,}|::(ffff(:0{1,4}){0,1}:){0,1}((25[0-5]|(2[0-4]|1{0,1}[0-9]){0,1}[0-9])\.){3,3}(25[0-5]|(2[0-4]|1{0,1}[0-9]){0,1}[0-9])|([0-9a-fA-F]{1,4}:){1,4}:((25[0-5]|(2[0-4]|1{0,1}[0-9]){0,1}[0-9])\.){3,3}(25[0-5]|(2[0-4]|1{0,1}[0-9]){0,1}[0-9]))`
	DNSNameRegex     string = `^([a-z0-9]+(-[a-z0-9]+)*\.)+[a-z]{2,}$`
	URLSchemaRegex   string = `((?i)(https?):\/\/)`
	URLUsernameRegex string = `(\S+(:\S*)?@)`
	URLPathRegex     string = `((\/|\?|#)[^\s]*)`
	URLPortRegex     string = `(:(\d{1,5}))`
	//nolint:lll
	URLIPRegex        string = `([1-9]\d?|1\d\d|2[01]\d|22[0-3]|24\d|25[0-5])(\.(\d{1,2}|1\d\d|2[0-4]\d|25[0-5])){2}(?:\.([0-9]\d?|1\d\d|2[0-4]\d|25[0-5]))`
	URLSubdomainRegex string = `((www\.)|([a-zA-Z0-9]+([-_\.]?[a-zA-Z0-9])*[a-zA-Z0-9]\.[a-zA-Z0-9]+))`
	//nolint:lll
	URLRegex            = `^` + URLSchemaRegex + URLUsernameRegex + `?` + `((` + URLIPRegex + `|(\[` + IPRegex + `\])|(([a-zA-Z0-9]([a-zA-Z0-9-_]+)?[a-zA-Z0-9]([-\.][a-zA-Z0-9]+)*)|(` + URLSubdomainRegex + `?))?(([a-zA-Z\x{00a1}-\x{ffff}0-9]+-?-?)*[a-zA-Z\x{00a1}-\x{ffff}0-9]+)(?:\.([a-zA-Z\x{00a1}-\x{ffff}]{1,}))?))\.?` + URLPortRegex + `?` + URLPathRegex + `?$`
	NumericRegex string = "^[-+]?[0-9]+(?:\\.[0-9]+)?$"
	//nolint:lll
	//cspell:ignore FFFD
	RoleARNRegex                    string = `^[\x{0009}\x{000A}\x{000D}\x{0020}-\x{007E}\x{0085}\x{00A0}-\x{D7FF}\x{E000}-\x{FFFD}\x{10000}-\x{10FFFF}]+$`
	S3BucketNameRegex               string = `^[a-z0-9][a-z0-9\-.]{1,61}[a-z0-9]$`
	GCSNonDomainNameBucketNameRegex string = `^[a-z0-9][a-z0-9-_]{1,61}[a-z0-9]$`
	GCSNonDomainNameBucketMaxLength int    = 63
	CloudWatchNamespaceRegex        string = `^[0-9A-Za-z.\-_/#:]{1,255}$`
	HeaderNameRegex                 string = `^([a-zA-Z0-9]+[_-]?)+$`
)

// Values used to validate time window size
const (
	minimumRollingTimeWindowSize           = 5 * time.Minute
	maximumRollingTimeWindowSizeDaysNumber = 31
	// 31 days converted to hours, because time.Hour is the biggest unit of time.Duration type.
	maximumRollingTimeWindowSize = time.Duration(maximumRollingTimeWindowSizeDaysNumber) *
		time.Duration(twindow.HoursInDay) *
		time.Hour
	maximumCalendarTimeWindowSizeDaysNumber = 366
	maximumCalendarTimeWindowSize           = time.Duration(maximumCalendarTimeWindowSizeDaysNumber) *
		time.Duration(twindow.HoursInDay) *
		time.Hour
)

const (
	LightstepMetricDataType     = "metric"
	LightstepLatencyDataType    = "latency"
	LightstepErrorRateDataType  = "error_rate"
	LightstepTotalCountDataType = "total"
	LightstepGoodCountDataType  = "good"
)

const (
	PingdomTypeUptime      = "uptime"
	PingdomTypeTransaction = "transaction"
)

// HiddenValue can be used as a value of a secret field and is ignored during saving
const HiddenValue = "[hidden]"

//nolint:golint
var (
	ErrAgentTypeChanged          = fmt.Errorf("cannot change agent type")
	ErrDirectTypeChanged         = fmt.Errorf("cannot change direct type")
	ErrDirectSecretRequired      = fmt.Errorf("direct secrets cannot be empty")
	ErrAlertMethodSecretRequired = fmt.Errorf("alert method secrets cannot be empty")
	ErrAlertMethodTypeChanged    = fmt.Errorf("cannot change alert method type")
)

var (
	// cloudWatchStatRegex matches valid stat function according to this documentation:
	// https://docs.aws.amazon.com/AmazonCloudWatch/latest/monitoring/Statistics-definitions.html
	cloudWatchStatRegex             = buildCloudWatchStatRegex()
	validInstanaLatencyAggregations = map[string]struct{}{
		"sum": {}, "mean": {}, "min": {}, "max": {}, "p25": {},
		"p50": {}, "p75": {}, "p90": {}, "p95": {}, "p98": {}, "p99": {},
	}
)

type ErrInvalidPayload struct {
	Msg string
}

func (e ErrInvalidPayload) Error() string {
	return e.Msg
}

// Validate should not be used directly, create with NewValidator()
type Validate struct {
	validate *v.Validate
}

// Check performs validation, it accepts all possible structs and perform checks based on tags for structs fields
func (val *Validate) Check(s interface{}) error {
	return val.validate.Struct(s)
}

var validator = NewValidator()

// NewValidator returns an instance of preconfigured Validator for all available objects
func NewValidator() *Validate {
	val := v.New()

	val.RegisterTagNameFunc(func(fld reflect.StructField) string {
		name := strings.SplitN(fld.Tag.Get("json"), ",", 2)[0]
		if name == "-" {
			return ""
		}
		return name
	})

	val.RegisterStructValidation(timeWindowStructLevelValidation, TimeWindow{})
	val.RegisterStructValidation(queryDelayDurationValidation, QueryDelayDuration{})
	val.RegisterStructValidation(agentSpecStructLevelValidation, AgentSpec{})
	val.RegisterStructValidation(sloSpecStructLevelValidation, SLOSpec{})
	val.RegisterStructValidation(metricSpecStructLevelValidation, MetricSpec{})
	val.RegisterStructValidation(alertPolicyConditionStructLevelValidation, AlertCondition{})
	val.RegisterStructValidation(alertMethodSpecStructLevelValidation, AlertMethodSpec{})
	val.RegisterStructValidation(directSpecStructLevelValidation, DirectSpec{})
	val.RegisterStructValidation(webhookAlertMethodValidation, WebhookAlertMethod{})
	val.RegisterStructValidation(emailAlertMethodValidation, EmailAlertMethod{})
	val.RegisterStructValidation(countMetricsSpecValidation, CountMetricsSpec{})
	val.RegisterStructValidation(cloudWatchMetricStructValidation, CloudWatchMetric{})
	val.RegisterStructValidation(annotationSpecStructDatesValidation, AnnotationSpec{})
	val.RegisterStructValidation(sumoLogicStructValidation, SumoLogicMetric{})
	val.RegisterStructValidation(alertSilencePeriodValidation, AlertSilencePeriod{})
	val.RegisterStructValidation(alertSilenceAlertPolicyProjectValidation, AlertSilenceAlertPolicySource{})
	val.RegisterStructValidation(agentSpecHistoricalRetrievalValidation, Agent{})
	val.RegisterStructValidation(directSpecHistoricalRetrievalValidation, Direct{})
	val.RegisterStructValidation(historicalDataRetrievalValidation, HistoricalDataRetrieval{})
	val.RegisterStructValidation(historicalDataRetrievalDurationValidation, HistoricalRetrievalDuration{})
	val.RegisterStructValidation(validateAzureMonitorMetricsConfiguration, AzureMonitorMetric{})

	_ = val.RegisterValidation("timeUnit", isTimeUnitValid)
	_ = val.RegisterValidation("dateWithTime", isDateWithTimeValid)
	_ = val.RegisterValidation("minDateTime", isMinDateTime)
	_ = val.RegisterValidation("timeZone", isTimeZoneValid)
	_ = val.RegisterValidation("budgetingMethod", isBudgetingMethod)
	_ = val.RegisterValidation("site", isSite)
	_ = val.RegisterValidation("notEmpty", isNotEmpty)
	_ = val.RegisterValidation("objectName", isValidObjectName)
	_ = val.RegisterValidation("description", isValidDescription)
	_ = val.RegisterValidation("severity", isValidSeverity)
	_ = val.RegisterValidation("operator", isValidOperator)
	_ = val.RegisterValidation("unambiguousAppDynamicMetricPath", isUnambiguousAppDynamicMetricPath)
	_ = val.RegisterValidation("opsgenieApiKey", isValidOpsgenieAPIKey)
	_ = val.RegisterValidation("pagerDutyIntegrationKey", isValidPagerDutyIntegrationKey)
	_ = val.RegisterValidation("httpsURL", isHTTPS)
	_ = val.RegisterValidation("allowedWebhookTemplateFields", isValidWebhookTemplate)
	_ = val.RegisterValidation("allowedAlertMethodEmailSubjectFields", isValidAlertMethodEmailSubject)
	_ = val.RegisterValidation("allowedAlertMethodEmailBodyFields", isValidAlertMethodEmailBody)
	_ = val.RegisterValidation("durationMinutePrecision", isDurationMinutePrecision)
	_ = val.RegisterValidation("validDuration", isValidDuration)
	_ = val.RegisterValidation("durationAtLeast", isDurationAtLeast)
	_ = val.RegisterValidation("nonNegativeDuration", isNonNegativeDuration)
	_ = val.RegisterValidation("alertPolicyMeasurement", isValidAlertPolicyMeasurement)
	_ = val.RegisterValidation("objectNameWithStringInterpolation", isValidObjectNameWithStringInterpolation)
	_ = val.RegisterValidation("url", isValidURL)
	_ = val.RegisterValidation("labels", areLabelsValid)
	_ = val.RegisterValidation("optionalURL", isEmptyOrValidURL)
	_ = val.RegisterValidation("urlDynatrace", isValidURLDynatrace)
	_ = val.RegisterValidation("urlElasticsearch", isValidURL)
	_ = val.RegisterValidation("urlDiscord", isValidURLDiscord)
	_ = val.RegisterValidation("prometheusLabelName", isValidPrometheusLabelName)
	_ = val.RegisterValidation("exportType", isValidExportType)
	_ = val.RegisterValidation("s3BucketName", isValidS3BucketName)
	_ = val.RegisterValidation("roleARN", isValidRoleARN)
	_ = val.RegisterValidation("gcsBucketName", isValidGCSBucketName)
	_ = val.RegisterValidation("metricSourceKind", isValidMetricSourceKind)
	_ = val.RegisterValidation("metricPathGraphite", isValidMetricPathGraphite)
	_ = val.RegisterValidation("bigQueryRequiredColumns", isValidBigQueryQuery)
	_ = val.RegisterValidation("splunkQueryValid", splunkQueryValid)
	_ = val.RegisterValidation("emails", hasValidEmails)
	_ = val.RegisterValidation("uniqueDimensionNames", areDimensionNamesUnique)
	_ = val.RegisterValidation("notBlank", notBlank)
	_ = val.RegisterValidation("supportedThousandEyesTestType", supportedThousandEyesTestType)
	_ = val.RegisterValidation("headerName", isValidHeaderName)
	_ = val.RegisterValidation("pingdomCheckTypeFieldValid", pingdomCheckTypeFieldValid)
	_ = val.RegisterValidation("pingdomStatusValid", pingdomStatusValid)
	_ = val.RegisterValidation("redshiftRequiredColumns", isValidRedshiftQuery)
	_ = val.RegisterValidation("urlAllowedSchemes", hasValidURLScheme)
	_ = val.RegisterValidation("influxDBRequiredPlaceholders", isValidInfluxDBQuery)
	_ = val.RegisterValidation("noSinceOrUntil", isValidNewRelicQuery)
	_ = val.RegisterValidation("elasticsearchBeginEndTimeRequired", isValidElasticsearchQuery)
	_ = val.RegisterValidation("json", isValidJSON)
	_ = val.RegisterValidation("newRelicApiKey", isValidNewRelicInsightsAPIKey)

	return &Validate{
		validate: val,
	}
}

const (
	// dNS1123LabelMaxLength is a label's max length in DNS (RFC 1123)
	dNS1123LabelMaxLength int    = 63
	dns1123LabelFmt       string = "[a-z0-9]([-a-z0-9]*[a-z0-9])?"
	//nolint:lll
	dns1123LabelErrMsg string = "a DNS-1123 label must consist of lower case alphanumeric characters or '-', and must start and end with an alphanumeric character"
)

var dns1123LabelRegexp = regexp.MustCompile("^" + dns1123LabelFmt + "$")

// IsDNS1123Label tests for a string that conforms to the definition of a label in DNS (RFC 1123).
// nolint:lll
// Source: https://github.com/kubernetes/kubernetes/blob/fdb2cb4c8832da1499069bda918c014762d8ac05/staging/src/k8s.io/apimachinery/pkg/util/validation/validation.go
func IsDNS1123Label(value string) []string {
	var errs []string
	if len(value) > dNS1123LabelMaxLength {
		errs = append(errs, fmt.Sprintf("must be no more than %d characters", dNS1123LabelMaxLength))
	}
	if !dns1123LabelRegexp.MatchString(value) {
		errs = append(errs, regexError(dns1123LabelErrMsg, dns1123LabelFmt, "my-name", "123-abc"))
	}
	return errs
}

// regexError returns a string explanation of a regex validation failure.
func regexError(msg, format string, examples ...string) string {
	if len(examples) == 0 {
		return msg + " (regex used for validation is '" + format + "')"
	}
	msg += " (e.g. "
	for i := range examples {
		if i > 0 {
			msg += " or "
		}
		msg += "'" + examples[i] + "', "
	}
	msg += "regex used for validation is '" + format + "')"
	return msg
}

func annotationSpecStructDatesValidation(sl v.StructLevel) {
	annotationSpec := sl.Current().Interface().(AnnotationSpec)

	startTime, err := annotationSpec.GetParsedStartTime()
	if err != nil {
		sl.ReportError(annotationSpec.StartTime, "startTime", "StartTime", "iso8601dateTimeFormatRequired", "")

		return
	}

	endTime, err := annotationSpec.GetParsedEndTime()
	if err != nil {
		sl.ReportError(annotationSpec.EndTime, "endTime", "EndTime", "iso8601dateTimeFormatRequired", "")

		return
	}

	if endTime.Unix() < startTime.Unix() {
		sl.ReportError(annotationSpec.EndTime, "endTime", "EndTime", "endTimeBeforeStartTime", "")
	}
}

func areDimensionNamesUnique(fl v.FieldLevel) bool {
	usedNames := make(map[string]struct{})
	for i := 0; i < fl.Field().Len(); i++ {
		if !fl.Field().CanInterface() {
			return false
		}
		var name string
		switch dimension := fl.Field().Index(i).Interface().(type) {
		case CloudWatchMetricDimension:
			if dimension.Name != nil {
				name = *dimension.Name
			}
		case AzureMonitorMetricDimension:
			if dimension.Name != nil {
				name = *dimension.Name
			}
		default:
			return false
		}
		if _, used := usedNames[name]; used {
			return false
		}
		usedNames[name] = struct{}{}
	}
	return true
}

func isValidWebhookTemplate(fl v.FieldLevel) bool {
	return hasValidTemplateFields(fl, notificationTemplateAllowedFields)
}

// Deprecated: Email Subject is no longer needed and is ignored by notificationsemail.
// This validation is kept for backwards compatibility and will be removed in the future.
// Ref. PC-9759
func isValidAlertMethodEmailSubject(fl v.FieldLevel) bool {
	emailSubjectAllowedFields := make(map[string]struct{})
	for k, v := range notificationTemplateAllowedFields {
		if k == TplVarAlertPolicyConditionsArray {
			continue
		}
		emailSubjectAllowedFields[k] = v
	}
	return hasValidTemplateFields(fl, emailSubjectAllowedFields)
}

// Deprecated: Email Body is no longer needed and is ignored by notificationsemail.
// This validation is kept for backwards compatibility and will be removed in the future.
// Ref. PC-9759
func isValidAlertMethodEmailBody(fl v.FieldLevel) bool {
	return hasValidTemplateFields(fl, notificationTemplateAllowedFields)
}

func hasValidTemplateFields(fl v.FieldLevel, allowedFields map[string]struct{}) bool {
	var templateFields []string
	switch field := fl.Field().Interface().(type) {
	case []string:
		templateFields = field
	case string:
		matches := regexp.MustCompile(`\$([a-z_]+(\[])?)`).FindAllStringSubmatch(field, -1)
		templateFields = make([]string, len(matches))
		for i, match := range matches {
			templateFields[i] = match[1]
		}
	}

	for _, field := range templateFields {
		if _, ok := allowedFields[field]; !ok {
			return false
		}
	}
	return true
}

func webhookAlertMethodValidation(sl v.StructLevel) {
	webhook := sl.Current().Interface().(WebhookAlertMethod)

	if webhook.Template != nil && len(webhook.TemplateFields) > 0 {
		sl.ReportError(webhook.Template, "template", "Template", "oneOfTemplateOrTemplateFields", "")
		sl.ReportError(webhook.TemplateFields, "templateFields", "TemplateFields", "oneOfTemplateOrTemplateFields", "")
	}
	if webhook.Template == nil && len(webhook.TemplateFields) == 0 {
		sl.ReportError(webhook.Template, "template", "Template", "oneOfTemplateOrTemplateFields", "")
		sl.ReportError(webhook.TemplateFields, "templateFields", "TemplateFields", "oneOfTemplateOrTemplateFields", "")
	}
}

func emailAlertMethodValidation(sl v.StructLevel) {
	email := sl.Current().Interface().(EmailAlertMethod)

	if len(email.To) == 0 && len(email.Cc) == 0 && len(email.Bcc) == 0 {
		sl.ReportError(email.To, "to", "To", "atLeastOneRecipientRequired", "")
		sl.ReportError(email.Cc, "cc", "Cc", "atLeastOneRecipientRequired", "")
		sl.ReportError(email.Bcc, "bcc", "Bcc", "atLeastOneRecipientRequired", "")
	}
}

func hasValidEmails(fl v.FieldLevel) bool {
	validator := v.New()
	emails := fl.Field().Interface().([]string)
	for _, email := range emails {
		if err := validator.Var(email, "email"); err != nil {
			return false
		}
	}
	return true
}

func timeWindowStructLevelValidation(sl v.StructLevel) {
	timeWindow := sl.Current().Interface().(TimeWindow)

	if !isTimeWindowTypeUnambiguous(timeWindow) {
		sl.ReportError(timeWindow, "timeWindow", "TimeWindow", "ambiguousTimeWindowType", "")
	}

	if !isTimeUnitValidForTimeWindowType(timeWindow, timeWindow.Unit) {
		sl.ReportError(timeWindow, "timeWindow", "TimeWindow", "validWindowTypeForTimeUnitRequired", "")
	}
	windowSizeValidation(timeWindow, sl)
}

// isValidObjectName maintains convention for naming objects from
// https://kubernetes.io/docs/concepts/overview/working-with-objects/names/#names
func isValidObjectName(fl v.FieldLevel) bool {
	return len(IsDNS1123Label(fl.Field().String())) == 0
}

// nolint: lll
func sloSpecStructLevelValidation(sl v.StructLevel) {
	sloSpec := sl.Current().Interface().(SLOSpec)

	if !hasExactlyOneMetricType(sloSpec) {
		sl.ReportError(sloSpec.Indicator.RawMetric, "indicator.rawMetric", "RawMetric", "exactlyOneMetricType", "")
		sl.ReportError(sloSpec.Objectives, "objectives", "Objectives", "exactlyOneMetricType", "")
	}

	if !hasOnlyOneRawMetricDefinitionTypeOrNone(sloSpec) {
		sl.ReportError(
			sloSpec.Indicator.RawMetric, "indicator.rawMetric", "RawMetrics", "multipleRawMetricDefinitionTypes", "",
		)
		sl.ReportError(
			sloSpec.Objectives, "objectives", "Objectives", "multipleRawMetricDefinitionTypes", "",
		)
	}

	if !isBadOverTotalEnabledForDataSource(sloSpec) {
		sl.ReportError(
			sloSpec.Indicator.MetricSource,
			"indicator.metricSource",
			"MetricSource",
			"isBadOverTotalEnabledForDataSource",
			"",
		)
	}

	if !areAllMetricSpecsOfTheSameType(sloSpec) {
		sl.ReportError(sloSpec.Indicator.RawMetric, "indicator.rawMetric", "RawMetrics", "allMetricsOfTheSameType", "")
	}

	if !areRawMetricsSetForAllObjectivesOrNone(sloSpec) {
		sl.ReportError(sloSpec.Objectives, "objectives", "Objectives", "rawMetricsSetForAllObjectivesOrNone", "")
	}
	if !areCountMetricsSetForAllObjectivesOrNone(sloSpec) {
		sl.ReportError(sloSpec.Objectives, "objectives", "Objectives", "countMetricsSetForAllObjectivesOrNone", "")
	}
	if !isBadOverTotalEnabledForDataSource(sloSpec) {
		sl.ReportError(sloSpec.Objectives, "objectives", "Objectives", "badOverTotalEnabledForDataSource", "")
	}
	// if !doAllObjectivesHaveUniqueNames(sloSpec) {
	// 	sl.ReportError(sloSpec.Objectives, "objectives", "Objectives", "valuesForEachObjectiveMustBeUniqueWithinOneSLO", "")
	// }
	// TODO: Replace doAllObjectivesHaveUniqueValues with doAllObjectivesHaveUniqueNames when dropping value uniqueness
	if !doAllObjectivesHaveUniqueValues(sloSpec) {
		sl.ReportError(sloSpec.Objectives, "objectives", "Objectives", "valuesForEachObjectiveMustBeUniqueWithinOneSLO", "")
	}
	if !areTimeSliceTargetsRequiredAndSet(sloSpec) {
		sl.ReportError(sloSpec.Objectives, "objectives", "Objectives", "timeSliceTargetRequiredForTimeslices", "")
	}

	if !isValidObjectiveOperatorForRawMetric(sloSpec) {
		sl.ReportError(sloSpec.Objectives, "objectives", "Objectives", "validObjectiveOperatorForRawMetric", "")
	}

	if sloSpec.Composite != nil {
		if !isBurnRateSetForCompositeWithOccurrences(sloSpec) {
			sl.ReportError(
				sloSpec.Composite.BurnRateCondition,
				"burnRateCondition",
				"composite",
				"compositeBurnRateRequiredForOccurrences",
				"",
			)
		}

		if !isValidBudgetingMethodForCompositeWithBurnRate(sloSpec) {
			sl.ReportError(
				sloSpec.Composite.BurnRateCondition,
				"burnRateCondition",
				"composite",
				"wrongBudgetingMethodForCompositeWithBurnRate",
				"",
			)
		}
	}

	sloSpecStructLevelAppDynamicsValidation(sl, sloSpec)
	sloSpecStructLevelLightstepValidation(sl, sloSpec)
	sloSpecStructLevelPingdomValidation(sl, sloSpec)
	sloSpecStructLevelSumoLogicValidation(sl, sloSpec)
	sloSpecStructLevelThousandEyesValidation(sl, sloSpec)
	sloSpecStructLevelAzureMonitorValidation(sl, sloSpec)

	// AnomalyConfig will be moved into Anomaly Rules in PC-8502
	sloSpecStructLevelAnomalyConfigValidation(sl, sloSpec)
}

func isBurnRateSetForCompositeWithOccurrences(spec SLOSpec) bool {
	return !isBudgetingMethodOccurrences(spec) || spec.Composite.BurnRateCondition != nil
}

func isValidBudgetingMethodForCompositeWithBurnRate(spec SLOSpec) bool {
	return spec.Composite.BurnRateCondition == nil || isBudgetingMethodOccurrences(spec)
}

func isBudgetingMethodOccurrences(sloSpec SLOSpec) bool {
	return sloSpec.BudgetingMethod == BudgetingMethodOccurrences.String()
}

func sloSpecStructLevelAppDynamicsValidation(sl v.StructLevel, sloSpec SLOSpec) {
	if !haveCountMetricsTheSameAppDynamicsApplicationNames(sloSpec) {
		sl.ReportError(
			sloSpec.Objectives,
			"objectives",
			"Objectives",
			"countMetricsHaveTheSameAppDynamicsApplicationNames",
			"",
		)
	}
}

func sloSpecStructLevelLightstepValidation(sl v.StructLevel, sloSpec SLOSpec) {
	if !haveCountMetricsTheSameLightstepStreamID(sloSpec) {
		sl.ReportError(
			sloSpec.Objectives,
			"objectives",
			"Objectives",
			"countMetricsHaveTheSameLightstepStreamID",
			"",
		)
	}

	if !isValidLightstepTypeOfDataForRawMetric(sloSpec) {
		if sloSpec.containsIndicatorRawMetric() {
			sl.ReportError(
				sloSpec.Indicator.RawMetric,
				"indicator.rawMetric",
				"RawMetric",
				"validLightstepTypeOfDataForRawMetric",
				"",
			)
		} else {
			sl.ReportError(
				sloSpec.Objectives,
				"objectives[].rawMetric.query",
				"RawMetric",
				"validLightstepTypeOfDataForRawMetric",
				"",
			)
		}
	}

	if !isValidLightstepTypeOfDataForCountMetrics(sloSpec) {
		sl.ReportError(
			sloSpec.Objectives,
			"objectives",
			"Objectives",
			"validLightstepTypeOfDataForCountMetrics",
			"",
		)
	}
	if !areLightstepCountMetricsNonIncremental(sloSpec) {
		sl.ReportError(
			sloSpec.Objectives,
			"objectives",
			"Objectives",
			"lightstepCountMetricsAreNonIncremental",
			"",
		)
	}
}

func sloSpecStructLevelPingdomValidation(sl v.StructLevel, sloSpec SLOSpec) {
	if !havePingdomCountMetricsGoodTotalTheSameCheckID(sloSpec) {
		sl.ReportError(
			sloSpec.CountMetrics,
			"objectives",
			"Objectives",
			"pingdomCountMetricsGoodTotalHaveDifferentCheckID",
			"",
		)
	}

	if !havePingdomRawMetricCheckTypeUptime(sloSpec) {
		if sloSpec.containsIndicatorRawMetric() {
			sl.ReportError(
				sloSpec.Indicator.RawMetric,
				"indicator.rawMetric",
				"RawMetric",
				"validPingdomCheckTypeForRawMetric",
				"",
			)
		} else {
			sl.ReportError(
				sloSpec.Objectives,
				"objectives[].rawMetric.query",
				"RawMetric",
				"validPingdomCheckTypeForRawMetric",
				"",
			)
		}
	}

	if !havePingdomMetricsTheSameCheckType(sloSpec) {
		sl.ReportError(
			sloSpec.CountMetrics,
			"objectives",
			"Objectives",
			"pingdomMetricsHaveDifferentCheckType",
			"",
		)
	}

	if !havePingdomCorrectStatusForCountMetricsCheckType(sloSpec) {
		sl.ReportError(
			sloSpec.CountMetrics,
			"objectives",
			"Objectives",
			"pingdomCountMetricsIncorrectStatusForCheckType",
			"",
		)
	}

	if !havePingdomCorrectStatusForRawMetrics(sloSpec) {
		if sloSpec.containsIndicatorRawMetric() {
			sl.ReportError(
				sloSpec.Indicator.RawMetric,
				"indicator.rawMetric",
				"RawMetric",
				"pingdomCorrectCheckTypeForRawMetrics",
				"",
			)
		} else {
			sl.ReportError(
				sloSpec.Objectives,
				"objectives[].rawMetric.query",
				"RawMetric",
				"pingdomCorrectCheckTypeForRawMetrics",
				"",
			)
		}
	}
}

func sloSpecStructLevelSumoLogicValidation(sl v.StructLevel, sloSpec SLOSpec) {
	if !areSumoLogicQuantizationValuesEqual(sloSpec) {
		sl.ReportError(
			sloSpec.CountMetrics,
			"objectives",
			"Objectives",
			"sumoLogicCountMetricsEqualQuantization",
			"",
		)
	}

	if !areSumoLogicTimesliceValuesEqual(sloSpec) {
		sl.ReportError(
			sloSpec.CountMetrics,
			"objectives",
			"Objectives",
			"sumoLogicCountMetricsEqualTimeslice",
			"",
		)
	}
}

func sloSpecStructLevelThousandEyesValidation(sl v.StructLevel, sloSpec SLOSpec) {
	if !doesNotHaveCountMetricsThousandEyes(sloSpec) {
		sl.ReportError(sloSpec.Indicator.RawMetric, "indicator.rawMetric", "RawMetrics", "onlyRawMetricsThousandEyes", "")
	}
}

func sloSpecStructLevelAzureMonitorValidation(sl v.StructLevel, sloSpec SLOSpec) {
	if !haveAzureMonitorCountMetricSpecTheSameResourceIDAndMetricNamespace(sloSpec) {
		sl.ReportError(
			sloSpec.CountMetrics,
			"objectives",
			"Objectives",
			"azureMonitorCountMetricsEqualResourceIDAndMetricNamespace",
			"",
		)
	}
}

func sloSpecStructLevelAnomalyConfigValidation(sl v.StructLevel, sloSpec SLOSpec) {
	sloProject := sl.Parent().Interface().(SLO).Metadata.Project

	if sloSpec.AnomalyConfig != nil {
		if sloSpec.AnomalyConfig.NoData == nil {
			return
		}

		if len(sloSpec.AnomalyConfig.NoData.AlertMethods) == 0 {
			sl.ReportError(
				sloSpec.AnomalyConfig.NoData,
				"anomalyConfig.noData.alertMethods",
				"AlertMethods",
				"expectedNotEmptyAlertMethodList",
				"",
			)
		}

		nameToProjectMap := make(map[string]string, len(sloSpec.AnomalyConfig.NoData.AlertMethods))
		for _, alertMethod := range sloSpec.AnomalyConfig.NoData.AlertMethods {
			project := alertMethod.Project
			if project == "" {
				project = sloProject
			}
			if nameToProjectMap[alertMethod.Name] == project {
				sl.ReportError(
					sloSpec.AnomalyConfig.NoData.AlertMethods,
					"anomalyConfig.noData.alertMethods",
					"AlertMethods",
					fmt.Sprintf("duplicateAlertMethhod(name=%s,project=%s)", alertMethod.Name, project),
					"",
				)
			}
			nameToProjectMap[alertMethod.Name] = project
		}
	}
}

func isBadOverTotalEnabledForDataSource(spec SLOSpec) bool {
	if spec.HasCountMetrics() {
		for _, objectives := range spec.Objectives {
			if objectives.CountMetrics != nil {
				if objectives.CountMetrics.BadMetric != nil &&
					!isBadOverTotalEnabledForDataSourceType(objectives) {
					return false
				}
			}
		}
	}
	return true
}

func hasOnlyOneRawMetricDefinitionTypeOrNone(spec SLOSpec) bool {
	indicatorHasRawMetric := spec.containsIndicatorRawMetric()
	if indicatorHasRawMetric {
		for _, objective := range spec.Objectives {
			if !objective.HasRawMetricQuery() {
				continue
			}
			if !reflect.DeepEqual(objective.RawMetric.MetricQuery, spec.Indicator.RawMetric) {
				return false
			}
		}
	}
	return true
}

func areRawMetricsSetForAllObjectivesOrNone(spec SLOSpec) bool {
	if spec.containsIndicatorRawMetric() {
		return true
	}
	count := spec.ObjectivesRawMetricsCount()
	return count == 0 || count == len(spec.Objectives)
}

func doAllObjectivesHaveUniqueValues(spec SLOSpec) bool {
	values := make(map[float64]struct{})
	for _, objective := range spec.Objectives {
		values[objective.Value] = struct{}{}
	}
	return len(values) == len(spec.Objectives)
}

func areLightstepCountMetricsNonIncremental(sloSpec SLOSpec) bool {
	if !sloSpec.HasCountMetrics() {
		return true
	}
	for _, objective := range sloSpec.Objectives {
		if objective.CountMetrics == nil {
			continue
		}
		if (objective.CountMetrics.GoodMetric == nil || objective.CountMetrics.GoodMetric.Lightstep == nil) &&
			(objective.CountMetrics.TotalMetric == nil || objective.CountMetrics.TotalMetric.Lightstep == nil) {
			continue
		}
		if objective.CountMetrics.Incremental == nil || !*objective.CountMetrics.Incremental {
			continue
		}
		return false
	}
	return true
}

func isValidLightstepTypeOfDataForCountMetrics(sloSpec SLOSpec) bool {
	if !sloSpec.HasCountMetrics() {
		return true
	}
	goodCounts, totalCounts := sloSpec.GoodTotalCountMetrics()
	for _, goodCount := range goodCounts {
		if goodCount.Lightstep == nil {
			continue
		}
		if goodCount.Lightstep.TypeOfData == nil {
			return false
		}
		if *goodCount.Lightstep.TypeOfData != LightstepGoodCountDataType &&
			*goodCount.Lightstep.TypeOfData != LightstepMetricDataType {
			return false
		}
	}
	for _, totalCount := range totalCounts {
		if totalCount.Lightstep == nil {
			continue
		}
		if totalCount.Lightstep.TypeOfData == nil {
			return false
		}
		if *totalCount.Lightstep.TypeOfData != LightstepTotalCountDataType &&
			*totalCount.Lightstep.TypeOfData != LightstepMetricDataType {
			return false
		}
	}
	return true
}

func isValidLightstepTypeOfDataForRawMetric(sloSpec SLOSpec) bool {
	if !sloSpec.HasRawMetric() {
		return true
	}
	metrics := sloSpec.RawMetrics()
	for _, metric := range metrics {
		if metric.Lightstep == nil {
			continue
		}
		if metric.Lightstep.TypeOfData == nil {
			return false
		}
		if *metric.Lightstep.TypeOfData != LightstepErrorRateDataType &&
			*metric.Lightstep.TypeOfData != LightstepLatencyDataType &&
			*metric.Lightstep.TypeOfData != LightstepMetricDataType {
			return false
		}
	}
	return true
}

func areTimeSliceTargetsRequiredAndSet(sloSpec SLOSpec) bool {
	for _, objective := range sloSpec.Objectives {
		if sloSpec.BudgetingMethod == BudgetingMethodTimeslices.String() &&
			!(objective.TimeSliceTarget != nil && isValidTimeSliceTargetValue(*objective.TimeSliceTarget)) ||
			sloSpec.BudgetingMethod == BudgetingMethodOccurrences.String() && objective.TimeSliceTarget != nil {
			return false
		}
	}
	return true
}

func metricSpecStructLevelValidation(sl v.StructLevel) {
	metricSpec := sl.Current().Interface().(MetricSpec)

	metricTypeValidation(metricSpec, sl)
	if metricSpec.Lightstep != nil {
		lightstepMetricValidation(metricSpec.Lightstep, sl)
	}
	if metricSpec.Instana != nil {
		instanaMetricValidation(metricSpec.Instana, sl)
	}
}

func lightstepMetricValidation(metric *LightstepMetric, sl v.StructLevel) {
	if metric.TypeOfData == nil {
		return
	}

	switch *metric.TypeOfData {
	case LightstepLatencyDataType:
		lightstepLatencyMetricValidation(metric, sl)
	case LightstepMetricDataType:
		lightstepUQLMetricValidation(metric, sl)
	case LightstepGoodCountDataType, LightstepTotalCountDataType:
		lightstepGoodTotalMetricValidation(metric, sl)
	case LightstepErrorRateDataType:
		lightstepErrorRateMetricValidation(metric, sl)
	}
}

func lightstepLatencyMetricValidation(metric *LightstepMetric, sl v.StructLevel) {
	if metric.Percentile == nil {
		sl.ReportError(metric.Percentile, "percentile", "Percentile", "percentileRequired", "")
	} else if *metric.Percentile <= 0 || *metric.Percentile > 99.99 {
		sl.ReportError(metric.Percentile, "percentile", "Percentile", "invalidPercentile", "")
	}
	if metric.StreamID == nil {
		sl.ReportError(metric.StreamID, "streamID", "StreamID", "streamIDRequired", "")
	}
	if metric.UQL != nil {
		sl.ReportError(metric.UQL, "uql", "UQL", "uqlNotAllowed", "")
	}
}

func lightstepUQLMetricValidation(metric *LightstepMetric, sl v.StructLevel) {
	if metric.UQL == nil {
		sl.ReportError(metric.UQL, "uql", "UQL", "uqlRequired", "")
	} else {
		if len(*metric.UQL) == 0 {
			sl.ReportError(metric.UQL, "uql", "UQL", "uqlRequired", "")
		}
		// Only UQL `metric` and `spans` inputs type are supported. https://docs.lightstep.com/docs/uql-reference
		r := regexp.MustCompile(`((constant|spans_sample|assemble)\s+[a-z\d.])`)
		if r.MatchString(*metric.UQL) {
			sl.ReportError(metric.UQL, "uql", "UQL", "onlyMetricAndSpansUQLQueriesAllowed", "")
		}
	}

	if metric.Percentile != nil {
		sl.ReportError(metric.Percentile, "percentile", "Percentile", "percentileNotAllowed", "")
	}

	if metric.StreamID != nil {
		sl.ReportError(metric.StreamID, "streamID", "StreamID", "streamIDNotAllowed", "")
	}
}

func lightstepGoodTotalMetricValidation(metric *LightstepMetric, sl v.StructLevel) {
	if metric.StreamID == nil {
		sl.ReportError(metric.StreamID, "streamID", "StreamID", "streamIDRequired", "")
	}
	if metric.UQL != nil {
		sl.ReportError(metric.UQL, "uql", "UQL", "uqlNotAllowed", "")
	}
	if metric.Percentile != nil {
		sl.ReportError(metric.Percentile, "percentile", "Percentile", "percentileNotAllowed", "")
	}
}

func lightstepErrorRateMetricValidation(metric *LightstepMetric, sl v.StructLevel) {
	if metric.StreamID == nil {
		sl.ReportError(metric.StreamID, "streamID", "StreamID", "streamIDRequired", "")
	}
	if metric.Percentile != nil {
		sl.ReportError(metric.Percentile, "percentile", "Percentile", "percentileNotAllowed", "")
	}
	if metric.UQL != nil {
		sl.ReportError(metric.UQL, "uql", "UQL", "uqlNotAllowed", "")
	}
}

const (
	instanaMetricTypeInfrastructure = "infrastructure"
	instanaMetricTypeApplication    = "application"

	instanaMetricRetrievalMethodQuery    = "query"
	instanaMetricRetrievalMethodSnapshot = "snapshot"
)

func instanaMetricValidation(metric *InstanaMetric, sl v.StructLevel) {
	if metric.Infrastructure != nil && metric.Application != nil {
		if metric.MetricType == instanaMetricTypeInfrastructure {
			sl.ReportError(metric.Infrastructure, instanaMetricTypeInfrastructure,
				cases.Title(language.Und).
					String(instanaMetricTypeInfrastructure), "infrastructureObjectOnlyRequired", "")
		}
		if metric.MetricType == instanaMetricTypeApplication {
			sl.ReportError(metric.Application, instanaMetricTypeApplication,
				cases.Title(language.Und).
					String(instanaMetricTypeApplication), "applicationObjectOnlyRequired", "")
		}
		return
	}

	switch metric.MetricType {
	case instanaMetricTypeInfrastructure:
		if metric.Infrastructure == nil {
			sl.ReportError(metric.Infrastructure, instanaMetricTypeInfrastructure,
				cases.Title(language.Und).
					String(instanaMetricTypeInfrastructure), "infrastructureRequired", "")
		} else {
			instanaMetricTypeInfrastructureValidation(metric.Infrastructure, sl)
		}
	case instanaMetricTypeApplication:
		if metric.Application == nil {
			sl.ReportError(metric.Application, instanaMetricTypeApplication,
				cases.Title(language.Und).
					String(instanaMetricTypeApplication), "applicationRequired", "")
		} else {
			instanaMetricTypeApplicationValidation(metric.Application, sl)
		}
	}
}

func instanaMetricTypeInfrastructureValidation(infrastructure *InstanaInfrastructureMetricType, sl v.StructLevel) {
	if infrastructure.Query != nil && infrastructure.SnapshotID != nil {
		switch infrastructure.MetricRetrievalMethod {
		case instanaMetricRetrievalMethodQuery:
			sl.ReportError(infrastructure.Query, instanaMetricRetrievalMethodQuery,
				cases.Title(language.Und).
					String(instanaMetricRetrievalMethodQuery), "queryOnlyRequired", "")
		case instanaMetricRetrievalMethodSnapshot:
			sl.ReportError(infrastructure.Query, instanaMetricRetrievalMethodQuery,
				cases.Title(language.Und).
					String(instanaMetricRetrievalMethodQuery), "snapshotIDOnlyRequired", "")
		}
		return
	}

	switch infrastructure.MetricRetrievalMethod {
	case instanaMetricRetrievalMethodQuery:
		if infrastructure.Query == nil {
			sl.ReportError(infrastructure.Query, instanaMetricRetrievalMethodQuery,
				cases.Title(language.Und).
					String(instanaMetricRetrievalMethodQuery), "queryRequired", "")
		}
	case instanaMetricRetrievalMethodSnapshot:
		if infrastructure.SnapshotID == nil {
			sl.ReportError(infrastructure.SnapshotID, instanaMetricRetrievalMethodSnapshot+"Id",
				cases.Title(language.Und).
					String(instanaMetricRetrievalMethodSnapshot+"Id"), "snapshotIdRequired", "")
		}
	}
}

func instanaMetricTypeApplicationValidation(application *InstanaApplicationMetricType, sl v.StructLevel) {
	const aggregation = "aggregation"
	switch application.MetricID {
	case "calls", "erroneousCalls":
		if application.Aggregation == "sum" {
			return
		}
	case "errors":
		if application.Aggregation == "mean" {
			return
		}
	case "latency":
		if _, isValid := validInstanaLatencyAggregations[application.Aggregation]; isValid {
			return
		}
	}
	sl.ReportError(application.Aggregation, aggregation,
		cases.Title(language.Und).String(aggregation), "wrongAggregationValueForMetricID", "")
}

func hasExactlyOneMetricType(sloSpec SLOSpec) bool {
	return sloSpec.HasRawMetric() != sloSpec.HasCountMetrics()
}

func doesNotHaveCountMetricsThousandEyes(sloSpec SLOSpec) bool {
	for _, objective := range sloSpec.Objectives {
		if objective.CountMetrics == nil {
			continue
		}
		if (objective.CountMetrics.TotalMetric != nil && objective.CountMetrics.TotalMetric.ThousandEyes != nil) ||
			(objective.CountMetrics.GoodMetric != nil && objective.CountMetrics.GoodMetric.ThousandEyes != nil) {
			return false
		}
	}
	return true
}

//nolint:gocognit,gocyclo
func areAllMetricSpecsOfTheSameType(sloSpec SLOSpec) bool {
	var (
		metricCount              int
		prometheusCount          int
		datadogCount             int
		newRelicCount            int
		appDynamicsCount         int
		splunkCount              int
		lightstepCount           int
		splunkObservabilityCount int
		dynatraceCount           int
		elasticsearchCount       int
		bigQueryCount            int
		thousandEyesCount        int
		graphiteCount            int
		openTSDBCount            int
		grafanaLokiCount         int
		cloudWatchCount          int
		pingdomCount             int
		amazonPrometheusCount    int
		redshiftCount            int
		sumoLogicCount           int
		instanaCount             int
		influxDBCount            int
		gcmCount                 int
		azureMonitorCount        int
		genericCount             int
	)
	for _, metric := range sloSpec.AllMetricSpecs() {
		if metric == nil {
			continue
		}
		if metric.Prometheus != nil {
			prometheusCount++
		}
		if metric.Datadog != nil {
			datadogCount++
		}
		if metric.NewRelic != nil {
			newRelicCount++
		}
		if metric.AppDynamics != nil {
			appDynamicsCount++
		}
		if metric.Splunk != nil {
			splunkCount++
		}
		if metric.Lightstep != nil {
			lightstepCount++
		}
		if metric.SplunkObservability != nil {
			splunkObservabilityCount++
		}
		if metric.ThousandEyes != nil {
			thousandEyesCount++
		}
		if metric.Dynatrace != nil {
			dynatraceCount++
		}
		if metric.Elasticsearch != nil {
			elasticsearchCount++
		}
		if metric.Graphite != nil {
			graphiteCount++
		}
		if metric.BigQuery != nil {
			bigQueryCount++
		}
		if metric.OpenTSDB != nil {
			openTSDBCount++
		}
		if metric.GrafanaLoki != nil {
			grafanaLokiCount++
		}
		if metric.CloudWatch != nil {
			cloudWatchCount++
		}
		if metric.Pingdom != nil {
			pingdomCount++
		}
		if metric.AmazonPrometheus != nil {
			amazonPrometheusCount++
		}
		if metric.Redshift != nil {
			redshiftCount++
		}
		if metric.SumoLogic != nil {
			sumoLogicCount++
		}
		if metric.Instana != nil {
			instanaCount++
		}
		if metric.InfluxDB != nil {
			influxDBCount++
		}
		if metric.GCM != nil {
			gcmCount++
		}
		if metric.AzureMonitor != nil {
			azureMonitorCount++
		}
		if metric.Generic != nil {
			genericCount++
		}
	}
	if prometheusCount > 0 {
		metricCount++
	}
	if datadogCount > 0 {
		metricCount++
	}
	if newRelicCount > 0 {
		metricCount++
	}
	if appDynamicsCount > 0 {
		metricCount++
	}
	if splunkCount > 0 {
		metricCount++
	}
	if lightstepCount > 0 {
		metricCount++
	}
	if splunkObservabilityCount > 0 {
		metricCount++
	}
	if thousandEyesCount > 0 {
		metricCount++
	}
	if dynatraceCount > 0 {
		metricCount++
	}
	if elasticsearchCount > 0 {
		metricCount++
	}
	if graphiteCount > 0 {
		metricCount++
	}
	if bigQueryCount > 0 {
		metricCount++
	}
	if openTSDBCount > 0 {
		metricCount++
	}
	if grafanaLokiCount > 0 {
		metricCount++
	}
	if cloudWatchCount > 0 {
		metricCount++
	}
	if pingdomCount > 0 {
		metricCount++
	}
	if amazonPrometheusCount > 0 {
		metricCount++
	}
	if redshiftCount > 0 {
		metricCount++
	}
	if instanaCount > 0 {
		metricCount++
	}
	if sumoLogicCount > 0 {
		metricCount++
	}
	if influxDBCount > 0 {
		metricCount++
	}
	if gcmCount > 0 {
		metricCount++
	}
	if azureMonitorCount > 0 {
		metricCount++
	}
	if genericCount > 0 {
		metricCount++
	}
	// exactly one exists
	return metricCount == 1
}

func haveCountMetricsTheSameAppDynamicsApplicationNames(sloSpec SLOSpec) bool {
	for _, metricSpec := range sloSpec.CountMetricPairs() {
		if metricSpec == nil || metricSpec.GoodMetric.AppDynamics == nil || metricSpec.TotalMetric.AppDynamics == nil {
			continue
		}
		if metricSpec.GoodMetric.AppDynamics.ApplicationName == nil ||
			metricSpec.TotalMetric.AppDynamics.ApplicationName == nil {
			return false
		}
		if *metricSpec.GoodMetric.AppDynamics.ApplicationName != *metricSpec.TotalMetric.AppDynamics.ApplicationName {
			return false
		}
	}
	return true
}

func haveCountMetricsTheSameLightstepStreamID(sloSpec SLOSpec) bool {
	for _, metricSpec := range sloSpec.CountMetricPairs() {
		if metricSpec == nil || metricSpec.GoodMetric.Lightstep == nil || metricSpec.TotalMetric.Lightstep == nil {
			continue
		}
		if metricSpec.GoodMetric.Lightstep.StreamID == nil && metricSpec.TotalMetric.Lightstep.StreamID == nil {
			continue
		}
		if (metricSpec.GoodMetric.Lightstep.StreamID == nil && metricSpec.TotalMetric.Lightstep.StreamID != nil) ||
			(metricSpec.GoodMetric.Lightstep.StreamID != nil && metricSpec.TotalMetric.Lightstep.StreamID == nil) {
			return false
		}
		if *metricSpec.GoodMetric.Lightstep.StreamID != *metricSpec.TotalMetric.Lightstep.StreamID {
			return false
		}
	}
	return true
}

func havePingdomCountMetricsGoodTotalTheSameCheckID(sloSpec SLOSpec) bool {
	for _, objective := range sloSpec.Objectives {
		if objective.CountMetrics == nil {
			continue
		}
		if objective.CountMetrics.TotalMetric != nil && objective.CountMetrics.TotalMetric.Pingdom != nil &&
			objective.CountMetrics.GoodMetric != nil && objective.CountMetrics.GoodMetric.Pingdom != nil &&
			objective.CountMetrics.GoodMetric.Pingdom.CheckID != nil &&
			objective.CountMetrics.TotalMetric.Pingdom.CheckID != nil &&
			*objective.CountMetrics.GoodMetric.Pingdom.CheckID != *objective.CountMetrics.TotalMetric.Pingdom.CheckID {
			return false
		}
	}
	return true
}

func havePingdomRawMetricCheckTypeUptime(sloSpec SLOSpec) bool {
	if !sloSpec.HasRawMetric() {
		return true
	}

	for _, metricSpec := range sloSpec.RawMetrics() {
		if metricSpec == nil || metricSpec.Pingdom == nil {
			continue
		}

		if metricSpec.Pingdom.CheckType != nil &&
			pingdomCheckTypeValid(*metricSpec.Pingdom.CheckType) &&
			*metricSpec.Pingdom.CheckType != PingdomTypeUptime {
			return false
		}
	}

	return true
}

func havePingdomMetricsTheSameCheckType(sloSpec SLOSpec) bool {
	types := make(map[string]bool)
	for _, objective := range sloSpec.Objectives {
		if objective.CountMetrics == nil {
			continue
		}
		if objective.CountMetrics.TotalMetric != nil && objective.CountMetrics.TotalMetric.Pingdom != nil &&
			objective.CountMetrics.TotalMetric.Pingdom.CheckType != nil &&
			pingdomCheckTypeValid(*objective.CountMetrics.TotalMetric.Pingdom.CheckType) {
			types[*objective.CountMetrics.TotalMetric.Pingdom.CheckType] = true
		}
		if objective.CountMetrics.GoodMetric != nil && objective.CountMetrics.GoodMetric.Pingdom != nil &&
			objective.CountMetrics.GoodMetric.Pingdom.CheckType != nil &&
			pingdomCheckTypeValid(*objective.CountMetrics.GoodMetric.Pingdom.CheckType) {
			types[*objective.CountMetrics.GoodMetric.Pingdom.CheckType] = true
		}
	}
	return len(types) < 2
}

func havePingdomCorrectStatusForRawMetrics(sloSpec SLOSpec) bool {
	if !sloSpec.HasRawMetric() {
		return true
	}

	for _, metricSpec := range sloSpec.RawMetrics() {
		if metricSpec.Pingdom != nil &&
			metricSpec.Pingdom.CheckType != nil &&
			*metricSpec.Pingdom.CheckType == PingdomTypeTransaction {
			return metricSpec.Pingdom.Status == nil
		}
	}

	return true
}

func havePingdomCorrectStatusForCountMetricsCheckType(sloSpec SLOSpec) bool {
	for _, metricSpec := range sloSpec.CountMetrics() {
		if metricSpec == nil || metricSpec.Pingdom == nil || metricSpec.Pingdom.CheckType == nil {
			continue
		}
		switch *metricSpec.Pingdom.CheckType {
		case PingdomTypeTransaction:
			if metricSpec.Pingdom.Status != nil {
				return false
			}
		case PingdomTypeUptime:
			if metricSpec.Pingdom.Status == nil {
				return false
			}
		}
	}
	return true
}

func areSumoLogicQuantizationValuesEqual(sloSpec SLOSpec) bool {
	for _, objective := range sloSpec.Objectives {
		countMetrics := objective.CountMetrics
		if countMetrics == nil {
			continue
		}
		if countMetrics.GoodMetric == nil || countMetrics.TotalMetric == nil {
			continue
		}
		if countMetrics.GoodMetric.SumoLogic == nil && countMetrics.TotalMetric.SumoLogic == nil {
			continue
		}
		if countMetrics.GoodMetric.SumoLogic.Quantization == nil || countMetrics.TotalMetric.SumoLogic.Quantization == nil {
			continue
		}
		if *countMetrics.GoodMetric.SumoLogic.Quantization != *countMetrics.TotalMetric.SumoLogic.Quantization {
			return false
		}
	}
	return true
}

func areSumoLogicTimesliceValuesEqual(sloSpec SLOSpec) bool {
	for _, objective := range sloSpec.Objectives {
		countMetrics := objective.CountMetrics
		if countMetrics == nil {
			continue
		}
		if countMetrics.GoodMetric == nil || countMetrics.TotalMetric == nil {
			continue
		}
		if countMetrics.GoodMetric.SumoLogic == nil && countMetrics.TotalMetric.SumoLogic == nil {
			continue
		}

		good := countMetrics.GoodMetric.SumoLogic
		total := countMetrics.TotalMetric.SumoLogic
		if *good.Type == "logs" && *total.Type == "logs" {
			goodTS, err := getTimeSliceFromSumoLogicQuery(*good.Query)
			if err != nil {
				continue
			}

			totalTS, err := getTimeSliceFromSumoLogicQuery(*total.Query)
			if err != nil {
				continue
			}

			if goodTS != totalTS {
				return false
			}
		}
	}
	return true
}

// haveAzureMonitorCountMetricSpecTheSameResourceIDAndMetricNamespace checks if good/bad query has the same resourceID
// and metricNamespace as total query
// nolint: gocognit
func haveAzureMonitorCountMetricSpecTheSameResourceIDAndMetricNamespace(sloSpec SLOSpec) bool {
	for _, objective := range sloSpec.Objectives {
		if objective.CountMetrics == nil {
			continue
		}
		total := objective.CountMetrics.TotalMetric
		good := objective.CountMetrics.GoodMetric
		bad := objective.CountMetrics.BadMetric

		if total != nil && total.AzureMonitor != nil {
			if good != nil && good.AzureMonitor != nil {
				if good.AzureMonitor.MetricNamespace != total.AzureMonitor.MetricNamespace ||
					good.AzureMonitor.ResourceID != total.AzureMonitor.ResourceID {
					return false
				}
			}

			if bad != nil && bad.AzureMonitor != nil {
				if bad.AzureMonitor.MetricNamespace != total.AzureMonitor.MetricNamespace ||
					bad.AzureMonitor.ResourceID != total.AzureMonitor.ResourceID {
					return false
				}
			}
		}
	}

	return true
}

// Support for bad/total metrics will be enabled gradually.
// CloudWatch is first delivered datasource integration - extend the list while adding support for next integrations.
func isBadOverTotalEnabledForDataSourceType(objective Objective) bool {
	enabledDataSources := []DataSourceType{CloudWatch, AppDynamics, AzureMonitor}
	if objective.CountMetrics != nil {
		if objective.CountMetrics.BadMetric == nil {
			return false
		}
		return slices.Contains(enabledDataSources, objective.CountMetrics.BadMetric.DataSourceType())
	}
	return true
}

func areCountMetricsSetForAllObjectivesOrNone(sloSpec SLOSpec) bool {
	count := sloSpec.CountMetricsCount()
	const countMetricsPerObjective int = 2
	return count == 0 || count == len(sloSpec.Objectives)*countMetricsPerObjective
}

func isTimeWindowTypeUnambiguous(timeWindow TimeWindow) bool {
	return (timeWindow.isCalendar() && !timeWindow.IsRolling) || (!timeWindow.isCalendar() && timeWindow.IsRolling)
}

func isTimeUnitValidForTimeWindowType(timeWindow TimeWindow, timeUnit string) bool {
	timeWindowType := GetTimeWindowType(timeWindow)

	switch timeWindowType {
	case twindow.Rolling:
		return twindow.IsRollingWindowTimeUnit(timeUnit)
	case twindow.Calendar:
		return twindow.IsCalendarAlignedTimeUnit(timeUnit)
	}
	return false
}

func windowSizeValidation(timeWindow TimeWindow, sl v.StructLevel) {
	switch GetTimeWindowType(timeWindow) {
	case twindow.Rolling:
		rollingWindowSizeValidation(timeWindow, sl)
	case twindow.Calendar:
		calendarWindowSizeValidation(timeWindow, sl)
	}
}

func rollingWindowSizeValidation(timeWindow TimeWindow, sl v.StructLevel) {
	rollingWindowTimeUnitEnum := twindow.GetTimeUnitEnum(twindow.Rolling, timeWindow.Unit)
	var timeWindowSize time.Duration
	switch rollingWindowTimeUnitEnum {
	case twindow.Minute:
		timeWindowSize = time.Duration(timeWindow.Count) * time.Minute
	case twindow.Hour:
		timeWindowSize = time.Duration(timeWindow.Count) * time.Hour
	case twindow.Day:
		timeWindowSize = time.Duration(timeWindow.Count) * time.Duration(twindow.HoursInDay) * time.Hour
	default:
		sl.ReportError(timeWindow, "timeWindow", "TimeWindow", "validWindowTypeForTimeUnitRequired", "")
		return
	}
	switch {
	case timeWindowSize > maximumRollingTimeWindowSize:
		sl.ReportError(
			timeWindow,
			"timeWindow",
			"TimeWindow",
			"rollingTimeWindowSizeLessThanOrEqualsTo31DaysRequired",
			"",
		)
	case timeWindowSize < minimumRollingTimeWindowSize:
		sl.ReportError(
			timeWindow,
			"timeWindow",
			"TimeWindow",
			"rollingTimeWindowSizeGreaterThanOrEqualTo5MinutesRequired",
			"",
		)
	}
}

// nolint: gomnd
func calendarWindowSizeValidation(timeWindow TimeWindow, sl v.StructLevel) {
	var timeWindowSize time.Duration
	if isTimeUnitValidForTimeWindowType(timeWindow, timeWindow.Unit) {
		tw, _ := twindow.NewCalendarTimeWindow(
			twindow.MustParseTimeUnit(timeWindow.Unit),
			uint32(timeWindow.Count),
			time.UTC,
			time.Now().UTC(),
		)
		timeWindowSize = tw.GetTimePeriod(time.Now().UTC()).Duration()
		if timeWindowSize > maximumCalendarTimeWindowSize {
			sl.ReportError(
				timeWindow,
				"timeWindow",
				"TimeWindow",
				"calendarTimeWindowSizeLessThan1YearRequired",
				"",
			)
		}
	}
}

// GetTimeWindowType function returns value of TimeWindowTypeEnum for given time window
func GetTimeWindowType(timeWindow TimeWindow) twindow.TimeWindowTypeEnum {
	if timeWindow.isCalendar() {
		return twindow.Calendar
	}
	return twindow.Rolling
}

func (tw *TimeWindow) isCalendar() bool {
	return tw.Calendar != nil
}

func isTimeUnitValid(fl v.FieldLevel) bool {
	return twindow.IsTimeUnit(fl.Field().String())
}

func isTimeZoneValid(fl v.FieldLevel) bool {
	if fl.Field().String() != "" {
		_, err := time.LoadLocation(fl.Field().String())
		if err != nil {
			return false
		}
	}
	return true
}

func isDateWithTimeValid(fl v.FieldLevel) bool {
	if fl.Field().String() != "" {
		t, err := time.Parse(twindow.IsoDateTimeOnlyLayout, fl.Field().String())
		// Nanoseconds (thus milliseconds too) in time struct are forbidden to be set.
		if err != nil || t.Nanosecond() != 0 {
			return false
		}
	}
	return true
}

func isMinDateTime(fl v.FieldLevel) bool {
	if fl.Field().String() != "" {
		date, err := twindow.ParseStartDate(fl.Field().String())
		if err != nil {
			return false
		}
		minStartDate := twindow.GetMinStartDate()
		return date.After(minStartDate) || date.Equal(minStartDate)
	}
	return true
}

func agentSpecStructLevelValidation(sl v.StructLevel) {
	sa := sl.Current().Interface().(AgentSpec)

	agentTypeValidation(sa, sl)
	if sa.Prometheus != nil {
		prometheusConfigValidation(sa.Prometheus, sl)
	}
	agentQueryDelayValidation(sa, sl)
	sourceOfValidation(sa.SourceOf, sl)

	if !isValidReleaseChannel(sa.ReleaseChannel) {
		sl.ReportError(sa, "ReleaseChannel", "ReleaseChannel", "unknownReleaseChannel", "")
	}
}

func agentQueryDelayValidation(sa AgentSpec, sl v.StructLevel) {
	at, err := sa.GetType()
	if err != nil {
		sl.ReportError(sa, "", "", "unknownAgentType", "")
		return
	}
	if sa.QueryDelay != nil {
		agentDefault := GetQueryDelayDefaults()[at.String()]
		if sa.QueryDelay.QueryDelayDuration.LesserThan(agentDefault) {
			sl.ReportError(
				sa,
				"QueryDelayDuration",
				"QueryDelayDuration",
				"queryDelayDurationLesserThanDefaultDataSourceQueryDelay",
				"",
			)
		}
		if sa.QueryDelay.QueryDelayDuration.BiggerThanMax() {
			sl.ReportError(
				sa,
				"QueryDelayDuration",
				"QueryDelayDuration",
				"queryDelayDurationBiggerThanMaximumAllowed",
				"",
			)
		}
	}
}

func isValidURL(fl v.FieldLevel) bool {
	return validateURL(fl.Field().String())
}

func isEmptyOrValidURL(fl v.FieldLevel) bool {
	value := fl.Field().String()
	return value == "" || value == HiddenValue || validateURL(value)
}

func isValidURLDynatrace(fl v.FieldLevel) bool {
	return validateURLDynatrace(fl.Field().String())
}

func isValidURLDiscord(fl v.FieldLevel) bool {
	key := fl.Field().String()
	if strings.HasSuffix(strings.ToLower(key), "/slack") || strings.HasSuffix(strings.ToLower(key), "/github") {
		return false
	}
	return isEmptyOrValidURL(fl)
}

func isValidOpsgenieAPIKey(fl v.FieldLevel) bool {
	key := fl.Field().String()
	return key == "" ||
		key == HiddenValue ||
		(strings.HasPrefix(key, "Basic") ||
			strings.HasPrefix(key, "GenieKey"))
}

func isValidPagerDutyIntegrationKey(fl v.FieldLevel) bool {
	key := fl.Field().String()
	return key == "" || key == HiddenValue || len(key) == 32
}

func validateURL(validateURL string) bool {
	validURLRegex := regexp.MustCompile(URLRegex)
	return validURLRegex.MatchString(validateURL)
}

func validateURLDynatrace(validateURL string) bool {
	u, err := url.Parse(validateURL)
	if err != nil {
		return false
	}
	// For SaaS type enforce https and land lack of path.
	// Join instead of Clean (to avoid getting . for empty path), Trim to get rid of root.
	pathURL := strings.Trim(path.Join(u.Path), "/")
	if strings.HasSuffix(u.Host, "live.dynatrace.com") {
		if u.Scheme != "https" || pathURL != "" {
			return false
		}
	}
	return true
}

func areLabelsValid(fl v.FieldLevel) bool {
	lbl := fl.Field().Interface().(Labels)
	return lbl.Validate() == nil
}

func isHTTPS(fl v.FieldLevel) bool {
	if !isNotEmpty(fl) || fl.Field().String() == HiddenValue {
		return true
	}
	val, err := url.Parse(fl.Field().String())
	if err != nil || val.Scheme != "https" {
		return false
	}
	return true
}

func prometheusConfigValidation(pc *PrometheusAgentConfig, sl v.StructLevel) {
	switch {
	case pc.URL == nil:
		sl.ReportError(pc.URL, "url", "URL", "integrationUrlRequired", "")
	case !validateURL(*pc.URL):
		sl.ReportError(pc.URL, "url", "URL", "integrationUrlNotValid", "")
	}
}

// nolint added because of detected duplicate with metricTypeValidation variant of this function
func agentTypeValidation(sa AgentSpec, sl v.StructLevel) {
	const expectedNumberOfAgentTypes = 1
	var agentTypesCount int
	if sa.Prometheus != nil {
		agentTypesCount++
	}
	if sa.Datadog != nil {
		agentTypesCount++
	}
	if sa.NewRelic != nil {
		agentTypesCount++
	}
	if sa.AppDynamics != nil {
		agentTypesCount++
	}
	if sa.Splunk != nil {
		agentTypesCount++
	}
	if sa.Lightstep != nil {
		agentTypesCount++
	}
	if sa.SplunkObservability != nil {
		agentTypesCount++
	}
	if sa.ThousandEyes != nil {
		agentTypesCount++
	}
	if sa.Dynatrace != nil {
		agentTypesCount++
	}
	if sa.Elasticsearch != nil {
		agentTypesCount++
	}
	if sa.Graphite != nil {
		agentTypesCount++
	}
	if sa.BigQuery != nil {
		agentTypesCount++
	}
	if sa.OpenTSDB != nil {
		agentTypesCount++
	}
	if sa.GrafanaLoki != nil {
		agentTypesCount++
	}
	if sa.CloudWatch != nil {
		agentTypesCount++
	}
	if sa.Pingdom != nil {
		agentTypesCount++
	}
	if sa.AmazonPrometheus != nil {
		agentTypesCount++
	}
	if sa.Redshift != nil {
		agentTypesCount++
	}
	if sa.SumoLogic != nil {
		agentTypesCount++
	}
	if sa.Instana != nil {
		agentTypesCount++
	}
	if sa.InfluxDB != nil {
		agentTypesCount++
	}
	if sa.GCM != nil {
		agentTypesCount++
	}
	if sa.AzureMonitor != nil {
		agentTypesCount++
	}
<<<<<<< HEAD
	if sa.Honeycomb != nil {
=======
	if sa.Generic != nil {
>>>>>>> c68c996f
		agentTypesCount++
	}
	if agentTypesCount != expectedNumberOfAgentTypes {
		sl.ReportError(sa, "prometheus", "Prometheus", "exactlyOneAgentTypeRequired", "")
		sl.ReportError(sa, "datadog", "Datadog", "exactlyOneAgentTypeRequired", "")
		sl.ReportError(sa, "newrelic", "NewRelic", "exactlyOneAgentTypeRequired", "")
		sl.ReportError(sa, "appdynamics", "AppDynamics", "exactlyOneAgentTypeRequired", "")
		sl.ReportError(sa, "splunk", "Splunk", "exactlyOneAgentTypeRequired", "")
		sl.ReportError(sa, "lightstep", "Lightstep", "exactlyOneAgentTypeRequired", "")
		sl.ReportError(sa, "splunkObservability", "SplunkObservability", "exactlyOneAgentTypeRequired", "")
		sl.ReportError(sa, "dynatrace", "Dynatrace", "exactlyOneAgentTypeRequired", "")
		sl.ReportError(sa, "elasticsearch", "Elasticsearch", "exactlyOneAgentTypeRequired", "")
		sl.ReportError(sa, "thousandEyes", "ThousandEyes", "exactlyOneAgentTypeRequired", "")
		sl.ReportError(sa, "graphite", "Graphite", "exactlyOneAgentTypeRequired", "")
		sl.ReportError(sa, "bigQuery", "BigQuery", "exactlyOneAgentTypeRequired", "")
		sl.ReportError(sa, "opentsdb", "OpenTSDB", "exactlyOneAgentTypeRequired", "")
		sl.ReportError(sa, "grafanaLoki", "GrafanaLoki", "exactlyOneAgentTypeRequired", "")
		sl.ReportError(sa, "cloudWatch", "CloudWatch", "exactlyOneAgentTypeRequired", "")
		sl.ReportError(sa, "pingdom", "Pingdom", "exactlyOneAgentTypeRequired", "")
		sl.ReportError(sa, "amazonPrometheus", "AmazonPrometheus", "exactlyOneAgentTypeRequired", "")
		sl.ReportError(sa, "redshift", "Redshift", "exactlyOneAgentTypeRequired", "")
		sl.ReportError(sa, "sumoLogic", "SumoLogic", "exactlyOneAgentTypeRequired", "")
		sl.ReportError(sa, "instana", "Instana", "exactlyOneAgentTypeRequired", "")
		sl.ReportError(sa, "influxdb", "InfluxDB", "exactlyOneAgentTypeRequired", "")
		sl.ReportError(sa, "gcm", "GCM", "exactlyOneAgentTypeRequired", "")
		sl.ReportError(sa, "azuremonitor", "AzureMonitor", "exactlyOneAgentTypeRequired", "")
<<<<<<< HEAD
		sl.ReportError(sa, "honeycomb", "Honeycomb", "exactlyOneAgentTypeRequired", "")
=======
		sl.ReportError(sa, "generic", "Generic", "exactlyOneAgentTypeRequired", "")
>>>>>>> c68c996f
	}
}

// nolint added because of detected duplicate with agentTypeValidation variant of this function
func metricTypeValidation(ms MetricSpec, sl v.StructLevel) {
	const expectedCountOfMetricTypes = 1
	var metricTypesCount int
	if ms.Prometheus != nil {
		metricTypesCount++
	}
	if ms.Datadog != nil {
		metricTypesCount++
	}
	if ms.NewRelic != nil {
		metricTypesCount++
	}
	if ms.AppDynamics != nil {
		metricTypesCount++
	}
	if ms.Splunk != nil {
		metricTypesCount++
	}
	if ms.Lightstep != nil {
		metricTypesCount++
	}
	if ms.SplunkObservability != nil {
		metricTypesCount++
	}
	if ms.Dynatrace != nil {
		metricTypesCount++
	}
	if ms.Elasticsearch != nil {
		metricTypesCount++
	}
	if ms.BigQuery != nil {
		metricTypesCount++
	}
	if ms.ThousandEyes != nil {
		metricTypesCount++
	}
	if ms.Graphite != nil {
		metricTypesCount++
	}
	if ms.OpenTSDB != nil {
		metricTypesCount++
	}
	if ms.GrafanaLoki != nil {
		metricTypesCount++
	}
	if ms.CloudWatch != nil {
		metricTypesCount++
	}
	if ms.Pingdom != nil {
		metricTypesCount++
	}
	if ms.AmazonPrometheus != nil {
		metricTypesCount++
	}
	if ms.Redshift != nil {
		metricTypesCount++
	}
	if ms.SumoLogic != nil {
		metricTypesCount++
	}
	if ms.Instana != nil {
		metricTypesCount++
	}
	if ms.InfluxDB != nil {
		metricTypesCount++
	}
	if ms.GCM != nil {
		metricTypesCount++
	}
	if ms.AzureMonitor != nil {
		metricTypesCount++
	}
	if ms.Generic != nil {
		metricTypesCount++
	}
	if metricTypesCount != expectedCountOfMetricTypes {
		sl.ReportError(ms, "prometheus", "Prometheus", "exactlyOneMetricTypeRequired", "")
		sl.ReportError(ms, "datadog", "Datadog", "exactlyOneMetricTypeRequired", "")
		sl.ReportError(ms, "newRelic", "NewRelic", "exactlyOneMetricTypeRequired", "")
		sl.ReportError(ms, "appDynamics", "AppDynamics", "exactlyOneMetricTypeRequired", "")
		sl.ReportError(ms, "splunk", "Splunk", "exactlyOneMetricTypeRequired", "")
		sl.ReportError(ms, "lightstep", "Lightstep", "exactlyOneMetricTypeRequired", "")
		sl.ReportError(ms, "splunkObservability", "SplunkObservability", "exactlyOneMetricTypeRequired", "")
		sl.ReportError(ms, "dynatrace", "Dynatrace", "exactlyOneMetricTypeRequired", "")
		sl.ReportError(ms, "elasticsearch", "Elasticsearch", "exactlyOneMetricTypeRequired", "")
		sl.ReportError(ms, "bigQuery", "bigQuery", "exactlyOneMetricTypeRequired", "")
		sl.ReportError(ms, "thousandEyes", "ThousandEyes", "exactlyOneMetricTypeRequired", "")
		sl.ReportError(ms, "graphite", "Graphite", "exactlyOneMetricTypeRequired", "")
		sl.ReportError(ms, "opentsdb", "OpenTSDB", "exactlyOneMetricTypeRequired", "")
		sl.ReportError(ms, "grafanaLoki", "GrafanaLoki", "exactlyOneMetricTypeRequired", "")
		sl.ReportError(ms, "cloudWatch", "CloudWatch", "exactlyOneMetricTypeRequired", "")
		sl.ReportError(ms, "pingdom", "Pingdom", "exactlyOneMetricTypeRequired", "")
		sl.ReportError(ms, "amazonPrometheus", "AmazonPrometheus", "exactlyOneMetricTypeRequired", "")
		sl.ReportError(ms, "redshift", "Redshift", "exactlyOneMetricTypeRequired", "")
		sl.ReportError(ms, "sumoLogic", "SumoLogic", "exactlyOneMetricTypeRequired", "")
		sl.ReportError(ms, "instana", "Instana", "exactlyOneMetricTypeRequired", "")
		sl.ReportError(ms, "influxdb", "InfluxDB", "exactlyOneMetricTypeRequired", "")
		sl.ReportError(ms, "gcm", "GCM", "exactlyOneMetricTypeRequired", "")
		sl.ReportError(ms, "azuremonitor", "AzureMonitor", "exactlyOneMetricTypeRequired", "")
		sl.ReportError(ms, "genericMetric", "Generic", "exactlyOneMetricTypeRequired", "")
	}
}

func directSpecStructLevelValidation(sl v.StructLevel) {
	sa := sl.Current().Interface().(DirectSpec)

	directTypeValidation(sa, sl)
	directQueryDelayValidation(sa, sl)
	sourceOfValidation(sa.SourceOf, sl)

	if !isValidReleaseChannel(sa.ReleaseChannel) {
		sl.ReportError(sa, "ReleaseChannel", "ReleaseChannel", "unknownReleaseChannel", "")
	}
}

func directTypeValidation(sa DirectSpec, sl v.StructLevel) {
	const expectedNumberOfDirectTypes = 1
	var directTypesCount int
	if sa.Datadog != nil {
		directTypesCount++
	}
	if sa.NewRelic != nil {
		directTypesCount++
	}
	if sa.AppDynamics != nil {
		directTypesCount++
	}
	if sa.SplunkObservability != nil {
		directTypesCount++
	}
	if sa.ThousandEyes != nil {
		directTypesCount++
	}
	if sa.BigQuery != nil {
		directTypesCount++
	}
	if sa.Splunk != nil {
		directTypesCount++
	}
	if sa.CloudWatch != nil {
		directTypesCount++
	}
	if sa.Pingdom != nil {
		directTypesCount++
	}
	if sa.Redshift != nil {
		directTypesCount++
	}
	if sa.SumoLogic != nil {
		directTypesCount++
	}
	if sa.Instana != nil {
		directTypesCount++
	}
	if sa.InfluxDB != nil {
		directTypesCount++
	}
	if sa.GCM != nil {
		directTypesCount++
	}
	if sa.Lightstep != nil {
		directTypesCount++
	}
	if sa.Dynatrace != nil {
		directTypesCount++
	}
	if sa.AzureMonitor != nil {
		directTypesCount++
	}
	if directTypesCount != expectedNumberOfDirectTypes {
		sl.ReportError(sa, "datadog", "Datadog", "exactlyOneDirectTypeRequired", "")
		sl.ReportError(sa, "newrelic", "NewRelic", "exactlyOneDirectTypeRequired", "")
		sl.ReportError(sa, "appDynamics", "AppDynamics", "exactlyOneDirectTypeRequired", "")
		sl.ReportError(sa, "splunkObservability", "SplunkObservability", "exactlyOneDirectTypeRequired", "")
		sl.ReportError(sa, "thousandEyes", "ThousandEyes", "exactlyOneDirectTypeRequired", "")
		sl.ReportError(sa, "bigQuery", "BigQuery", "exactlyOneDirectTypeRequired", "")
		sl.ReportError(sa, "splunk", "Splunk", "exactlyOneDirectTypeRequired", "")
		sl.ReportError(sa, "cloudWatch", "CloudWatch", "exactlyOneDirectTypeRequired", "")
		sl.ReportError(sa, "pingdom", "Pingdom", "exactlyOneDirectTypeRequired", "")
		sl.ReportError(sa, "redshift", "Redshift", "exactlyOneDirectTypeRequired", "")
		sl.ReportError(sa, "sumoLogic", "SumoLogic", "exactlyOneDirectTypeRequired", "")
		sl.ReportError(sa, "instana", "Instana", "exactlyOneDirectTypeRequired", "")
		sl.ReportError(sa, "influxdb", "InfluxDB", "exactlyOneDirectTypeRequired", "")
		sl.ReportError(sa, "gcm", "GCM", "exactlyOneDirectTypeRequired", "")
		sl.ReportError(sa, "lightstep", "Lightstep", "exactlyOneDirectTypeRequired", "")
		sl.ReportError(sa, "dynatrace", "Dynatrace", "exactlyOneDirectTypeRequired", "")
		sl.ReportError(sa, "azureMonitor", "AzureMonitor", "exactlyOneDirectTypeRequired", "")
	}
}

func directQueryDelayValidation(sd DirectSpec, sl v.StructLevel) {
	dt, err := sd.GetType()
	if err != nil {
		sl.ReportError(sd, "", "", "unknownDirectType", "")
		return
	}

	if sd.QueryDelay != nil {
		directDefault := GetQueryDelayDefaults()[dt]
		if sd.QueryDelay.QueryDelayDuration.LesserThan(directDefault) {
			sl.ReportError(
				sd,
				"QueryDelayDuration",
				"QueryDelayDuration",
				"queryDelayDurationLesserThanDefaultDataSourceQueryDelay",
				"",
			)
		}
		if sd.QueryDelay.QueryDelayDuration.BiggerThanMax() {
			sl.ReportError(
				sd,
				"QueryDelayDuration",
				"QueryDelayDuration",
				"queryDelayDurationBiggerThanMaximumAllowed",
				"",
			)
		}
	}
}

func sourceOfValidation(sourceOf []string, sl v.StructLevel) {
	if len(sourceOf) == 0 {
		sl.ReportError(sourceOf, "sourceOf", "SourceOf", "oneSourceOfRequired", "")
	}
	sourceOfItemsValidation(sourceOf, sl)
}

func sourceOfItemsValidation(sourceOf []string, sl v.StructLevel) bool {
	for _, so := range sourceOf {
		if !IsValidSourceOf(so) {
			sl.ReportError(so, "sourceOf", "SourceOf", "validSourceOfRequired", "")
		}
	}
	return true
}

func isValidReleaseChannel(releaseChannel ReleaseChannel) bool {
	if releaseChannel == 0 {
		return true
	}
	// We do not allow ReleaseChannelAlpha to be set by the user.
	return releaseChannel.IsValid() && releaseChannel != ReleaseChannelAlpha
}

func isBudgetingMethod(fl v.FieldLevel) bool {
	_, err := ParseBudgetingMethod(fl.Field().String())
	return err == nil
}

func isSite(fl v.FieldLevel) bool {
	value := fl.Field().String()
	return isValidDatadogAPIUrl(value) || value == "eu" || value == "com"
}

func isValidDatadogAPIUrl(validateURL string) bool {
	validUrls := []string{
		"datadoghq.com",
		"us3.datadoghq.com",
		"us5.datadoghq.com",
		"datadoghq.eu",
		"ddog-gov.com",
		"ap1.datadoghq.com",
	}
	for _, item := range validUrls {
		if item == validateURL {
			return true
		}
	}
	return false
}

func isDurationMinutePrecision(fl v.FieldLevel) bool {
	duration, err := time.ParseDuration(fl.Field().String())
	if err != nil {
		return false
	}
	return int64(duration.Seconds())%int64(time.Minute.Seconds()) == 0
}

func isValidDuration(fl v.FieldLevel) bool {
	duration := fl.Field().String()
	_, err := time.ParseDuration(duration)
	return err == nil
}

func isDurationAtLeast(fl v.FieldLevel) bool {
	durationToValidate, err := time.ParseDuration(fl.Field().String())
	if err != nil {
		return false
	}

	minimalDuration, err := time.ParseDuration(fl.Param())
	if err != nil {
		return false
	}

	return minimalDuration <= durationToValidate
}

func isNonNegativeDuration(fl v.FieldLevel) bool {
	value := fl.Field().String()
	duration, err := time.ParseDuration(value)
	return err == nil && duration >= 0
}

func isValidDescription(fl v.FieldLevel) bool {
	return utf8.RuneCountInString(fl.Field().String()) <= 1050
}

func isValidSeverity(fl v.FieldLevel) bool {
	_, err := ParseSeverity(fl.Field().String())
	return err == nil
}

func isValidOperator(fl v.FieldLevel) bool {
	_, err := ParseOperator(fl.Field().String())
	return err == nil
}

func isUnambiguousAppDynamicMetricPath(fl v.FieldLevel) bool {
	segments := strings.Split(fl.Field().String(), "|")
	for _, segment := range segments {
		// Wildcards like: "App | MyApp* | Latency" are not supported by AppDynamics, only using '*' as an entire path
		// segment ex: "App | * | Latency".
		// https://docs.appdynamics.com/display/PRO21/Metric+and+Snapshot+API paragraph "Using Wildcards".
		if strings.TrimSpace(segment) == "*" {
			return false
		}
	}
	return true
}

func isValidObjectiveOperatorForRawMetric(sloSpec SLOSpec) bool {
	if !sloSpec.HasRawMetric() {
		return true
	}
	for _, objective := range sloSpec.Objectives {
		if objective.Operator == nil {
			return false
		}
		if _, err := ParseOperator(*objective.Operator); err != nil {
			return false
		}
	}
	return true
}

func isValidAlertPolicyMeasurement(fl v.FieldLevel) bool {
	_, err := ParseMeasurement(fl.Field().String())
	return err == nil
}

func alertPolicyConditionStructLevelValidation(sl v.StructLevel) {
	condition := sl.Current().Interface().(AlertCondition)

	alertPolicyConditionOnlyLastsForOrAlertingWindowValidation(sl)
	alertPolicyConditionOperatorLimitsValidation(sl)

	if condition.AlertingWindow != "" {
		alertPolicyConditionWithAlertingWindowMeasurementValidation(sl)
		alertPolicyConditionAlertingWindowLengthValidation(sl)
	} else {
		alertPolicyConditionWithLastsForMeasurementValidation(sl)
	}
}

func alertPolicyConditionOnlyLastsForOrAlertingWindowValidation(sl v.StructLevel) {
	condition := sl.Current().Interface().(AlertCondition)
	if condition.LastsForDuration != "" && condition.AlertingWindow != "" {
		sl.ReportError(condition, "lastsFor", "lastsFor", "onlyOneAlertingWindowOrLastsFor", "")
		sl.ReportError(condition, "alertingWindow", "alertingWindow", "onlyOneAlertingWindowOrLastsFor", "")
	}
}

func alertPolicyConditionWithLastsForMeasurementValidation(sl v.StructLevel) {
	condition := sl.Current().Interface().(AlertCondition)

	switch condition.Measurement {
	case MeasurementTimeToBurnBudget.String(),
		MeasurementTimeToBurnEntireBudget.String():
		valueDuration, ok := condition.Value.(string)
		if !ok {
			sl.ReportError(condition, "measurement", "Measurement", "invalidValueDuration", "")
		}

		duration, err := time.ParseDuration(valueDuration)
		if err != nil {
			sl.ReportError(condition, "measurement", "Measurement", "invalidValueDuration", "")
		}
		if duration <= 0 {
			sl.ReportError(condition, "measurement", "Measurement", "negativeOrZeroValueDuration", "")
		}
	case MeasurementBurnedBudget.String(),
		MeasurementAverageBurnRate.String():
		_, ok := condition.Value.(float64)
		if !ok {
			sl.ReportError(condition, "measurement", "Measurement", "invalidValue", "")
		}
	default:
		sl.ReportError(condition, "measurement", "Measurement", "invalidMeasurementType", "")
	}
}

func alertPolicyConditionWithAlertingWindowMeasurementValidation(sl v.StructLevel) {
	condition := sl.Current().Interface().(AlertCondition)

	switch condition.Measurement {
	case MeasurementAverageBurnRate.String():
		_, ok := condition.Value.(float64)
		if !ok {
			sl.ReportError(condition, "value", "Value", "invalidValue", "")
		}
	case MeasurementTimeToBurnEntireBudget.String():
		sl.ReportError(condition, "measurement", "Measurement", "timeToBurnEntireBudgetNotSupportedWithAlertingWindow", "")
	case MeasurementTimeToBurnBudget.String():
		sl.ReportError(condition, "measurement", "Measurement", "timeToBurnBudgetNotSupportedWithAlertingWindow", "")
	case MeasurementBurnedBudget.String():
		sl.ReportError(condition, "measurement", "Measurement", "burnedBudgetNotSupportedWithAlertingWindow", "")
	default:
		sl.ReportError(condition, "measurement", "Measurement", "invalidMeasurementType", "")
	}
}

func alertPolicyConditionAlertingWindowLengthValidation(sl v.StructLevel) {
	const (
		minDuration = time.Minute * 5    // 5m
		maxDuration = time.Hour * 24 * 7 // 7d
	)
	condition := sl.Current().Interface().(AlertCondition)

	durationToValidate, err := time.ParseDuration(condition.AlertingWindow)
	if err != nil {
		sl.ReportError(condition, "alertingWindow", "alertingWindow", "errorParsingAlertingWindowDuration", "")
		return
	}

	if durationToValidate < minDuration {
		minDurationTag := fmt.Sprintf("minimumAlertingWindowDuration=%s", minDuration)
		sl.ReportError(condition, "alertingWindow", "alertingWindow", minDurationTag, "")
	}

	if durationToValidate > maxDuration {
		maxDurationTag := fmt.Sprintf("maximumAlertingWindowDuration=%s", maxDuration)
		sl.ReportError(condition, "alertingWindow", "alertingWindow", maxDurationTag, "")
	}
}

func alertPolicyConditionOperatorLimitsValidation(sl v.StructLevel) {
	condition := sl.Current().Interface().(AlertCondition)

	measurement, measurementErr := ParseMeasurement(condition.Measurement)
	if measurementErr != nil {
		sl.ReportError(condition, "measurement", "Measurement", "invalidMeasurementType", "")
	}

	if condition.Operator != "" {
		expectedOperator, err := GetExpectedOperatorForMeasurement(measurement)
		if err != nil {
			sl.ReportError(condition, "measurement", "Measurement", "invalidMeasurementType", "")
		}

		operator, operatorErr := ParseOperator(condition.Operator)
		if operatorErr != nil {
			sl.ReportError(condition, "op", "Operator", "invalidOperatorType", "")
		}

		if operator != expectedOperator {
			sl.ReportError(condition, "op", "Operator", "invalidOperatorTypeForProvidedMeasurement", "")
		}
	}
}

func isValidTimeSliceTargetValue(tsv float64) bool {
	return tsv > 0.0 && tsv <= 1.00
}

// stringInterpolationPlaceholder common symbol to use in strings for interpolation e.g. "My amazing {} Service"
const stringInterpolationPlaceholder = "{}"

func isValidObjectNameWithStringInterpolation(fl v.FieldLevel) bool {
	toCheck := fl.Field().String()
	if !strings.Contains(toCheck, stringInterpolationPlaceholder) {
		return false
	}
	// During actual interpolation {} will be replaced with previous validated name,
	// replace here with test because valid DNS1123Label cannot contain {} and check
	toCheck = strings.ReplaceAll(toCheck, stringInterpolationPlaceholder, "test")
	return len(IsDNS1123Label(toCheck)) == 0
}

func isValidPrometheusLabelName(fl v.FieldLevel) bool {
	// Regex from https://prometheus.io/docs/concepts/data_model/
	// valid Prometheus label has to match it
	validLabel := regexp.MustCompile(`^[a-zA-Z_:][a-zA-Z0-9_:]*$`)
	return validLabel.MatchString(fl.Field().String())
}

func alertMethodSpecStructLevelValidation(sl v.StructLevel) {
	alertMethod := sl.Current().Interface().(AlertMethodSpec)

	const expectedNumberOfAlertMethodTypes = 1
	alertMethodCounter := 0
	if alertMethod.Webhook != nil {
		alertMethodCounter++
	}
	if alertMethod.PagerDuty != nil {
		alertMethodCounter++
	}
	if alertMethod.Slack != nil {
		alertMethodCounter++
	}
	if alertMethod.Discord != nil {
		alertMethodCounter++
	}
	if alertMethod.Opsgenie != nil {
		alertMethodCounter++
	}
	if alertMethod.ServiceNow != nil {
		alertMethodCounter++
	}
	if alertMethod.Jira != nil {
		alertMethodCounter++
	}
	if alertMethod.Teams != nil {
		alertMethodCounter++
	}
	if alertMethod.Email != nil {
		alertMethodCounter++
	}
	if alertMethodCounter != expectedNumberOfAlertMethodTypes {
		sl.ReportError(alertMethod, "webhook", "webhook", "exactlyOneAlertMethodConfigurationIsRequired", "")
		sl.ReportError(alertMethod, "pagerduty", "pagerduty", "exactlyOneAlertMethodConfigurationIsRequired", "")
		sl.ReportError(alertMethod, "slack", "slack", "exactlyOneAlertMethodConfigurationIsRequired", "")
		sl.ReportError(alertMethod, "discord", "discord", "exactlyOneAlertMethodConfigurationIsRequired", "")
		sl.ReportError(alertMethod, "opsgenie", "opsgenie", "exactlyOneAlertMethodConfigurationIsRequired", "")
		sl.ReportError(alertMethod, "servicenow", "servicenow", "exactlyOneAlertMethodConfigurationIsRequired", "")
		sl.ReportError(alertMethod, "jira", "jira", "exactlyOneAlertMethodConfigurationIsRequired", "")
		sl.ReportError(alertMethod, "msteams", "msteams", "exactlyOneAlertMethodConfigurationIsRequired", "")
		sl.ReportError(alertMethod, "email", "email", "exactlyOneAlertMethodConfigurationIsRequired", "")
	}
}

func isValidExportType(fl v.FieldLevel) bool {
	switch fl.Field().String() {
	case DataExportTypeS3, DataExportTypeSnowflake, DataExportTypeGCS:
		return true
	default:
		return false
	}
}

func isValidS3BucketName(fl v.FieldLevel) bool {
	validS3BucketNameRegex := regexp.MustCompile(S3BucketNameRegex)
	return validS3BucketNameRegex.MatchString(fl.Field().String())
}

// isValidGCSBucketName checks if field matches restrictions specified
// at https://cloud.google.com/storage/docs/naming-buckets.
func isValidGCSBucketName(fl v.FieldLevel) bool {
	value := fl.Field().String()
	if len(value) <= GCSNonDomainNameBucketMaxLength {
		validGCSBucketNameRegex := regexp.MustCompile(GCSNonDomainNameBucketNameRegex)
		if validGCSBucketNameRegex.MatchString(value) {
			return true
		}
	}
	validDNSNameRegex := regexp.MustCompile(DNSNameRegex)
	return validDNSNameRegex.MatchString(value)
}

func isNotEmpty(fl v.FieldLevel) bool {
	value := fl.Field().String()
	return len(strings.TrimSpace(value)) > 0
}

func isValidRoleARN(fl v.FieldLevel) bool {
	validRoleARNRegex := regexp.MustCompile(RoleARNRegex)
	return validRoleARNRegex.MatchString(fl.Field().String())
}

func isValidMetricSourceKind(fl v.FieldLevel) bool {
	switch fl.Field().Kind() {
	case reflect.Int:
		kind := manifest.Kind(fl.Field().Int())
		if !kind.IsValid() {
			return false
		}
		return kind == manifest.KindAgent || kind == manifest.KindDirect
	default:
		return false
	}
}

func isValidMetricPathGraphite(fl v.FieldLevel) bool {
	// Graphite allows the use of wildcards in metric paths, but we decided not to support it for our MVP.
	// https://graphite.readthedocs.io/en/latest/render_api.html#paths-and-wildcards
	segments := strings.Split(fl.Field().String(), ".")
	for _, segment := range segments {
		// asterisk
		if strings.Contains(segment, "*") {
			return false
		}
		// character list of range
		if strings.Contains(segment, "[") || strings.Contains(segment, "]") {
			return false
		}
		// value list
		if strings.Contains(segment, "{") || strings.Contains(segment, "}") {
			return false
		}
	}
	return true
}

func isValidBigQueryQuery(fl v.FieldLevel) bool {
	query := fl.Field().String()
	return validateBigQueryQuery(query)
}

func validateBigQueryQuery(query string) bool {
	dateInProjection := regexp.MustCompile(`\bn9date\b`)
	valueInProjection := regexp.MustCompile(`\bn9value\b`)
	dateFromInWhere := regexp.MustCompile(`DATETIME\(\s*@n9date_from\s*\)`)
	dateToInWhere := regexp.MustCompile(`DATETIME\(\s*@n9date_to\s*\)`)

	return dateInProjection.MatchString(query) &&
		valueInProjection.MatchString(query) &&
		dateFromInWhere.MatchString(query) &&
		dateToInWhere.MatchString(query)
}

func isValidRedshiftQuery(fl v.FieldLevel) bool {
	query := fl.Field().String()
	dateInProjection := regexp.MustCompile(`^SELECT[\s\S]*\bn9date\b[\s\S]*FROM`)
	valueInProjection := regexp.MustCompile(`^SELECT\s[\s\S]*\bn9value\b[\s\S]*\sFROM`)
	dateFromInWhere := regexp.MustCompile(`WHERE[\s\S]*\W:n9date_from\b[\s\S]*`)
	dateToInWhere := regexp.MustCompile(`WHERE[\s\S]*\W:n9date_to\b[\s\S]*`)

	return dateInProjection.MatchString(query) &&
		valueInProjection.MatchString(query) &&
		dateFromInWhere.MatchString(query) &&
		dateToInWhere.MatchString(query)
}

func isValidInfluxDBQuery(fl v.FieldLevel) bool {
	query := fl.Field().String()

	return validateInfluxDBQuery(query)
}

func validateInfluxDBQuery(query string) bool {
	bucketRegex := regexp.MustCompile("\\s*bucket\\s*:\\s*\".+\"\\s*")
	queryRegex := regexp.MustCompile("\\s*range\\s*\\(\\s*start\\s*:\\s*time\\s*" +
		"\\(\\s*v\\s*:\\s*" +
		"params\\.n9time_start\\s*\\)\\s*,\\s*stop\\s*:\\s*time\\s*\\(\\s*v\\s*:\\s*" +
		"params\\.n9time_stop" +
		"\\s*\\)\\s*\\)")

	return queryRegex.MatchString(query) && bucketRegex.MatchString(query)
}

func isValidNewRelicQuery(fl v.FieldLevel) bool {
	query := fl.Field().String()
	return validateNewRelicQuery(query)
}

// validateNewRelicQuery checks if SINCE and UNTIL are absent in a query.
func validateNewRelicQuery(query string) bool {
	split := regexp.MustCompile(`\s`).Split(query, -1)
	for _, s := range split {
		lowerCase := strings.ToLower(s)
		if lowerCase == "since" || lowerCase == "until" {
			return false
		}
	}
	return true
}

func isValidNewRelicInsightsAPIKey(fl v.FieldLevel) bool {
	apiKey := fl.Field().String()
	return strings.HasPrefix(apiKey, "NRIQ-") || apiKey == ""
}

func isValidElasticsearchQuery(fl v.FieldLevel) bool {
	query := fl.Field().String()

	return strings.Contains(query, "{{.BeginTime}}") && strings.Contains(query, "{{.EndTime}}")
}

func hasValidURLScheme(fl v.FieldLevel) bool {
	u, err := url.Parse(fl.Field().String())
	if err != nil {
		return false
	}
	schemes := strings.Split(fl.Param(), ",")
	for _, scheme := range schemes {
		if u.Scheme == scheme {
			return true
		}
	}
	return false
}

func isValidJSON(fl v.FieldLevel) bool {
	jsonString := fl.Field().String()
	var object interface{}
	err := json.Unmarshal([]byte(jsonString), &object)
	return err == nil
}

func splunkQueryValid(fl v.FieldLevel) bool {
	query := fl.Field().String()
	wordToRegex := [3]string{
		"\\bn9time\\b",  // the query has to contain a word "n9time"
		"\\bn9value\\b", // the query has to contain a word "n9value"
		"(\\bindex\\s*=.+)|(\"\\bindex\"\\s*=.+)", // the query has to contain index=something or "index"=something
	}

	for _, regex := range wordToRegex {
		if isMatch := regexp.MustCompile(regex).MatchString(query); !isMatch {
			return false
		}
	}

	return true
}

func wrapInParenthesis(regex string) string {
	return fmt.Sprintf("(%s)", regex)
}

func concatRegexAlternatives(alternatives []string) string {
	var result strings.Builder
	for i, alternative := range alternatives {
		result.WriteString(wrapInParenthesis(alternative))
		if i < len(alternatives)-1 {
			result.WriteString("|")
		}
	}
	return wrapInParenthesis(result.String())
}

func buildCloudWatchStatRegex() *regexp.Regexp {
	simpleFunctions := []string{
		"SampleCount",
		"Sum",
		"Average",
		"Minimum",
		"Maximum",
		"IQM",
	}

	floatFrom0To100 := `(100|(([1-9]\d?)|0))(\.\d{1,10})?`
	shortFunctionNames := []string{
		"p",
		"tm",
		"wm",
		"tc",
		"ts",
	}
	shortFunctions := wrapInParenthesis(concatRegexAlternatives(shortFunctionNames)) + wrapInParenthesis(floatFrom0To100)

	percent := wrapInParenthesis(floatFrom0To100 + "%")
	floatingPoint := wrapInParenthesis(`-?(([1-9]\d*)|0)(\.\d{1,10})?`)
	percentArgumentAlternatives := []string{
		fmt.Sprintf("%s:%s", percent, percent),
		fmt.Sprintf("%s:", percent),
		fmt.Sprintf(":%s", percent),
	}
	floatArgumentAlternatives := []string{
		fmt.Sprintf("%s:%s", floatingPoint, floatingPoint),
		fmt.Sprintf("%s:", floatingPoint),
		fmt.Sprintf(":%s", floatingPoint),
	}
	var allArgumentAlternatives []string
	allArgumentAlternatives = append(allArgumentAlternatives, percentArgumentAlternatives...)
	allArgumentAlternatives = append(allArgumentAlternatives, floatArgumentAlternatives...)

	valueOrPercentFunctionNames := []string{
		"TM",
		"WM",
		"TC",
		"TS",
	}
	valueOrPercentFunctions := wrapInParenthesis(concatRegexAlternatives(valueOrPercentFunctionNames)) +
		fmt.Sprintf(`\(%s\)`, concatRegexAlternatives(allArgumentAlternatives))

	valueOnlyFunctionNames := []string{
		"PR",
	}
	valueOnlyFunctions := wrapInParenthesis(concatRegexAlternatives(valueOnlyFunctionNames)) +
		fmt.Sprintf(`\(%s\)`, concatRegexAlternatives(floatArgumentAlternatives))

	var allFunctions []string
	allFunctions = append(allFunctions, simpleFunctions...)
	allFunctions = append(allFunctions, shortFunctions)
	allFunctions = append(allFunctions, valueOrPercentFunctions)
	allFunctions = append(allFunctions, valueOnlyFunctions)

	finalRegexStr := fmt.Sprintf("^%s$", concatRegexAlternatives(allFunctions))
	finalRegex := regexp.MustCompile(finalRegexStr)
	return finalRegex
}

func supportedThousandEyesTestType(fl v.FieldLevel) bool {
	value := fl.Field().String()
	switch value {
	case
		ThousandEyesNetLatency,
		ThousandEyesNetLoss,
		ThousandEyesWebPageLoad,
		ThousandEyesWebDOMLoad,
		ThousandEyesHTTPResponseTime,
		ThousandEyesServerAvailability,
		ThousandEyesServerThroughput,
		ThousandEyesServerTotalTime,
		ThousandEyesDNSServerResolutionTime,
		ThousandEyesDNSSECValid:
		return true
	}
	return false
}

func pingdomCheckTypeFieldValid(fl v.FieldLevel) bool {
	return pingdomCheckTypeValid(fl.Field().String())
}

func pingdomCheckTypeValid(checkType string) bool {
	switch checkType {
	case PingdomTypeUptime, PingdomTypeTransaction:
	default:
		return false
	}

	return true
}

func pingdomStatusValid(fl v.FieldLevel) bool {
	const (
		statusUp          = "up"
		statusDown        = "down"
		statusUnconfirmed = "unconfirmed"
		statusUnknown     = "unknown"
	)

	statusesSeparatedByComma := fl.Field().String()

	statusesCollection := strings.Split(statusesSeparatedByComma, ",")
	for _, status := range statusesCollection {
		switch status {
		case statusUp, statusDown, statusUnconfirmed, statusUnknown:
		default:
			return false
		}
	}

	return true
}

func countMetricsSpecValidation(sl v.StructLevel) {
	countMetrics := sl.Current().Interface().(CountMetricsSpec)
	if countMetrics.TotalMetric == nil {
		return
	}

	totalDatasourceMetricType := countMetrics.TotalMetric.DataSourceType()

	if countMetrics.GoodMetric != nil {
		if countMetrics.GoodMetric.DataSourceType() != totalDatasourceMetricType {
			sl.ReportError(countMetrics.GoodMetric, "goodMetrics", "GoodMetric", "metricsOfTheSameType", "")
			reportCountMetricsSpecMessageForTotalMetric(sl, countMetrics)
		}
	}

	if countMetrics.BadMetric != nil {
		if countMetrics.BadMetric.DataSourceType() != totalDatasourceMetricType {
			sl.ReportError(countMetrics.BadMetric, "badMetrics", "BadMetric", "metricsOfTheSameType", "")
			reportCountMetricsSpecMessageForTotalMetric(sl, countMetrics)
		}
	}

	redshiftCountMetricsSpecValidation(sl)
	bigQueryCountMetricsSpecValidation(sl)
	instanaCountMetricsSpecValidation(sl)
}

func reportCountMetricsSpecMessageForTotalMetric(sl v.StructLevel, countMetrics CountMetricsSpec) {
	sl.ReportError(countMetrics.TotalMetric, "totalMetrics", "TotalMetric", "metricsOfTheSameType", "")
}

func cloudWatchMetricStructValidation(sl v.StructLevel) {
	cloudWatchMetric, ok := sl.Current().Interface().(CloudWatchMetric)
	if !ok {
		sl.ReportError(cloudWatchMetric, "", "", "couldNotConverse", "")
		return
	}

	isConfiguration := cloudWatchMetric.IsStandardConfiguration()
	isSQL := cloudWatchMetric.IsSQLConfiguration()
	isJSON := cloudWatchMetric.IsJSONConfiguration()

	var configOptions int
	if isConfiguration {
		configOptions++
	}
	if isSQL {
		configOptions++
	}
	if isJSON {
		configOptions++
	}
	if configOptions != 1 {
		sl.ReportError(cloudWatchMetric.Stat, "stat", "Stat", "exactlyOneConfigType", "")
		sl.ReportError(cloudWatchMetric.SQL, "sql", "SQL", "exactlyOneConfigType", "")
		sl.ReportError(cloudWatchMetric.JSON, "json", "JSON", "exactlyOneConfigType", "")
		return
	}

	switch {
	case isJSON:
		validateCloudWatchJSONQuery(sl, cloudWatchMetric)
	case isConfiguration:
		validateCloudWatchConfiguration(sl, cloudWatchMetric)
	}

	if isJSON && cloudWatchMetric.AccountID != nil && len(*cloudWatchMetric.AccountID) > 0 {
		sl.ReportError(cloudWatchMetric.AccountID, "accountId", "AccountID", "accountIdMustBeEmpty", "")
	}

	if isSQL && cloudWatchMetric.AccountID != nil && len(*cloudWatchMetric.AccountID) > 0 {
		sl.ReportError(cloudWatchMetric.AccountID, "accountId", "AccountID", "accountIdForSQLNotSupported", "")
	}

	if isConfiguration && cloudWatchMetric.AccountID != nil && !isValidAWSAccountID(*cloudWatchMetric.AccountID) {
		sl.ReportError(cloudWatchMetric.AccountID, "accountId", "AccountID", "accountIdInvalid", "")
	}

	if cloudWatchMetric.Region != nil && !isValidRegion(*cloudWatchMetric.Region, AWSRegions()) {
		sl.ReportError(cloudWatchMetric.Region, "region", "Region", "regionNotAvailable", "")
	}
}

// isValidAWSAccountID checks if the provided string is a valid AWS account ID.
// An AWS account ID is a 12-digit number, or it can be an empty string.
func isValidAWSAccountID(accountID string) bool {
	if len(accountID) == 0 {
		return true
	}
	if match, _ := regexp.MatchString(`^[0-9]{12}$`, accountID); match {
		return true
	}
	return false
}

func redshiftCountMetricsSpecValidation(sl v.StructLevel) {
	countMetrics, ok := sl.Current().Interface().(CountMetricsSpec)
	if !ok {
		sl.ReportError(countMetrics, "", "", "structConversion", "")
		return
	}
	if countMetrics.TotalMetric == nil || countMetrics.GoodMetric == nil {
		return
	}
	if countMetrics.TotalMetric.Redshift == nil || countMetrics.GoodMetric.Redshift == nil {
		return
	}
	if countMetrics.GoodMetric.Redshift.Region == nil || countMetrics.GoodMetric.Redshift.ClusterID == nil ||
		countMetrics.GoodMetric.Redshift.DatabaseName == nil {
		return
	}
	if countMetrics.TotalMetric.Redshift.Region == nil || countMetrics.TotalMetric.Redshift.ClusterID == nil ||
		countMetrics.TotalMetric.Redshift.DatabaseName == nil {
		return
	}
	if *countMetrics.GoodMetric.Redshift.Region != *countMetrics.TotalMetric.Redshift.Region {
		sl.ReportError(
			countMetrics.GoodMetric.Redshift.Region,
			"goodMetric.redshift.region", "",
			"regionIsNotEqual", "",
		)
		sl.ReportError(
			countMetrics.TotalMetric.Redshift.Region,
			"totalMetric.redshift.region", "",
			"regionIsNotEqual", "",
		)
	}
	if *countMetrics.GoodMetric.Redshift.ClusterID != *countMetrics.TotalMetric.Redshift.ClusterID {
		sl.ReportError(
			countMetrics.GoodMetric.Redshift.ClusterID,
			"goodMetric.redshift.clusterId", "",
			"clusterIdIsNotEqual", "",
		)
		sl.ReportError(
			countMetrics.TotalMetric.Redshift.ClusterID,
			"totalMetric.redshift.clusterId", "",
			"clusterIdIsNotEqual", "",
		)
	}
	if *countMetrics.GoodMetric.Redshift.DatabaseName != *countMetrics.TotalMetric.Redshift.DatabaseName {
		sl.ReportError(
			countMetrics.GoodMetric.Redshift.DatabaseName,
			"goodMetric.redshift.databaseName", "",
			"databaseNameIsNotEqual", "",
		)
		sl.ReportError(
			countMetrics.TotalMetric.Redshift.DatabaseName,
			"totalMetric.redshift.databaseName", "",
			"databaseNameIsNotEqual", "",
		)
	}
}

func instanaCountMetricsSpecValidation(sl v.StructLevel) {
	countMetrics, ok := sl.Current().Interface().(CountMetricsSpec)
	if !ok {
		sl.ReportError(countMetrics, "", "", "structConversion", "")
		return
	}
	if countMetrics.TotalMetric == nil || countMetrics.GoodMetric == nil {
		return
	}
	if countMetrics.TotalMetric.Instana == nil || countMetrics.GoodMetric.Instana == nil {
		return
	}

	if countMetrics.TotalMetric.Instana.MetricType == instanaMetricTypeApplication {
		sl.ReportError(
			countMetrics.TotalMetric.Instana.MetricType,
			"totalMetric.instana.metricType", "",
			"instanaApplicationTypeNotAllowed", "",
		)
	}

	if countMetrics.GoodMetric.Instana.MetricType == instanaMetricTypeApplication {
		sl.ReportError(
			countMetrics.GoodMetric.Instana.MetricType,
			"goodMetric.instana.metricType", "",
			"instanaApplicationTypeNotAllowed", "",
		)
	}
}

func bigQueryCountMetricsSpecValidation(sl v.StructLevel) {
	countMetrics, ok := sl.Current().Interface().(CountMetricsSpec)
	if !ok {
		sl.ReportError(countMetrics, "", "", "structConversion", "")
		return
	}
	if countMetrics.TotalMetric == nil || countMetrics.GoodMetric == nil {
		return
	}
	if countMetrics.TotalMetric.BigQuery == nil || countMetrics.GoodMetric.BigQuery == nil {
		return
	}

	if countMetrics.GoodMetric.BigQuery.Location != countMetrics.TotalMetric.BigQuery.Location {
		sl.ReportError(
			countMetrics.GoodMetric.BigQuery.Location,
			"goodMetric.bigQuery.location", "",
			"locationNameIsNotEqual", "",
		)
		sl.ReportError(
			countMetrics.TotalMetric.BigQuery.Location,
			"totalMetric.bigQuery.location", "",
			"locationNameIsNotEqual", "",
		)
	}

	if countMetrics.GoodMetric.BigQuery.ProjectID != countMetrics.TotalMetric.BigQuery.ProjectID {
		sl.ReportError(
			countMetrics.GoodMetric.BigQuery.ProjectID,
			"goodMetric.bigQuery.projectId", "",
			"projectIdIsNotEqual", "",
		)
		sl.ReportError(
			countMetrics.TotalMetric.BigQuery.ProjectID,
			"totalMetric.bigQuery.projectId", "",
			"projectIdIsNotEqual", "",
		)
	}
}

func agentSpecHistoricalRetrievalValidation(sl v.StructLevel) {
	validatedAgent, ok := sl.Current().Interface().(Agent)
	if !ok {
		sl.ReportError(validatedAgent, "", "", "structConversion", "")
		return
	}
	if validatedAgent.Spec.HistoricalDataRetrieval == nil {
		return
	}

	integrationType, err := validatedAgent.Spec.GetType()
	if err != nil {
		sl.ReportError(
			validatedAgent.Spec.HistoricalDataRetrieval,
			"historicalDataRetrieval",
			"HistoricalDataRetrieval",
			"historicalDataRetrievalNotAvailable",
			"")
		return
	}

	maxDuration, err := GetDataRetrievalMaxDuration(validatedAgent.Kind, integrationType.String())
	if err != nil {
		sl.ReportError(
			validatedAgent.Spec.HistoricalDataRetrieval,
			"historicalDataRetrieval",
			"HistoricalDataRetrieval",
			"historicalDataRetrievalNotAvailable",
			"")
		return
	}

	maxDurationAllowed := HistoricalRetrievalDuration{
		Value: maxDuration.Value,
		Unit:  maxDuration.Unit,
	}

	if validatedAgent.Spec.HistoricalDataRetrieval.MaxDuration.BiggerThan(maxDurationAllowed) {
		sl.ReportError(
			validatedAgent.Spec.HistoricalDataRetrieval,
			"historicalDataRetrieval",
			"HistoricalDataRetrieval",
			"dataRetrievalMaxDurationExceeded",
			"")
		return
	}
}

func directSpecHistoricalRetrievalValidation(sl v.StructLevel) {
	validatedDirect, ok := sl.Current().Interface().(Direct)
	if !ok {
		sl.ReportError(validatedDirect, "", "", "structConversion", "")
		return
	}
	if validatedDirect.Spec.HistoricalDataRetrieval == nil {
		return
	}
	integrationType, err := validatedDirect.Spec.GetType()
	if err != nil {
		sl.ReportError(
			validatedDirect.Spec.HistoricalDataRetrieval,
			"historicalDataRetrieval",
			"HistoricalDataRetrieval",
			"historicalDataRetrievalNotAvailable",
			"")
		return
	}

	maxDuration, err := GetDataRetrievalMaxDuration(validatedDirect.Kind, integrationType)
	if err != nil {
		sl.ReportError(
			validatedDirect.Spec.HistoricalDataRetrieval,
			"historicalDataRetrieval",
			"HistoricalDataRetrieval",
			"historicalDataRetrievalNotAvailable",
			"")
		return
	}

	maxDurationAllowed := HistoricalRetrievalDuration{
		Value: maxDuration.Value,
		Unit:  maxDuration.Unit,
	}

	if validatedDirect.Spec.HistoricalDataRetrieval.MaxDuration.BiggerThan(maxDurationAllowed) {
		sl.ReportError(
			validatedDirect.Spec.HistoricalDataRetrieval,
			"historicalDataRetrieval",
			"HistoricalDataRetrieval",
			"dataRetrievalMaxDurationExceeded",
			"")
		return
	}
}

func historicalDataRetrievalValidation(sl v.StructLevel) {
	config, ok := sl.Current().Interface().(HistoricalDataRetrieval)
	if !ok {
		sl.ReportError(config, "", "", "structConversion", "")
		return
	}

	if config.DefaultDuration.BiggerThan(config.MaxDuration) {
		sl.ReportError(
			config.DefaultDuration,
			"defaultDuration",
			"DefaultDuration",
			"biggerThanMaxDuration",
			"",
		)
	}
}

func historicalDataRetrievalDurationValidation(sl v.StructLevel) {
	duration, ok := sl.Current().Interface().(HistoricalRetrievalDuration)
	if !ok {
		sl.ReportError(duration, "", "", "structConversion", "")
		return
	}

	if !duration.Unit.IsValid() {
		sl.ReportError(
			duration.Unit,
			"unit",
			"Unit",
			"invalidUnit",
			"",
		)
	}
}

func queryDelayDurationValidation(sl v.StructLevel) {
	duration, ok := sl.Current().Interface().(QueryDelayDuration)
	if !ok {
		sl.ReportError(duration, "", "", "structConversion", "")
		return
	}

	if !duration.Unit.IsValid() {
		sl.ReportError(
			duration.Unit,
			"unit",
			"Unit",
			"invalidUnit",
			"",
		)
	}
}

// validateCloudWatchConfigurationRequiredFields checks if all required fields for standard configuration exist.
func validateCloudWatchConfigurationRequiredFields(sl v.StructLevel, cloudWatchMetric CloudWatchMetric) bool {
	i := 0
	if cloudWatchMetric.Namespace == nil {
		sl.ReportError(cloudWatchMetric.Namespace, "namespace", "Namespace", "required", "")
		i++
	}
	if cloudWatchMetric.MetricName == nil {
		sl.ReportError(cloudWatchMetric.MetricName, "metricName", "MetricName", "required", "")
		i++
	}
	if cloudWatchMetric.Stat == nil {
		sl.ReportError(cloudWatchMetric.Stat, "stat", "Stat", "required", "")
		i++
	}
	if cloudWatchMetric.Dimensions == nil {
		sl.ReportError(cloudWatchMetric.Dimensions, "dimensions", "Dimensions", "required", "")
		i++
	}
	return i == 0
}

// validateCloudWatchConfiguration validates standard configuration and data necessary for further data retrieval.
func validateCloudWatchConfiguration(sl v.StructLevel, cloudWatchMetric CloudWatchMetric) {
	if !validateCloudWatchConfigurationRequiredFields(sl, cloudWatchMetric) {
		return
	}

	const maxLength = 255
	if len(*cloudWatchMetric.Namespace) > maxLength {
		sl.ReportError(cloudWatchMetric.Namespace, "namespace", "Namespace", "maxLength", "")
	}
	if len(*cloudWatchMetric.MetricName) > maxLength {
		sl.ReportError(cloudWatchMetric.MetricName, "metricName", "MetricName", "maxLength", "")
	}

	if !isValidCloudWatchNamespace(*cloudWatchMetric.Namespace) {
		sl.ReportError(cloudWatchMetric.Namespace, "namespace", "Namespace", "cloudWatchNamespaceRegex", "")
	}
	if !cloudWatchStatRegex.MatchString(*cloudWatchMetric.Stat) {
		sl.ReportError(cloudWatchMetric.Stat, "stat", "Stat", "invalidCloudWatchStat", "")
	}
}

// validateCloudWatchJSONQuery validates JSON query and data necessary for further data retrieval.
func validateCloudWatchJSONQuery(sl v.StructLevel, cloudWatchMetric CloudWatchMetric) {
	const queryPeriod = 60
	if cloudWatchMetric.JSON == nil {
		return
	}
	var metricDataQuerySlice []*cloudwatch.MetricDataQuery
	if err := json.Unmarshal([]byte(*cloudWatchMetric.JSON), &metricDataQuerySlice); err != nil {
		sl.ReportError(cloudWatchMetric.JSON, "json", "JSON", "invalidJSONQuery", "")
		return
	}

	returnedValues := len(metricDataQuerySlice)
	for _, metricData := range metricDataQuerySlice {
		if err := metricData.Validate(); err != nil {
			msg := fmt.Sprintf("\n%s", strings.TrimSuffix(err.Error(), "\n"))
			sl.ReportError(cloudWatchMetric.JSON, "json", "JSON", msg, "")
			continue
		}
		if metricData.ReturnData != nil && !*metricData.ReturnData {
			returnedValues--
		}
		if metricData.AccountId != nil && metricData.Expression != nil {
			sl.ReportError(cloudWatchMetric.AccountID, "json", "JSON", "accountIdForSQLNotSupported", "")
		}
		if metricData.MetricStat != nil {
			if metricData.MetricStat.Period == nil {
				sl.ReportError(cloudWatchMetric.JSON, "json", "JSON", "requiredPeriod", "")
			} else if *metricData.MetricStat.Period != queryPeriod {
				sl.ReportError(cloudWatchMetric.JSON, "json", "JSON", "invalidPeriodValue", "")
			}
		} else {
			if metricData.Period == nil {
				sl.ReportError(cloudWatchMetric.JSON, "json", "JSON", "requiredPeriod", "")
			} else if *metricData.Period != queryPeriod {
				sl.ReportError(cloudWatchMetric.JSON, "json", "JSON", "invalidPeriodValue", "")
			}
		}
		if metricData.AccountId != nil && !isValidAWSAccountID(*metricData.AccountId) {
			sl.ReportError(cloudWatchMetric.AccountID, "accountId", "AccountID", "accountIdInvalid", "")
		}
	}
	if returnedValues != 1 {
		sl.ReportError(cloudWatchMetric.JSON, "json", "JSON", "onlyOneReturnValueRequired", "")
	}
}

func isValidCloudWatchNamespace(namespace string) bool {
	validNamespace := regexp.MustCompile(CloudWatchNamespaceRegex)
	return validNamespace.MatchString(namespace)
}

func notBlank(fl v.FieldLevel) bool {
	field := fl.Field()

	switch field.Kind() {
	case reflect.String:
		return len(strings.TrimSpace(field.String())) > 0
	case reflect.Chan, reflect.Map, reflect.Slice, reflect.Array:
		return field.Len() > 0
	case reflect.Ptr, reflect.Interface, reflect.Func:
		return !field.IsNil()
	default:
		return field.IsValid() && field.Interface() != reflect.Zero(field.Type()).Interface()
	}
}

func isValidHeaderName(fl v.FieldLevel) bool {
	headerName := fl.Field().String()
	validHeaderNameRegex := regexp.MustCompile(HeaderNameRegex)

	return validHeaderNameRegex.MatchString(headerName)
}

func sumoLogicStructValidation(sl v.StructLevel) {
	const (
		metricType = "metrics"
		logsType   = "logs"
	)

	sumoLogicMetric, ok := sl.Current().Interface().(SumoLogicMetric)
	if !ok {
		sl.ReportError(sumoLogicMetric, "", "", "couldNotConverse", "")
		return
	}

	switch *sumoLogicMetric.Type {
	case metricType:
		validateSumoLogicMetricsConfiguration(sl, sumoLogicMetric)
	case logsType:
		validateSumoLogicLogsConfiguration(sl, sumoLogicMetric)
	default:
		msg := fmt.Sprintf("type [%s] is invalid, use one of: [%s|%s]", *sumoLogicMetric.Type, metricType, logsType)
		sl.ReportError(sumoLogicMetric.Type, "type", "Type", msg, "")
	}
}

func alertSilencePeriodValidation(sl v.StructLevel) {
	period, ok := sl.Current().Interface().(AlertSilencePeriod)
	if !ok {
		sl.ReportError(period, "", "", "couldNotConverse", "")
		return
	}

	if (period.Duration == "" && period.EndTime == "") || (period.Duration != "" && period.EndTime != "") {
		msg := "exactly one value of duration or endTime is required"
		sl.ReportError(period.Duration, "duration", "Duration", msg, "")
		sl.ReportError(period.EndTime, "endTime", "EndTime", msg, "")
	}

	if period.Duration != "" {
		duration, err := time.ParseDuration(period.Duration)
		if err != nil || duration <= 0 {
			sl.ReportError(period.Duration, "duration", "Duration",
				"expected valid duration greater than zero", "")
		}
	}

	var startTime, endTime time.Time
	var err error

	invalidTimeMsg := "expected valid RFC3339 time format"
	if period.StartTime != "" {
		startTime, err = time.Parse(time.RFC3339, period.StartTime)
		if err != nil {
			sl.ReportError(period.StartTime, "startTime", "StartTime", invalidTimeMsg, "")
		}
	}

	if period.EndTime != "" {
		endTime, err = time.Parse(time.RFC3339, period.EndTime)
		if err != nil {
			sl.ReportError(period.EndTime, "endTime", "EndTime", invalidTimeMsg, "")
		}
	}

	if !startTime.IsZero() && !endTime.IsZero() && !endTime.After(startTime) {
		sl.ReportError(period.EndTime, "endTime", "EndTime",
			"startTime should be before endTime", "")
	}
}

// alertSilenceAlertPolicyProjectValidation validates if user provide the same project (or empty) for the alert policy
// as declared in metadata for AlertSilence. Should be removed when cross-project Alert Policy is allowed PI-622.
func alertSilenceAlertPolicyProjectValidation(sl v.StructLevel) {
	alertPolicySource, ok := sl.Current().Interface().(AlertSilenceAlertPolicySource)
	if !ok {
		sl.ReportError(alertPolicySource, "", "", "couldNotConverse", "")
		return
	}
	alertSilence, ok := sl.Top().Interface().(AlertSilence)
	if !ok {
		sl.ReportError(alertSilence, "", "", "couldNotConverse", "")
		return
	}

	if alertPolicySource.Project != "" && alertSilence.Metadata.Project != alertPolicySource.Project {
		sl.ReportError(alertSilence, "project", "project",
			"alert policy should be assigned to the same project as alert silence", "")
		return
	}
}

// validateSumoLogicMetricsConfiguration validates configuration of Sumo Logic SLOs with metrics type.
func validateSumoLogicMetricsConfiguration(sl v.StructLevel, sumoLogicMetric SumoLogicMetric) {
	const minQuantizationSeconds = 15

	shouldReturn := false
	if sumoLogicMetric.Quantization == nil {
		msg := "quantization is required when using metrics type"
		sl.ReportError(sumoLogicMetric.Quantization, "quantization", "Quantization", msg, "")
		shouldReturn = true
	}

	if sumoLogicMetric.Rollup == nil {
		msg := "rollup is required when using metrics type"
		sl.ReportError(sumoLogicMetric.Rollup, "rollup", "Rollup", msg, "")
		shouldReturn = true
	}

	if shouldReturn {
		return
	}

	quantization, err := time.ParseDuration(*sumoLogicMetric.Quantization)
	if err != nil {
		msg := fmt.Sprintf("error parsing quantization string to duration - %v", err)
		sl.ReportError(sumoLogicMetric.Quantization, "quantization", "Quantization", msg, "")
	}

	if quantization.Seconds() < minQuantizationSeconds {
		msg := fmt.Sprintf("minimum quantization value is [15s], got: [%vs]", quantization.Seconds())
		sl.ReportError(sumoLogicMetric.Quantization, "quantization", "Quantization", msg, "")
	}

	var availableRollups = []string{"Avg", "Sum", "Min", "Max", "Count", "None"}
	isRollupValid := false
	rollup := *sumoLogicMetric.Rollup
	for _, availableRollup := range availableRollups {
		if rollup == availableRollup {
			isRollupValid = true
			break
		}
	}

	if !isRollupValid {
		msg := fmt.Sprintf("rollup [%s] is invalid, use one of: [%s]", rollup, strings.Join(availableRollups, "|"))
		sl.ReportError(sumoLogicMetric.Rollup, "rollup", "Rollup", msg, "")
	}
}

// validateSumoLogicLogsConfiguration validates configuration of Sumo Logic SLOs with logs type.
func validateSumoLogicLogsConfiguration(sl v.StructLevel, metric SumoLogicMetric) {
	if metric.Query == nil {
		return
	}

	validateSumoLogicTimeslice(sl, metric)
	validateSumoLogicN9Fields(sl, metric)
}

func validateSumoLogicTimeslice(sl v.StructLevel, metric SumoLogicMetric) {
	const minTimeSliceSeconds = 15

	timeslice, err := getTimeSliceFromSumoLogicQuery(*metric.Query)
	if err != nil {
		sl.ReportError(metric.Query, "query", "Query", err.Error(), "")
		return
	}

	if timeslice.Seconds() < minTimeSliceSeconds {
		msg := fmt.Sprintf("minimum timeslice value is [15s], got: [%s]", timeslice)
		sl.ReportError(metric.Query, "query", "Query", msg, "")
	}
}

func getTimeSliceFromSumoLogicQuery(query string) (time.Duration, error) {
	r := regexp.MustCompile(`(?m).*\stimeslice\s(\d+\w+)\s.*`)
	matchResults := r.FindStringSubmatch(query)

	if len(matchResults) != 2 {
		return 0, fmt.Errorf("exactly one timeslice declaration is required in the query")
	}

	// https://help.sumologic.com/05Search/Search-Query-Language/Search-Operators/timeslice#syntax
	timeslice, err := time.ParseDuration(matchResults[1])
	if err != nil {
		return 0, fmt.Errorf("error parsing timeslice duration: %s", err.Error())
	}

	return timeslice, nil
}

func validateSumoLogicN9Fields(sl v.StructLevel, metric SumoLogicMetric) {
	if matched, _ := regexp.MatchString(`(?m).*\bn9_value\b.*`, *metric.Query); !matched {
		sl.ReportError(metric.Query, "query", "Query", "n9_value is required", "")
	}

	if matched, _ := regexp.MatchString(`(?m).*\bn9_time\b`, *metric.Query); !matched {
		sl.ReportError(metric.Query, "query", "Query", "n9_time is required", "")
	}

	if matched, _ := regexp.MatchString(`(?m).*\bby\b.*`, *metric.Query); !matched {
		sl.ReportError(metric.Query, "query", "Query", "aggregation function is required", "")
	}
}

func validateAzureMonitorMetricsConfiguration(sl v.StructLevel) {
	metric, ok := sl.Current().Interface().(AzureMonitorMetric)
	if !ok {
		sl.ReportError(metric, "", "", "structConversion", "")
		return
	}

	isValidAzureMonitorAggregation(sl, metric)
}

func isValidAzureMonitorAggregation(sl v.StructLevel, metric AzureMonitorMetric) {
	availableAggregations := map[string]struct{}{
		"Avg":   {},
		"Min":   {},
		"Max":   {},
		"Count": {},
		"Sum":   {},
	}
	if _, ok := availableAggregations[metric.Aggregation]; !ok {
		msg := fmt.Sprintf(
			"aggregation [%s] is invalid, use one of: [%s]",
			metric.Aggregation, strings.Join(maps.Keys(availableAggregations), "|"),
		)
		sl.ReportError(metric.Aggregation, "aggregation", "Aggregation", msg, "")
	}
}<|MERGE_RESOLUTION|>--- conflicted
+++ resolved
@@ -1786,11 +1786,10 @@
 	if sa.AzureMonitor != nil {
 		agentTypesCount++
 	}
-<<<<<<< HEAD
+	if sa.Generic != nil {
+		agentTypesCount++
+	}
 	if sa.Honeycomb != nil {
-=======
-	if sa.Generic != nil {
->>>>>>> c68c996f
 		agentTypesCount++
 	}
 	if agentTypesCount != expectedNumberOfAgentTypes {
@@ -1817,11 +1816,8 @@
 		sl.ReportError(sa, "influxdb", "InfluxDB", "exactlyOneAgentTypeRequired", "")
 		sl.ReportError(sa, "gcm", "GCM", "exactlyOneAgentTypeRequired", "")
 		sl.ReportError(sa, "azuremonitor", "AzureMonitor", "exactlyOneAgentTypeRequired", "")
-<<<<<<< HEAD
+		sl.ReportError(sa, "generic", "Generic", "exactlyOneAgentTypeRequired", "")
 		sl.ReportError(sa, "honeycomb", "Honeycomb", "exactlyOneAgentTypeRequired", "")
-=======
-		sl.ReportError(sa, "generic", "Generic", "exactlyOneAgentTypeRequired", "")
->>>>>>> c68c996f
 	}
 }
 
