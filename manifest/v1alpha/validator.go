// Package v1alpha represents objects available in API n9/v1alpha
package v1alpha

import (
	"encoding/json"
	"fmt"
	"net/url"
	"path"
	"reflect"
	"regexp"
	"strings"
	"time"
	"unicode/utf8"

	v "github.com/go-playground/validator/v10"

	"github.com/nobl9/nobl9-go/manifest"
	"github.com/nobl9/nobl9-go/manifest/v1alpha/twindow"
)

// Regular expressions for validating URL. It is from https://github.com/asaskevich/govalidator.
// The same regex is used on the frontend side.
const (
	//nolint:lll
	IPRegex          string = `(([0-9a-fA-F]{1,4}:){7,7}[0-9a-fA-F]{1,4}|([0-9a-fA-F]{1,4}:){1,7}:|([0-9a-fA-F]{1,4}:){1,6}:[0-9a-fA-F]{1,4}|([0-9a-fA-F]{1,4}:){1,5}(:[0-9a-fA-F]{1,4}){1,2}|([0-9a-fA-F]{1,4}:){1,4}(:[0-9a-fA-F]{1,4}){1,3}|([0-9a-fA-F]{1,4}:){1,3}(:[0-9a-fA-F]{1,4}){1,4}|([0-9a-fA-F]{1,4}:){1,2}(:[0-9a-fA-F]{1,4}){1,5}|[0-9a-fA-F]{1,4}:((:[0-9a-fA-F]{1,4}){1,6})|:((:[0-9a-fA-F]{1,4}){1,7}|:)|fe80:(:[0-9a-fA-F]{0,4}){0,4}%[0-9a-zA-Z]{1,}|::(ffff(:0{1,4}){0,1}:){0,1}((25[0-5]|(2[0-4]|1{0,1}[0-9]){0,1}[0-9])\.){3,3}(25[0-5]|(2[0-4]|1{0,1}[0-9]){0,1}[0-9])|([0-9a-fA-F]{1,4}:){1,4}:((25[0-5]|(2[0-4]|1{0,1}[0-9]){0,1}[0-9])\.){3,3}(25[0-5]|(2[0-4]|1{0,1}[0-9]){0,1}[0-9]))`
	DNSNameRegex     string = `^([a-z0-9]+(-[a-z0-9]+)*\.)+[a-z]{2,}$`
	URLSchemaRegex   string = `((?i)(https?):\/\/)`
	URLUsernameRegex string = `(\S+(:\S*)?@)`
	URLPathRegex     string = `((\/|\?|#)[^\s]*)`
	URLPortRegex     string = `(:(\d{1,5}))`
	//nolint:lll
	URLIPRegex        string = `([1-9]\d?|1\d\d|2[01]\d|22[0-3]|24\d|25[0-5])(\.(\d{1,2}|1\d\d|2[0-4]\d|25[0-5])){2}(?:\.([0-9]\d?|1\d\d|2[0-4]\d|25[0-5]))`
	URLSubdomainRegex string = `((www\.)|([a-zA-Z0-9]+([-_\.]?[a-zA-Z0-9])*[a-zA-Z0-9]\.[a-zA-Z0-9]+))`
	//nolint:lll
	URLRegex            = `^` + URLSchemaRegex + URLUsernameRegex + `?` + `((` + URLIPRegex + `|(\[` + IPRegex + `\])|(([a-zA-Z0-9]([a-zA-Z0-9-_]+)?[a-zA-Z0-9]([-\.][a-zA-Z0-9]+)*)|(` + URLSubdomainRegex + `?))?(([a-zA-Z\x{00a1}-\x{ffff}0-9]+-?-?)*[a-zA-Z\x{00a1}-\x{ffff}0-9]+)(?:\.([a-zA-Z\x{00a1}-\x{ffff}]{1,}))?))\.?` + URLPortRegex + `?` + URLPathRegex + `?$`
	NumericRegex string = "^[-+]?[0-9]+(?:\\.[0-9]+)?$"
	//nolint:lll
	//cspell:ignore FFFD
	RoleARNRegex                    string = `^[\x{0009}\x{000A}\x{000D}\x{0020}-\x{007E}\x{0085}\x{00A0}-\x{D7FF}\x{E000}-\x{FFFD}\x{10000}-\x{10FFFF}]+$`
	S3BucketNameRegex               string = `^[a-z0-9][a-z0-9\-.]{1,61}[a-z0-9]$`
	GCSNonDomainNameBucketNameRegex string = `^[a-z0-9][a-z0-9-_]{1,61}[a-z0-9]$`
	GCSNonDomainNameBucketMaxLength int    = 63
	HeaderNameRegex                 string = `^([a-zA-Z0-9]+[_-]?)+$`
	AzureResourceIDRegex            string = `^\/subscriptions\/[a-zA-Z0-9-]+\/resourceGroups\/[a-zA-Z0-9-]+\/providers\/[a-zA-Z0-9-\._]+\/[a-zA-Z0-9-_]+\/[a-zA-Z0-9-_]+$` //nolint:lll
)

const (
	LightstepMetricDataType     = "metric"
	LightstepLatencyDataType    = "latency"
	LightstepErrorRateDataType  = "error_rate"
	LightstepTotalCountDataType = "total"
	LightstepGoodCountDataType  = "good"
)

const (
	PingdomTypeUptime      = "uptime"
	PingdomTypeTransaction = "transaction"
)

// HiddenValue can be used as a value of a secret field and is ignored during saving
const HiddenValue = "[hidden]"

//nolint:golint
var (
	ErrAgentTypeChanged          = fmt.Errorf("cannot change agent type")
	ErrDirectTypeChanged         = fmt.Errorf("cannot change direct type")
	ErrDirectSecretRequired      = fmt.Errorf("direct secrets cannot be empty")
	ErrAlertMethodSecretRequired = fmt.Errorf("alert method secrets cannot be empty")
	ErrAlertMethodTypeChanged    = fmt.Errorf("cannot change alert method type")
)

type ErrInvalidPayload struct {
	Msg string
}

func (e ErrInvalidPayload) Error() string {
	return e.Msg
}

// Validate should not be used directly, create with NewValidator()
type Validate struct {
	validate *v.Validate
}

// Check performs validation, it accepts all possible structs and perform checks based on tags for structs fields
func (val *Validate) Check(s interface{}) error {
	return val.validate.Struct(s)
}

var validator = NewValidator()

// NewValidator returns an instance of preconfigured Validator for all available objects
func NewValidator() *Validate {
	val := v.New()

	val.RegisterTagNameFunc(func(fld reflect.StructField) string {
		name := strings.SplitN(fld.Tag.Get("json"), ",", 2)[0]
		if name == "-" {
			return ""
		}
		return name
	})

	val.RegisterStructValidation(queryDelayDurationValidation, QueryDelayDuration{})
	val.RegisterStructValidation(agentSpecStructLevelValidation, AgentSpec{})
	val.RegisterStructValidation(alertPolicyConditionStructLevelValidation, AlertCondition{})
	val.RegisterStructValidation(alertMethodSpecStructLevelValidation, AlertMethodSpec{})
	val.RegisterStructValidation(directSpecStructLevelValidation, DirectSpec{})
	val.RegisterStructValidation(webhookAlertMethodValidation, WebhookAlertMethod{})
	val.RegisterStructValidation(emailAlertMethodValidation, EmailAlertMethod{})
	val.RegisterStructValidation(annotationSpecStructDatesValidation, AnnotationSpec{})
	val.RegisterStructValidation(alertSilencePeriodValidation, AlertSilencePeriod{})
	val.RegisterStructValidation(alertSilenceAlertPolicyProjectValidation, AlertSilenceAlertPolicySource{})
	val.RegisterStructValidation(agentSpecHistoricalRetrievalValidation, Agent{})
	val.RegisterStructValidation(directSpecHistoricalRetrievalValidation, Direct{})
	val.RegisterStructValidation(historicalDataRetrievalValidation, HistoricalDataRetrieval{})
	val.RegisterStructValidation(historicalDataRetrievalDurationValidation, HistoricalRetrievalDuration{})

	_ = val.RegisterValidation("timeUnit", isTimeUnitValid)
	_ = val.RegisterValidation("dateWithTime", isDateWithTimeValid)
	_ = val.RegisterValidation("minDateTime", isMinDateTime)
	_ = val.RegisterValidation("timeZone", isTimeZoneValid)
	_ = val.RegisterValidation("site", isSite)
	_ = val.RegisterValidation("notEmpty", isNotEmpty)
	_ = val.RegisterValidation("objectName", isValidObjectName)
	_ = val.RegisterValidation("description", isValidDescription)
	_ = val.RegisterValidation("severity", isValidSeverity)
	_ = val.RegisterValidation("operator", isValidOperator)
	_ = val.RegisterValidation("unambiguousAppDynamicMetricPath", isUnambiguousAppDynamicMetricPath)
	_ = val.RegisterValidation("opsgenieApiKey", isValidOpsgenieAPIKey)
	_ = val.RegisterValidation("pagerDutyIntegrationKey", isValidPagerDutyIntegrationKey)
	_ = val.RegisterValidation("httpsURL", isHTTPS)
	_ = val.RegisterValidation("allowedWebhookTemplateFields", isValidWebhookTemplate)
	_ = val.RegisterValidation("allowedAlertMethodEmailSubjectFields", isValidAlertMethodEmailSubject)
	_ = val.RegisterValidation("allowedAlertMethodEmailBodyFields", isValidAlertMethodEmailBody)
	_ = val.RegisterValidation("durationMinutePrecision", isDurationMinutePrecision)
	_ = val.RegisterValidation("validDuration", isValidDuration)
	_ = val.RegisterValidation("durationAtLeast", isDurationAtLeast)
	_ = val.RegisterValidation("nonNegativeDuration", isNonNegativeDuration)
	_ = val.RegisterValidation("alertPolicyMeasurement", isValidAlertPolicyMeasurement)
	_ = val.RegisterValidation("objectNameWithStringInterpolation", isValidObjectNameWithStringInterpolation)
	_ = val.RegisterValidation("url", isValidURL)
	_ = val.RegisterValidation("labels", areLabelsValid)
	_ = val.RegisterValidation("optionalURL", isEmptyOrValidURL)
	_ = val.RegisterValidation("urlDynatrace", isValidURLDynatrace)
	_ = val.RegisterValidation("urlElasticsearch", isValidURL)
	_ = val.RegisterValidation("urlDiscord", isValidURLDiscord)
	_ = val.RegisterValidation("prometheusLabelName", isValidPrometheusLabelName)
	_ = val.RegisterValidation("exportType", isValidExportType)
	_ = val.RegisterValidation("s3BucketName", isValidS3BucketName)
	_ = val.RegisterValidation("roleARN", isValidRoleARN)
	_ = val.RegisterValidation("gcsBucketName", isValidGCSBucketName)
	_ = val.RegisterValidation("metricSourceKind", isValidMetricSourceKind)
	_ = val.RegisterValidation("metricPathGraphite", isValidMetricPathGraphite)
	_ = val.RegisterValidation("bigQueryRequiredColumns", isValidBigQueryQuery)
	_ = val.RegisterValidation("splunkQueryValid", splunkQueryValid)
	_ = val.RegisterValidation("emails", hasValidEmails)
	_ = val.RegisterValidation("notBlank", notBlank)
	_ = val.RegisterValidation("headerName", isValidHeaderName)
	_ = val.RegisterValidation("pingdomCheckTypeFieldValid", pingdomCheckTypeFieldValid)
	_ = val.RegisterValidation("pingdomStatusValid", pingdomStatusValid)
	_ = val.RegisterValidation("redshiftRequiredColumns", isValidRedshiftQuery)
	_ = val.RegisterValidation("urlAllowedSchemes", hasValidURLScheme)
	_ = val.RegisterValidation("influxDBRequiredPlaceholders", isValidInfluxDBQuery)
	_ = val.RegisterValidation("noSinceOrUntil", isValidNewRelicQuery)
	_ = val.RegisterValidation("elasticsearchBeginEndTimeRequired", isValidElasticsearchQuery)
	_ = val.RegisterValidation("json", isValidJSON)
	_ = val.RegisterValidation("newRelicApiKey", isValidNewRelicInsightsAPIKey)
	_ = val.RegisterValidation("azureResourceID", isValidAzureResourceID)

	return &Validate{
		validate: val,
	}
}

const (
	// dNS1123LabelMaxLength is a label's max length in DNS (RFC 1123)
	dNS1123LabelMaxLength int    = 63
	dns1123LabelFmt       string = "[a-z0-9]([-a-z0-9]*[a-z0-9])?"
	//nolint:lll
	dns1123LabelErrMsg string = "a DNS-1123 label must consist of lower case alphanumeric characters or '-', and must start and end with an alphanumeric character"
)

var dns1123LabelRegexp = regexp.MustCompile("^" + dns1123LabelFmt + "$")

// IsDNS1123Label tests for a string that conforms to the definition of a label in DNS (RFC 1123).
// nolint:lll
// Source: https://github.com/kubernetes/kubernetes/blob/fdb2cb4c8832da1499069bda918c014762d8ac05/staging/src/k8s.io/apimachinery/pkg/util/validation/validation.go
func IsDNS1123Label(value string) []string {
	var errs []string
	if len(value) > dNS1123LabelMaxLength {
		errs = append(errs, fmt.Sprintf("must be no more than %d characters", dNS1123LabelMaxLength))
	}
	if !dns1123LabelRegexp.MatchString(value) {
		errs = append(errs, regexError(dns1123LabelErrMsg, dns1123LabelFmt, "my-name", "123-abc"))
	}
	return errs
}

// regexError returns a string explanation of a regex validation failure.
func regexError(msg, format string, examples ...string) string {
	if len(examples) == 0 {
		return msg + " (regex used for validation is '" + format + "')"
	}
	msg += " (e.g. "
	for i := range examples {
		if i > 0 {
			msg += " or "
		}
		msg += "'" + examples[i] + "', "
	}
	msg += "regex used for validation is '" + format + "')"
	return msg
}

func annotationSpecStructDatesValidation(sl v.StructLevel) {
	annotationSpec := sl.Current().Interface().(AnnotationSpec)

	startTime, err := annotationSpec.GetParsedStartTime()
	if err != nil {
		sl.ReportError(annotationSpec.StartTime, "startTime", "StartTime", "iso8601dateTimeFormatRequired", "")

		return
	}

	endTime, err := annotationSpec.GetParsedEndTime()
	if err != nil {
		sl.ReportError(annotationSpec.EndTime, "endTime", "EndTime", "iso8601dateTimeFormatRequired", "")

		return
	}

	if endTime.Unix() < startTime.Unix() {
		sl.ReportError(annotationSpec.EndTime, "endTime", "EndTime", "endTimeBeforeStartTime", "")
	}
}

func isValidWebhookTemplate(fl v.FieldLevel) bool {
	return hasValidTemplateFields(fl, notificationTemplateAllowedFields)
}

// Deprecated: Email Subject is no longer needed and is ignored by notificationsemail.
// This validation is kept for backwards compatibility and will be removed in the future.
// Ref. PC-9759
func isValidAlertMethodEmailSubject(fl v.FieldLevel) bool {
	emailSubjectAllowedFields := make(map[string]struct{})
	for k, v := range notificationTemplateAllowedFields {
		if k == TplVarAlertPolicyConditionsArray {
			continue
		}
		emailSubjectAllowedFields[k] = v
	}
	return hasValidTemplateFields(fl, emailSubjectAllowedFields)
}

// Deprecated: Email Body is no longer needed and is ignored by notificationsemail.
// This validation is kept for backwards compatibility and will be removed in the future.
// Ref. PC-9759
func isValidAlertMethodEmailBody(fl v.FieldLevel) bool {
	return hasValidTemplateFields(fl, notificationTemplateAllowedFields)
}

func hasValidTemplateFields(fl v.FieldLevel, allowedFields map[string]struct{}) bool {
	var templateFields []string
	switch field := fl.Field().Interface().(type) {
	case []string:
		templateFields = field
	case string:
		matches := regexp.MustCompile(`\$([a-z_]+(\[])?)`).FindAllStringSubmatch(field, -1)
		templateFields = make([]string, len(matches))
		for i, match := range matches {
			templateFields[i] = match[1]
		}
	}

	for _, field := range templateFields {
		if _, ok := allowedFields[field]; !ok {
			return false
		}
	}
	return true
}

func webhookAlertMethodValidation(sl v.StructLevel) {
	webhook := sl.Current().Interface().(WebhookAlertMethod)

	if webhook.Template != nil && len(webhook.TemplateFields) > 0 {
		sl.ReportError(webhook.Template, "template", "Template", "oneOfTemplateOrTemplateFields", "")
		sl.ReportError(webhook.TemplateFields, "templateFields", "TemplateFields", "oneOfTemplateOrTemplateFields", "")
	}
	if webhook.Template == nil && len(webhook.TemplateFields) == 0 {
		sl.ReportError(webhook.Template, "template", "Template", "oneOfTemplateOrTemplateFields", "")
		sl.ReportError(webhook.TemplateFields, "templateFields", "TemplateFields", "oneOfTemplateOrTemplateFields", "")
	}
}

func emailAlertMethodValidation(sl v.StructLevel) {
	email := sl.Current().Interface().(EmailAlertMethod)

	if len(email.To) == 0 && len(email.Cc) == 0 && len(email.Bcc) == 0 {
		sl.ReportError(email.To, "to", "To", "atLeastOneRecipientRequired", "")
		sl.ReportError(email.Cc, "cc", "Cc", "atLeastOneRecipientRequired", "")
		sl.ReportError(email.Bcc, "bcc", "Bcc", "atLeastOneRecipientRequired", "")
	}
}

func hasValidEmails(fl v.FieldLevel) bool {
	validator := v.New()
	emails := fl.Field().Interface().([]string)
	for _, email := range emails {
		if err := validator.Var(email, "email"); err != nil {
			return false
		}
	}
	return true
}

// isValidObjectName maintains convention for naming objects from
// https://kubernetes.io/docs/concepts/overview/working-with-objects/names/#names
func isValidObjectName(fl v.FieldLevel) bool {
	return len(IsDNS1123Label(fl.Field().String())) == 0
}

func isTimeUnitValid(fl v.FieldLevel) bool {
	return twindow.IsTimeUnit(fl.Field().String())
}

func isTimeZoneValid(fl v.FieldLevel) bool {
	if fl.Field().String() != "" {
		_, err := time.LoadLocation(fl.Field().String())
		if err != nil {
			return false
		}
	}
	return true
}

func isDateWithTimeValid(fl v.FieldLevel) bool {
	if fl.Field().String() != "" {
		t, err := time.Parse(twindow.IsoDateTimeOnlyLayout, fl.Field().String())
		// Nanoseconds (thus milliseconds too) in time struct are forbidden to be set.
		if err != nil || t.Nanosecond() != 0 {
			return false
		}
	}
	return true
}

func isMinDateTime(fl v.FieldLevel) bool {
	if fl.Field().String() != "" {
		date, err := twindow.ParseStartDate(fl.Field().String())
		if err != nil {
			return false
		}
		minStartDate := twindow.GetMinStartDate()
		return date.After(minStartDate) || date.Equal(minStartDate)
	}
	return true
}

func agentSpecStructLevelValidation(sl v.StructLevel) {
	sa := sl.Current().Interface().(AgentSpec)

	agentTypeValidation(sa, sl)
	if sa.Prometheus != nil {
		prometheusConfigValidation(sa.Prometheus, sl)
	}
	agentQueryDelayValidation(sa, sl)
	sourceOfValidation(sa.SourceOf, sl)

	if !isValidReleaseChannel(sa.ReleaseChannel) {
		sl.ReportError(sa, "ReleaseChannel", "ReleaseChannel", "unknownReleaseChannel", "")
	}
}

func agentQueryDelayValidation(sa AgentSpec, sl v.StructLevel) {
	at, err := sa.GetType()
	if err != nil {
		sl.ReportError(sa, "", "", "unknownAgentType", "")
		return
	}
	if sa.QueryDelay != nil {
		agentDefault := GetQueryDelayDefaults()[at.String()]
		if sa.QueryDelay.QueryDelayDuration.LesserThan(agentDefault) {
			sl.ReportError(
				sa,
				"QueryDelayDuration",
				"QueryDelayDuration",
				"queryDelayDurationLesserThanDefaultDataSourceQueryDelay",
				"",
			)
		}
		if sa.QueryDelay.QueryDelayDuration.BiggerThanMax() {
			sl.ReportError(
				sa,
				"QueryDelayDuration",
				"QueryDelayDuration",
				"queryDelayDurationBiggerThanMaximumAllowed",
				"",
			)
		}
	}
}

func isValidURL(fl v.FieldLevel) bool {
	return validateURL(fl.Field().String())
}

func isEmptyOrValidURL(fl v.FieldLevel) bool {
	value := fl.Field().String()
	return value == "" || value == HiddenValue || validateURL(value)
}

func isValidURLDynatrace(fl v.FieldLevel) bool {
	return validateURLDynatrace(fl.Field().String())
}

func isValidURLDiscord(fl v.FieldLevel) bool {
	key := fl.Field().String()
	if strings.HasSuffix(strings.ToLower(key), "/slack") || strings.HasSuffix(strings.ToLower(key), "/github") {
		return false
	}
	return isEmptyOrValidURL(fl)
}

func isValidOpsgenieAPIKey(fl v.FieldLevel) bool {
	key := fl.Field().String()
	return key == "" ||
		key == HiddenValue ||
		(strings.HasPrefix(key, "Basic") ||
			strings.HasPrefix(key, "GenieKey"))
}

func isValidPagerDutyIntegrationKey(fl v.FieldLevel) bool {
	key := fl.Field().String()
	return key == "" || key == HiddenValue || len(key) == 32
}

func validateURL(validateURL string) bool {
	validURLRegex := regexp.MustCompile(URLRegex)
	return validURLRegex.MatchString(validateURL)
}

func validateURLDynatrace(validateURL string) bool {
	u, err := url.Parse(validateURL)
	if err != nil {
		return false
	}
	// For SaaS type enforce https and land lack of path.
	// Join instead of Clean (to avoid getting . for empty path), Trim to get rid of root.
	pathURL := strings.Trim(path.Join(u.Path), "/")
	if strings.HasSuffix(u.Host, "live.dynatrace.com") {
		if u.Scheme != "https" || pathURL != "" {
			return false
		}
	}
	return true
}

func areLabelsValid(fl v.FieldLevel) bool {
	lbl := fl.Field().Interface().(Labels)
	return lbl.Validate() == nil
}

func isHTTPS(fl v.FieldLevel) bool {
	if !isNotEmpty(fl) || fl.Field().String() == HiddenValue {
		return true
	}
	val, err := url.Parse(fl.Field().String())
	if err != nil || val.Scheme != "https" {
		return false
	}
	return true
}

func prometheusConfigValidation(pc *PrometheusAgentConfig, sl v.StructLevel) {
	switch {
	case pc.URL == nil:
		sl.ReportError(pc.URL, "url", "URL", "integrationUrlRequired", "")
	case !validateURL(*pc.URL):
		sl.ReportError(pc.URL, "url", "URL", "integrationUrlNotValid", "")
	}
}

// nolint added because of detected duplicate with metricTypeValidation variant of this function
func agentTypeValidation(sa AgentSpec, sl v.StructLevel) {
	const expectedNumberOfAgentTypes = 1
	var agentTypesCount int
	if sa.Prometheus != nil {
		agentTypesCount++
	}
	if sa.Datadog != nil {
		agentTypesCount++
	}
<<<<<<< HEAD
=======
	return true
}

func isValidLightstepTypeOfDataForCountMetrics(sloSpec SLOSpec) bool {
	if !sloSpec.HasCountMetrics() {
		return true
	}
	goodCounts, totalCounts := sloSpec.GoodTotalCountMetrics()
	for _, goodCount := range goodCounts {
		if goodCount.Lightstep == nil {
			continue
		}
		if goodCount.Lightstep.TypeOfData == nil {
			return false
		}
		if *goodCount.Lightstep.TypeOfData != LightstepGoodCountDataType &&
			*goodCount.Lightstep.TypeOfData != LightstepMetricDataType {
			return false
		}
	}
	for _, totalCount := range totalCounts {
		if totalCount.Lightstep == nil {
			continue
		}
		if totalCount.Lightstep.TypeOfData == nil {
			return false
		}
		if *totalCount.Lightstep.TypeOfData != LightstepTotalCountDataType &&
			*totalCount.Lightstep.TypeOfData != LightstepMetricDataType {
			return false
		}
	}
	return true
}

func isValidLightstepTypeOfDataForRawMetric(sloSpec SLOSpec) bool {
	if !sloSpec.HasRawMetric() {
		return true
	}
	metrics := sloSpec.RawMetrics()
	for _, metric := range metrics {
		if metric.Lightstep == nil {
			continue
		}
		if metric.Lightstep.TypeOfData == nil {
			return false
		}
		if *metric.Lightstep.TypeOfData != LightstepErrorRateDataType &&
			*metric.Lightstep.TypeOfData != LightstepLatencyDataType &&
			*metric.Lightstep.TypeOfData != LightstepMetricDataType {
			return false
		}
	}
	return true
}

func areTimeSliceTargetsRequiredAndSet(sloSpec SLOSpec) bool {
	for _, objective := range sloSpec.Objectives {
		if sloSpec.BudgetingMethod == BudgetingMethodTimeslices.String() &&
			!(objective.TimeSliceTarget != nil && isValidTimeSliceTargetValue(*objective.TimeSliceTarget)) ||
			sloSpec.BudgetingMethod == BudgetingMethodOccurrences.String() && objective.TimeSliceTarget != nil {
			return false
		}
	}
	return true
}

func metricSpecStructLevelValidation(sl v.StructLevel) {
	metricSpec := sl.Current().Interface().(MetricSpec)

	metricTypeValidation(metricSpec, sl)
	if metricSpec.Lightstep != nil {
		lightstepMetricValidation(metricSpec.Lightstep, sl)
	}
	if metricSpec.Instana != nil {
		instanaMetricValidation(metricSpec.Instana, sl)
	}
}

func lightstepMetricValidation(metric *LightstepMetric, sl v.StructLevel) {
	if metric.TypeOfData == nil {
		return
	}

	switch *metric.TypeOfData {
	case LightstepLatencyDataType:
		lightstepLatencyMetricValidation(metric, sl)
	case LightstepMetricDataType:
		lightstepUQLMetricValidation(metric, sl)
	case LightstepGoodCountDataType, LightstepTotalCountDataType:
		lightstepGoodTotalMetricValidation(metric, sl)
	case LightstepErrorRateDataType:
		lightstepErrorRateMetricValidation(metric, sl)
	}
}

func lightstepLatencyMetricValidation(metric *LightstepMetric, sl v.StructLevel) {
	if metric.Percentile == nil {
		sl.ReportError(metric.Percentile, "percentile", "Percentile", "percentileRequired", "")
	} else if *metric.Percentile <= 0 || *metric.Percentile > 99.99 {
		sl.ReportError(metric.Percentile, "percentile", "Percentile", "invalidPercentile", "")
	}
	if metric.StreamID == nil {
		sl.ReportError(metric.StreamID, "streamID", "StreamID", "streamIDRequired", "")
	}
	if metric.UQL != nil {
		sl.ReportError(metric.UQL, "uql", "UQL", "uqlNotAllowed", "")
	}
}

func lightstepUQLMetricValidation(metric *LightstepMetric, sl v.StructLevel) {
	if metric.UQL == nil {
		sl.ReportError(metric.UQL, "uql", "UQL", "uqlRequired", "")
	} else {
		if len(*metric.UQL) == 0 {
			sl.ReportError(metric.UQL, "uql", "UQL", "uqlRequired", "")
		}
		// Only UQL `metric` and `spans` inputs type are supported. https://docs.lightstep.com/docs/uql-reference
		r := regexp.MustCompile(`((constant|spans_sample|assemble)\s+[a-z\d.])`)
		if r.MatchString(*metric.UQL) {
			sl.ReportError(metric.UQL, "uql", "UQL", "onlyMetricAndSpansUQLQueriesAllowed", "")
		}
	}

	if metric.Percentile != nil {
		sl.ReportError(metric.Percentile, "percentile", "Percentile", "percentileNotAllowed", "")
	}

	if metric.StreamID != nil {
		sl.ReportError(metric.StreamID, "streamID", "StreamID", "streamIDNotAllowed", "")
	}
}

func lightstepGoodTotalMetricValidation(metric *LightstepMetric, sl v.StructLevel) {
	if metric.StreamID == nil {
		sl.ReportError(metric.StreamID, "streamID", "StreamID", "streamIDRequired", "")
	}
	if metric.UQL != nil {
		sl.ReportError(metric.UQL, "uql", "UQL", "uqlNotAllowed", "")
	}
	if metric.Percentile != nil {
		sl.ReportError(metric.Percentile, "percentile", "Percentile", "percentileNotAllowed", "")
	}
}

func lightstepErrorRateMetricValidation(metric *LightstepMetric, sl v.StructLevel) {
	if metric.StreamID == nil {
		sl.ReportError(metric.StreamID, "streamID", "StreamID", "streamIDRequired", "")
	}
	if metric.Percentile != nil {
		sl.ReportError(metric.Percentile, "percentile", "Percentile", "percentileNotAllowed", "")
	}
	if metric.UQL != nil {
		sl.ReportError(metric.UQL, "uql", "UQL", "uqlNotAllowed", "")
	}
}

const (
	instanaMetricTypeInfrastructure = "infrastructure"
	instanaMetricTypeApplication    = "application"

	instanaMetricRetrievalMethodQuery    = "query"
	instanaMetricRetrievalMethodSnapshot = "snapshot"
)

func instanaMetricValidation(metric *InstanaMetric, sl v.StructLevel) {
	if metric.Infrastructure != nil && metric.Application != nil {
		if metric.MetricType == instanaMetricTypeInfrastructure {
			sl.ReportError(metric.Infrastructure, instanaMetricTypeInfrastructure,
				cases.Title(language.Und).
					String(instanaMetricTypeInfrastructure), "infrastructureObjectOnlyRequired", "")
		}
		if metric.MetricType == instanaMetricTypeApplication {
			sl.ReportError(metric.Application, instanaMetricTypeApplication,
				cases.Title(language.Und).
					String(instanaMetricTypeApplication), "applicationObjectOnlyRequired", "")
		}
		return
	}

	switch metric.MetricType {
	case instanaMetricTypeInfrastructure:
		if metric.Infrastructure == nil {
			sl.ReportError(metric.Infrastructure, instanaMetricTypeInfrastructure,
				cases.Title(language.Und).
					String(instanaMetricTypeInfrastructure), "infrastructureRequired", "")
		} else {
			instanaMetricTypeInfrastructureValidation(metric.Infrastructure, sl)
		}
	case instanaMetricTypeApplication:
		if metric.Application == nil {
			sl.ReportError(metric.Application, instanaMetricTypeApplication,
				cases.Title(language.Und).
					String(instanaMetricTypeApplication), "applicationRequired", "")
		} else {
			instanaMetricTypeApplicationValidation(metric.Application, sl)
		}
	}
}

func instanaMetricTypeInfrastructureValidation(infrastructure *InstanaInfrastructureMetricType, sl v.StructLevel) {
	if infrastructure.Query != nil && infrastructure.SnapshotID != nil {
		switch infrastructure.MetricRetrievalMethod {
		case instanaMetricRetrievalMethodQuery:
			sl.ReportError(infrastructure.Query, instanaMetricRetrievalMethodQuery,
				cases.Title(language.Und).
					String(instanaMetricRetrievalMethodQuery), "queryOnlyRequired", "")
		case instanaMetricRetrievalMethodSnapshot:
			sl.ReportError(infrastructure.Query, instanaMetricRetrievalMethodQuery,
				cases.Title(language.Und).
					String(instanaMetricRetrievalMethodQuery), "snapshotIDOnlyRequired", "")
		}
		return
	}

	switch infrastructure.MetricRetrievalMethod {
	case instanaMetricRetrievalMethodQuery:
		if infrastructure.Query == nil {
			sl.ReportError(infrastructure.Query, instanaMetricRetrievalMethodQuery,
				cases.Title(language.Und).
					String(instanaMetricRetrievalMethodQuery), "queryRequired", "")
		}
	case instanaMetricRetrievalMethodSnapshot:
		if infrastructure.SnapshotID == nil {
			sl.ReportError(infrastructure.SnapshotID, instanaMetricRetrievalMethodSnapshot+"Id",
				cases.Title(language.Und).
					String(instanaMetricRetrievalMethodSnapshot+"Id"), "snapshotIdRequired", "")
		}
	}
}

func instanaMetricTypeApplicationValidation(application *InstanaApplicationMetricType, sl v.StructLevel) {
	const aggregation = "aggregation"
	switch application.MetricID {
	case "calls", "erroneousCalls":
		if application.Aggregation == "sum" {
			return
		}
	case "errors":
		if application.Aggregation == "mean" {
			return
		}
	case "latency":
		if _, isValid := validInstanaLatencyAggregations[application.Aggregation]; isValid {
			return
		}
	}
	sl.ReportError(application.Aggregation, aggregation,
		cases.Title(language.Und).String(aggregation), "wrongAggregationValueForMetricID", "")
}

func hasExactlyOneMetricType(sloSpec SLOSpec) bool {
	return sloSpec.HasRawMetric() != sloSpec.HasCountMetrics()
}

func doesNotHaveCountMetricsThousandEyes(sloSpec SLOSpec) bool {
	for _, objective := range sloSpec.Objectives {
		if objective.CountMetrics == nil {
			continue
		}
		if (objective.CountMetrics.TotalMetric != nil && objective.CountMetrics.TotalMetric.ThousandEyes != nil) ||
			(objective.CountMetrics.GoodMetric != nil && objective.CountMetrics.GoodMetric.ThousandEyes != nil) {
			return false
		}
	}
	return true
}

//nolint:gocognit,gocyclo
func areAllMetricSpecsOfTheSameType(sloSpec SLOSpec) bool {
	var (
		metricCount              int
		prometheusCount          int
		datadogCount             int
		newRelicCount            int
		appDynamicsCount         int
		splunkCount              int
		lightstepCount           int
		splunkObservabilityCount int
		dynatraceCount           int
		elasticsearchCount       int
		bigQueryCount            int
		thousandEyesCount        int
		graphiteCount            int
		openTSDBCount            int
		grafanaLokiCount         int
		cloudWatchCount          int
		pingdomCount             int
		amazonPrometheusCount    int
		redshiftCount            int
		sumoLogicCount           int
		instanaCount             int
		influxDBCount            int
		gcmCount                 int
		azureMonitorCount        int
		genericCount             int
	)
	for _, metric := range sloSpec.AllMetricSpecs() {
		if metric == nil {
			continue
		}
		if metric.Prometheus != nil {
			prometheusCount++
		}
		if metric.Datadog != nil {
			datadogCount++
		}
		if metric.NewRelic != nil {
			newRelicCount++
		}
		if metric.AppDynamics != nil {
			appDynamicsCount++
		}
		if metric.Splunk != nil {
			splunkCount++
		}
		if metric.Lightstep != nil {
			lightstepCount++
		}
		if metric.SplunkObservability != nil {
			splunkObservabilityCount++
		}
		if metric.ThousandEyes != nil {
			thousandEyesCount++
		}
		if metric.Dynatrace != nil {
			dynatraceCount++
		}
		if metric.Elasticsearch != nil {
			elasticsearchCount++
		}
		if metric.Graphite != nil {
			graphiteCount++
		}
		if metric.BigQuery != nil {
			bigQueryCount++
		}
		if metric.OpenTSDB != nil {
			openTSDBCount++
		}
		if metric.GrafanaLoki != nil {
			grafanaLokiCount++
		}
		if metric.CloudWatch != nil {
			cloudWatchCount++
		}
		if metric.Pingdom != nil {
			pingdomCount++
		}
		if metric.AmazonPrometheus != nil {
			amazonPrometheusCount++
		}
		if metric.Redshift != nil {
			redshiftCount++
		}
		if metric.SumoLogic != nil {
			sumoLogicCount++
		}
		if metric.Instana != nil {
			instanaCount++
		}
		if metric.InfluxDB != nil {
			influxDBCount++
		}
		if metric.GCM != nil {
			gcmCount++
		}
		if metric.AzureMonitor != nil {
			azureMonitorCount++
		}
		if metric.Generic != nil {
			genericCount++
		}
	}
	if prometheusCount > 0 {
		metricCount++
	}
	if datadogCount > 0 {
		metricCount++
	}
	if newRelicCount > 0 {
		metricCount++
	}
	if appDynamicsCount > 0 {
		metricCount++
	}
	if splunkCount > 0 {
		metricCount++
	}
	if lightstepCount > 0 {
		metricCount++
	}
	if splunkObservabilityCount > 0 {
		metricCount++
	}
	if thousandEyesCount > 0 {
		metricCount++
	}
	if dynatraceCount > 0 {
		metricCount++
	}
	if elasticsearchCount > 0 {
		metricCount++
	}
	if graphiteCount > 0 {
		metricCount++
	}
	if bigQueryCount > 0 {
		metricCount++
	}
	if openTSDBCount > 0 {
		metricCount++
	}
	if grafanaLokiCount > 0 {
		metricCount++
	}
	if cloudWatchCount > 0 {
		metricCount++
	}
	if pingdomCount > 0 {
		metricCount++
	}
	if amazonPrometheusCount > 0 {
		metricCount++
	}
	if redshiftCount > 0 {
		metricCount++
	}
	if instanaCount > 0 {
		metricCount++
	}
	if sumoLogicCount > 0 {
		metricCount++
	}
	if influxDBCount > 0 {
		metricCount++
	}
	if gcmCount > 0 {
		metricCount++
	}
	if azureMonitorCount > 0 {
		metricCount++
	}
	if genericCount > 0 {
		metricCount++
	}
	// exactly one exists
	return metricCount == 1
}

func haveCountMetricsTheSameAppDynamicsApplicationNames(sloSpec SLOSpec) bool {
	for _, metricSpec := range sloSpec.CountMetricPairs() {
		if metricSpec == nil || metricSpec.GoodMetric.AppDynamics == nil || metricSpec.TotalMetric.AppDynamics == nil {
			continue
		}
		if metricSpec.GoodMetric.AppDynamics.ApplicationName == nil ||
			metricSpec.TotalMetric.AppDynamics.ApplicationName == nil {
			return false
		}
		if *metricSpec.GoodMetric.AppDynamics.ApplicationName != *metricSpec.TotalMetric.AppDynamics.ApplicationName {
			return false
		}
	}
	return true
}

func haveCountMetricsTheSameLightstepStreamID(sloSpec SLOSpec) bool {
	for _, metricSpec := range sloSpec.CountMetricPairs() {
		if metricSpec == nil || metricSpec.GoodMetric.Lightstep == nil || metricSpec.TotalMetric.Lightstep == nil {
			continue
		}
		if metricSpec.GoodMetric.Lightstep.StreamID == nil && metricSpec.TotalMetric.Lightstep.StreamID == nil {
			continue
		}
		if (metricSpec.GoodMetric.Lightstep.StreamID == nil && metricSpec.TotalMetric.Lightstep.StreamID != nil) ||
			(metricSpec.GoodMetric.Lightstep.StreamID != nil && metricSpec.TotalMetric.Lightstep.StreamID == nil) {
			return false
		}
		if *metricSpec.GoodMetric.Lightstep.StreamID != *metricSpec.TotalMetric.Lightstep.StreamID {
			return false
		}
	}
	return true
}

func havePingdomCountMetricsGoodTotalTheSameCheckID(sloSpec SLOSpec) bool {
	for _, objective := range sloSpec.Objectives {
		if objective.CountMetrics == nil {
			continue
		}
		if objective.CountMetrics.TotalMetric != nil && objective.CountMetrics.TotalMetric.Pingdom != nil &&
			objective.CountMetrics.GoodMetric != nil && objective.CountMetrics.GoodMetric.Pingdom != nil &&
			objective.CountMetrics.GoodMetric.Pingdom.CheckID != nil &&
			objective.CountMetrics.TotalMetric.Pingdom.CheckID != nil &&
			*objective.CountMetrics.GoodMetric.Pingdom.CheckID != *objective.CountMetrics.TotalMetric.Pingdom.CheckID {
			return false
		}
	}
	return true
}

func havePingdomRawMetricCheckTypeUptime(sloSpec SLOSpec) bool {
	if !sloSpec.HasRawMetric() {
		return true
	}

	for _, metricSpec := range sloSpec.RawMetrics() {
		if metricSpec == nil || metricSpec.Pingdom == nil {
			continue
		}

		if metricSpec.Pingdom.CheckType != nil &&
			pingdomCheckTypeValid(*metricSpec.Pingdom.CheckType) &&
			*metricSpec.Pingdom.CheckType != PingdomTypeUptime {
			return false
		}
	}

	return true
}

func havePingdomMetricsTheSameCheckType(sloSpec SLOSpec) bool {
	types := make(map[string]bool)
	for _, objective := range sloSpec.Objectives {
		if objective.CountMetrics == nil {
			continue
		}
		if objective.CountMetrics.TotalMetric != nil && objective.CountMetrics.TotalMetric.Pingdom != nil &&
			objective.CountMetrics.TotalMetric.Pingdom.CheckType != nil &&
			pingdomCheckTypeValid(*objective.CountMetrics.TotalMetric.Pingdom.CheckType) {
			types[*objective.CountMetrics.TotalMetric.Pingdom.CheckType] = true
		}
		if objective.CountMetrics.GoodMetric != nil && objective.CountMetrics.GoodMetric.Pingdom != nil &&
			objective.CountMetrics.GoodMetric.Pingdom.CheckType != nil &&
			pingdomCheckTypeValid(*objective.CountMetrics.GoodMetric.Pingdom.CheckType) {
			types[*objective.CountMetrics.GoodMetric.Pingdom.CheckType] = true
		}
	}
	return len(types) < 2
}

func havePingdomCorrectStatusForRawMetrics(sloSpec SLOSpec) bool {
	if !sloSpec.HasRawMetric() {
		return true
	}

	for _, metricSpec := range sloSpec.RawMetrics() {
		if metricSpec.Pingdom != nil &&
			metricSpec.Pingdom.CheckType != nil &&
			*metricSpec.Pingdom.CheckType == PingdomTypeTransaction {
			return metricSpec.Pingdom.Status == nil
		}
	}

	return true
}

func havePingdomCorrectStatusForCountMetricsCheckType(sloSpec SLOSpec) bool {
	for _, metricSpec := range sloSpec.CountMetrics() {
		if metricSpec == nil || metricSpec.Pingdom == nil || metricSpec.Pingdom.CheckType == nil {
			continue
		}
		switch *metricSpec.Pingdom.CheckType {
		case PingdomTypeTransaction:
			if metricSpec.Pingdom.Status != nil {
				return false
			}
		case PingdomTypeUptime:
			if metricSpec.Pingdom.Status == nil {
				return false
			}
		}
	}
	return true
}

func areSumoLogicQuantizationValuesEqual(sloSpec SLOSpec) bool {
	for _, objective := range sloSpec.Objectives {
		countMetrics := objective.CountMetrics
		if countMetrics == nil {
			continue
		}
		if countMetrics.GoodMetric == nil || countMetrics.TotalMetric == nil {
			continue
		}
		if countMetrics.GoodMetric.SumoLogic == nil && countMetrics.TotalMetric.SumoLogic == nil {
			continue
		}
		if countMetrics.GoodMetric.SumoLogic.Quantization == nil || countMetrics.TotalMetric.SumoLogic.Quantization == nil {
			continue
		}
		if *countMetrics.GoodMetric.SumoLogic.Quantization != *countMetrics.TotalMetric.SumoLogic.Quantization {
			return false
		}
	}
	return true
}

func areSumoLogicTimesliceValuesEqual(sloSpec SLOSpec) bool {
	for _, objective := range sloSpec.Objectives {
		countMetrics := objective.CountMetrics
		if countMetrics == nil {
			continue
		}
		if countMetrics.GoodMetric == nil || countMetrics.TotalMetric == nil {
			continue
		}
		if countMetrics.GoodMetric.SumoLogic == nil && countMetrics.TotalMetric.SumoLogic == nil {
			continue
		}

		good := countMetrics.GoodMetric.SumoLogic
		total := countMetrics.TotalMetric.SumoLogic
		if *good.Type == "logs" && *total.Type == "logs" {
			goodTS, err := getTimeSliceFromSumoLogicQuery(*good.Query)
			if err != nil {
				continue
			}

			totalTS, err := getTimeSliceFromSumoLogicQuery(*total.Query)
			if err != nil {
				continue
			}

			if goodTS != totalTS {
				return false
			}
		}
	}
	return true
}

// haveAzureMonitorCountMetricSpecTheSameResourceIDAndMetricNamespace checks if good/bad query has the same resourceID
// and metricNamespace as total query
// nolint: gocognit
func haveAzureMonitorCountMetricSpecTheSameResourceIDAndMetricNamespace(sloSpec SLOSpec) bool {
	for _, objective := range sloSpec.Objectives {
		if objective.CountMetrics == nil {
			continue
		}
		total := objective.CountMetrics.TotalMetric
		good := objective.CountMetrics.GoodMetric
		bad := objective.CountMetrics.BadMetric

		if total != nil && total.AzureMonitor != nil {
			if good != nil && good.AzureMonitor != nil {
				if good.AzureMonitor.MetricNamespace != total.AzureMonitor.MetricNamespace ||
					good.AzureMonitor.ResourceID != total.AzureMonitor.ResourceID {
					return false
				}
			}

			if bad != nil && bad.AzureMonitor != nil {
				if bad.AzureMonitor.MetricNamespace != total.AzureMonitor.MetricNamespace ||
					bad.AzureMonitor.ResourceID != total.AzureMonitor.ResourceID {
					return false
				}
			}
		}
	}

	return true
}

// Support for bad/total metrics will be enabled gradually.
// CloudWatch is first delivered datasource integration - extend the list while adding support for next integrations.
func isBadOverTotalEnabledForDataSourceType(objective Objective) bool {
	enabledDataSources := []DataSourceType{CloudWatch, AppDynamics, AzureMonitor}
	if objective.CountMetrics != nil {
		if objective.CountMetrics.BadMetric == nil {
			return false
		}
		return slices.Contains(enabledDataSources, objective.CountMetrics.BadMetric.DataSourceType())
	}
	return true
}

func areCountMetricsSetForAllObjectivesOrNone(sloSpec SLOSpec) bool {
	count := sloSpec.CountMetricsCount()
	const countMetricsPerObjective int = 2
	return count == 0 || count == len(sloSpec.Objectives)*countMetricsPerObjective
}

func isTimeWindowTypeUnambiguous(timeWindow TimeWindow) bool {
	return (timeWindow.isCalendar() && !timeWindow.IsRolling) || (!timeWindow.isCalendar() && timeWindow.IsRolling)
}

func isTimeUnitValidForTimeWindowType(timeWindow TimeWindow, timeUnit string) bool {
	timeWindowType := GetTimeWindowType(timeWindow)

	switch timeWindowType {
	case twindow.Rolling:
		return twindow.IsRollingWindowTimeUnit(timeUnit)
	case twindow.Calendar:
		return twindow.IsCalendarAlignedTimeUnit(timeUnit)
	}
	return false
}

func windowSizeValidation(timeWindow TimeWindow, sl v.StructLevel) {
	switch GetTimeWindowType(timeWindow) {
	case twindow.Rolling:
		rollingWindowSizeValidation(timeWindow, sl)
	case twindow.Calendar:
		calendarWindowSizeValidation(timeWindow, sl)
	}
}

func rollingWindowSizeValidation(timeWindow TimeWindow, sl v.StructLevel) {
	rollingWindowTimeUnitEnum := twindow.GetTimeUnitEnum(twindow.Rolling, timeWindow.Unit)
	var timeWindowSize time.Duration
	switch rollingWindowTimeUnitEnum {
	case twindow.Minute:
		timeWindowSize = time.Duration(timeWindow.Count) * time.Minute
	case twindow.Hour:
		timeWindowSize = time.Duration(timeWindow.Count) * time.Hour
	case twindow.Day:
		timeWindowSize = time.Duration(timeWindow.Count) * time.Duration(twindow.HoursInDay) * time.Hour
	default:
		sl.ReportError(timeWindow, "timeWindow", "TimeWindow", "validWindowTypeForTimeUnitRequired", "")
		return
	}
	switch {
	case timeWindowSize > maximumRollingTimeWindowSize:
		sl.ReportError(
			timeWindow,
			"timeWindow",
			"TimeWindow",
			"rollingTimeWindowSizeLessThanOrEqualsTo31DaysRequired",
			"",
		)
	case timeWindowSize < minimumRollingTimeWindowSize:
		sl.ReportError(
			timeWindow,
			"timeWindow",
			"TimeWindow",
			"rollingTimeWindowSizeGreaterThanOrEqualTo5MinutesRequired",
			"",
		)
	}
}

// nolint: gomnd
func calendarWindowSizeValidation(timeWindow TimeWindow, sl v.StructLevel) {
	var timeWindowSize time.Duration
	if isTimeUnitValidForTimeWindowType(timeWindow, timeWindow.Unit) {
		tw, _ := twindow.NewCalendarTimeWindow(
			twindow.MustParseTimeUnit(timeWindow.Unit),
			uint32(timeWindow.Count),
			time.UTC,
			time.Now().UTC(),
		)
		timeWindowSize = tw.GetTimePeriod(time.Now().UTC()).Duration()
		if timeWindowSize > maximumCalendarTimeWindowSize {
			sl.ReportError(
				timeWindow,
				"timeWindow",
				"TimeWindow",
				"calendarTimeWindowSizeLessThan1YearRequired",
				"",
			)
		}
	}
}

// GetTimeWindowType function returns value of TimeWindowTypeEnum for given time window
func GetTimeWindowType(timeWindow TimeWindow) twindow.TimeWindowTypeEnum {
	if timeWindow.isCalendar() {
		return twindow.Calendar
	}
	return twindow.Rolling
}

func (tw *TimeWindow) isCalendar() bool {
	return tw.Calendar != nil
}

func isTimeUnitValid(fl v.FieldLevel) bool {
	return twindow.IsTimeUnit(fl.Field().String())
}

func isTimeZoneValid(fl v.FieldLevel) bool {
	if fl.Field().String() != "" {
		_, err := time.LoadLocation(fl.Field().String())
		if err != nil {
			return false
		}
	}
	return true
}

func isDateWithTimeValid(fl v.FieldLevel) bool {
	if fl.Field().String() != "" {
		t, err := time.Parse(twindow.IsoDateTimeOnlyLayout, fl.Field().String())
		// Nanoseconds (thus milliseconds too) in time struct are forbidden to be set.
		if err != nil || t.Nanosecond() != 0 {
			return false
		}
	}
	return true
}

func isMinDateTime(fl v.FieldLevel) bool {
	if fl.Field().String() != "" {
		date, err := twindow.ParseStartDate(fl.Field().String())
		if err != nil {
			return false
		}
		minStartDate := twindow.GetMinStartDate()
		return date.After(minStartDate) || date.Equal(minStartDate)
	}
	return true
}

func agentSpecStructLevelValidation(sl v.StructLevel) {
	sa := sl.Current().Interface().(AgentSpec)

	agentTypeValidation(sa, sl)
	if sa.Prometheus != nil {
		prometheusConfigValidation(sa.Prometheus, sl)
	}
	agentQueryDelayValidation(sa, sl)
	sourceOfValidation(sa.SourceOf, sl)

	if !isValidReleaseChannel(sa.ReleaseChannel) {
		sl.ReportError(sa, "ReleaseChannel", "ReleaseChannel", "unknownReleaseChannel", "")
	}
}

func agentQueryDelayValidation(sa AgentSpec, sl v.StructLevel) {
	at, err := sa.GetType()
	if err != nil {
		sl.ReportError(sa, "", "", "unknownAgentType", "")
		return
	}
	if sa.QueryDelay != nil {
		agentDefault := GetQueryDelayDefaults()[at.String()]
		if sa.QueryDelay.QueryDelayDuration.LesserThan(agentDefault) {
			sl.ReportError(
				sa,
				"QueryDelayDuration",
				"QueryDelayDuration",
				"queryDelayDurationLesserThanDefaultDataSourceQueryDelay",
				"",
			)
		}
		if sa.QueryDelay.QueryDelayDuration.BiggerThanMax() {
			sl.ReportError(
				sa,
				"QueryDelayDuration",
				"QueryDelayDuration",
				"queryDelayDurationBiggerThanMaximumAllowed",
				"",
			)
		}
	}
}

func isValidURL(fl v.FieldLevel) bool {
	return validateURL(fl.Field().String())
}

func isEmptyOrValidURL(fl v.FieldLevel) bool {
	value := fl.Field().String()
	return value == "" || value == HiddenValue || validateURL(value)
}

func isValidURLDynatrace(fl v.FieldLevel) bool {
	return validateURLDynatrace(fl.Field().String())
}

func isValidURLDiscord(fl v.FieldLevel) bool {
	key := fl.Field().String()
	if strings.HasSuffix(strings.ToLower(key), "/slack") || strings.HasSuffix(strings.ToLower(key), "/github") {
		return false
	}
	return isEmptyOrValidURL(fl)
}

func isValidOpsgenieAPIKey(fl v.FieldLevel) bool {
	key := fl.Field().String()
	return key == "" ||
		key == HiddenValue ||
		(strings.HasPrefix(key, "Basic") ||
			strings.HasPrefix(key, "GenieKey"))
}

func isValidPagerDutyIntegrationKey(fl v.FieldLevel) bool {
	key := fl.Field().String()
	return key == "" || key == HiddenValue || len(key) == 32
}

func validateURL(validateURL string) bool {
	validURLRegex := regexp.MustCompile(URLRegex)
	return validURLRegex.MatchString(validateURL)
}

func validateURLDynatrace(validateURL string) bool {
	u, err := url.Parse(validateURL)
	if err != nil {
		return false
	}
	// For SaaS type enforce https and land lack of path.
	// Join instead of Clean (to avoid getting . for empty path), Trim to get rid of root.
	pathURL := strings.Trim(path.Join(u.Path), "/")
	if strings.HasSuffix(u.Host, "live.dynatrace.com") {
		if u.Scheme != "https" || pathURL != "" {
			return false
		}
	}
	return true
}

func areLabelsValid(fl v.FieldLevel) bool {
	lbl := fl.Field().Interface().(Labels)
	return lbl.Validate() == nil
}

func isHTTPS(fl v.FieldLevel) bool {
	if !isNotEmpty(fl) || fl.Field().String() == HiddenValue {
		return true
	}
	val, err := url.Parse(fl.Field().String())
	if err != nil || val.Scheme != "https" {
		return false
	}
	return true
}

func prometheusConfigValidation(pc *PrometheusAgentConfig, sl v.StructLevel) {
	switch {
	case pc.URL == nil:
		sl.ReportError(pc.URL, "url", "URL", "integrationUrlRequired", "")
	case !validateURL(*pc.URL):
		sl.ReportError(pc.URL, "url", "URL", "integrationUrlNotValid", "")
	}
}

// nolint added because of detected duplicate with metricTypeValidation variant of this function
func agentTypeValidation(sa AgentSpec, sl v.StructLevel) {
	const expectedNumberOfAgentTypes = 1
	var agentTypesCount int
	if sa.Prometheus != nil {
		agentTypesCount++
	}
	if sa.Datadog != nil {
		agentTypesCount++
	}
>>>>>>> 315c493a
	if sa.NewRelic != nil {
		agentTypesCount++
	}
	if sa.AppDynamics != nil {
		agentTypesCount++
	}
	if sa.Splunk != nil {
		agentTypesCount++
	}
	if sa.Lightstep != nil {
		agentTypesCount++
	}
	if sa.SplunkObservability != nil {
		agentTypesCount++
	}
	if sa.ThousandEyes != nil {
		agentTypesCount++
	}
	if sa.Dynatrace != nil {
		agentTypesCount++
	}
	if sa.Elasticsearch != nil {
		agentTypesCount++
	}
	if sa.Graphite != nil {
		agentTypesCount++
	}
	if sa.BigQuery != nil {
		agentTypesCount++
	}
	if sa.OpenTSDB != nil {
		agentTypesCount++
	}
	if sa.GrafanaLoki != nil {
		agentTypesCount++
	}
	if sa.CloudWatch != nil {
		agentTypesCount++
	}
	if sa.Pingdom != nil {
		agentTypesCount++
	}
	if sa.AmazonPrometheus != nil {
		agentTypesCount++
	}
	if sa.Redshift != nil {
		agentTypesCount++
	}
	if sa.SumoLogic != nil {
		agentTypesCount++
	}
	if sa.Instana != nil {
		agentTypesCount++
	}
	if sa.InfluxDB != nil {
		agentTypesCount++
	}
	if sa.GCM != nil {
		agentTypesCount++
	}
	if sa.AzureMonitor != nil {
		agentTypesCount++
	}
	if sa.Generic != nil {
		agentTypesCount++
	}
	if agentTypesCount != expectedNumberOfAgentTypes {
		sl.ReportError(sa, "prometheus", "Prometheus", "exactlyOneAgentTypeRequired", "")
		sl.ReportError(sa, "datadog", "Datadog", "exactlyOneAgentTypeRequired", "")
		sl.ReportError(sa, "newrelic", "NewRelic", "exactlyOneAgentTypeRequired", "")
		sl.ReportError(sa, "appdynamics", "AppDynamics", "exactlyOneAgentTypeRequired", "")
		sl.ReportError(sa, "splunk", "Splunk", "exactlyOneAgentTypeRequired", "")
		sl.ReportError(sa, "lightstep", "Lightstep", "exactlyOneAgentTypeRequired", "")
		sl.ReportError(sa, "splunkObservability", "SplunkObservability", "exactlyOneAgentTypeRequired", "")
		sl.ReportError(sa, "dynatrace", "Dynatrace", "exactlyOneAgentTypeRequired", "")
		sl.ReportError(sa, "elasticsearch", "Elasticsearch", "exactlyOneAgentTypeRequired", "")
		sl.ReportError(sa, "thousandEyes", "ThousandEyes", "exactlyOneAgentTypeRequired", "")
		sl.ReportError(sa, "graphite", "Graphite", "exactlyOneAgentTypeRequired", "")
		sl.ReportError(sa, "bigQuery", "BigQuery", "exactlyOneAgentTypeRequired", "")
		sl.ReportError(sa, "opentsdb", "OpenTSDB", "exactlyOneAgentTypeRequired", "")
		sl.ReportError(sa, "grafanaLoki", "GrafanaLoki", "exactlyOneAgentTypeRequired", "")
		sl.ReportError(sa, "cloudWatch", "CloudWatch", "exactlyOneAgentTypeRequired", "")
		sl.ReportError(sa, "pingdom", "Pingdom", "exactlyOneAgentTypeRequired", "")
		sl.ReportError(sa, "amazonPrometheus", "AmazonPrometheus", "exactlyOneAgentTypeRequired", "")
		sl.ReportError(sa, "redshift", "Redshift", "exactlyOneAgentTypeRequired", "")
		sl.ReportError(sa, "sumoLogic", "SumoLogic", "exactlyOneAgentTypeRequired", "")
		sl.ReportError(sa, "instana", "Instana", "exactlyOneAgentTypeRequired", "")
		sl.ReportError(sa, "influxdb", "InfluxDB", "exactlyOneAgentTypeRequired", "")
		sl.ReportError(sa, "gcm", "GCM", "exactlyOneAgentTypeRequired", "")
		sl.ReportError(sa, "azuremonitor", "AzureMonitor", "exactlyOneAgentTypeRequired", "")
<<<<<<< HEAD
=======
		sl.ReportError(sa, "generic", "Generic", "exactlyOneAgentTypeRequired", "")
	}
}

// nolint added because of detected duplicate with agentTypeValidation variant of this function
func metricTypeValidation(ms MetricSpec, sl v.StructLevel) {
	const expectedCountOfMetricTypes = 1
	var metricTypesCount int
	if ms.Prometheus != nil {
		metricTypesCount++
	}
	if ms.Datadog != nil {
		metricTypesCount++
	}
	if ms.NewRelic != nil {
		metricTypesCount++
	}
	if ms.AppDynamics != nil {
		metricTypesCount++
	}
	if ms.Splunk != nil {
		metricTypesCount++
	}
	if ms.Lightstep != nil {
		metricTypesCount++
	}
	if ms.SplunkObservability != nil {
		metricTypesCount++
	}
	if ms.Dynatrace != nil {
		metricTypesCount++
	}
	if ms.Elasticsearch != nil {
		metricTypesCount++
	}
	if ms.BigQuery != nil {
		metricTypesCount++
	}
	if ms.ThousandEyes != nil {
		metricTypesCount++
	}
	if ms.Graphite != nil {
		metricTypesCount++
	}
	if ms.OpenTSDB != nil {
		metricTypesCount++
	}
	if ms.GrafanaLoki != nil {
		metricTypesCount++
	}
	if ms.CloudWatch != nil {
		metricTypesCount++
	}
	if ms.Pingdom != nil {
		metricTypesCount++
	}
	if ms.AmazonPrometheus != nil {
		metricTypesCount++
	}
	if ms.Redshift != nil {
		metricTypesCount++
	}
	if ms.SumoLogic != nil {
		metricTypesCount++
	}
	if ms.Instana != nil {
		metricTypesCount++
	}
	if ms.InfluxDB != nil {
		metricTypesCount++
	}
	if ms.GCM != nil {
		metricTypesCount++
	}
	if ms.AzureMonitor != nil {
		metricTypesCount++
	}
	if ms.Generic != nil {
		metricTypesCount++
	}
	if metricTypesCount != expectedCountOfMetricTypes {
		sl.ReportError(ms, "prometheus", "Prometheus", "exactlyOneMetricTypeRequired", "")
		sl.ReportError(ms, "datadog", "Datadog", "exactlyOneMetricTypeRequired", "")
		sl.ReportError(ms, "newRelic", "NewRelic", "exactlyOneMetricTypeRequired", "")
		sl.ReportError(ms, "appDynamics", "AppDynamics", "exactlyOneMetricTypeRequired", "")
		sl.ReportError(ms, "splunk", "Splunk", "exactlyOneMetricTypeRequired", "")
		sl.ReportError(ms, "lightstep", "Lightstep", "exactlyOneMetricTypeRequired", "")
		sl.ReportError(ms, "splunkObservability", "SplunkObservability", "exactlyOneMetricTypeRequired", "")
		sl.ReportError(ms, "dynatrace", "Dynatrace", "exactlyOneMetricTypeRequired", "")
		sl.ReportError(ms, "elasticsearch", "Elasticsearch", "exactlyOneMetricTypeRequired", "")
		sl.ReportError(ms, "bigQuery", "bigQuery", "exactlyOneMetricTypeRequired", "")
		sl.ReportError(ms, "thousandEyes", "ThousandEyes", "exactlyOneMetricTypeRequired", "")
		sl.ReportError(ms, "graphite", "Graphite", "exactlyOneMetricTypeRequired", "")
		sl.ReportError(ms, "opentsdb", "OpenTSDB", "exactlyOneMetricTypeRequired", "")
		sl.ReportError(ms, "grafanaLoki", "GrafanaLoki", "exactlyOneMetricTypeRequired", "")
		sl.ReportError(ms, "cloudWatch", "CloudWatch", "exactlyOneMetricTypeRequired", "")
		sl.ReportError(ms, "pingdom", "Pingdom", "exactlyOneMetricTypeRequired", "")
		sl.ReportError(ms, "amazonPrometheus", "AmazonPrometheus", "exactlyOneMetricTypeRequired", "")
		sl.ReportError(ms, "redshift", "Redshift", "exactlyOneMetricTypeRequired", "")
		sl.ReportError(ms, "sumoLogic", "SumoLogic", "exactlyOneMetricTypeRequired", "")
		sl.ReportError(ms, "instana", "Instana", "exactlyOneMetricTypeRequired", "")
		sl.ReportError(ms, "influxdb", "InfluxDB", "exactlyOneMetricTypeRequired", "")
		sl.ReportError(ms, "gcm", "GCM", "exactlyOneMetricTypeRequired", "")
		sl.ReportError(ms, "azuremonitor", "AzureMonitor", "exactlyOneMetricTypeRequired", "")
		sl.ReportError(ms, "genericMetric", "Generic", "exactlyOneMetricTypeRequired", "")
>>>>>>> 315c493a
	}
}

func directSpecStructLevelValidation(sl v.StructLevel) {
	sa := sl.Current().Interface().(DirectSpec)

	directTypeValidation(sa, sl)
	directQueryDelayValidation(sa, sl)
	sourceOfValidation(sa.SourceOf, sl)

	if !isValidReleaseChannel(sa.ReleaseChannel) {
		sl.ReportError(sa, "ReleaseChannel", "ReleaseChannel", "unknownReleaseChannel", "")
	}
}

func directTypeValidation(sa DirectSpec, sl v.StructLevel) {
	const expectedNumberOfDirectTypes = 1
	var directTypesCount int
	if sa.Datadog != nil {
		directTypesCount++
	}
	if sa.NewRelic != nil {
		directTypesCount++
	}
	if sa.AppDynamics != nil {
		directTypesCount++
	}
	if sa.SplunkObservability != nil {
		directTypesCount++
	}
	if sa.ThousandEyes != nil {
		directTypesCount++
	}
	if sa.BigQuery != nil {
		directTypesCount++
	}
	if sa.Splunk != nil {
		directTypesCount++
	}
	if sa.CloudWatch != nil {
		directTypesCount++
	}
	if sa.Pingdom != nil {
		directTypesCount++
	}
	if sa.Redshift != nil {
		directTypesCount++
	}
	if sa.SumoLogic != nil {
		directTypesCount++
	}
	if sa.Instana != nil {
		directTypesCount++
	}
	if sa.InfluxDB != nil {
		directTypesCount++
	}
	if sa.GCM != nil {
		directTypesCount++
	}
	if sa.Lightstep != nil {
		directTypesCount++
	}
	if sa.Dynatrace != nil {
		directTypesCount++
	}
	if sa.AzureMonitor != nil {
		directTypesCount++
	}
	if directTypesCount != expectedNumberOfDirectTypes {
		sl.ReportError(sa, "datadog", "Datadog", "exactlyOneDirectTypeRequired", "")
		sl.ReportError(sa, "newrelic", "NewRelic", "exactlyOneDirectTypeRequired", "")
		sl.ReportError(sa, "appDynamics", "AppDynamics", "exactlyOneDirectTypeRequired", "")
		sl.ReportError(sa, "splunkObservability", "SplunkObservability", "exactlyOneDirectTypeRequired", "")
		sl.ReportError(sa, "thousandEyes", "ThousandEyes", "exactlyOneDirectTypeRequired", "")
		sl.ReportError(sa, "bigQuery", "BigQuery", "exactlyOneDirectTypeRequired", "")
		sl.ReportError(sa, "splunk", "Splunk", "exactlyOneDirectTypeRequired", "")
		sl.ReportError(sa, "cloudWatch", "CloudWatch", "exactlyOneDirectTypeRequired", "")
		sl.ReportError(sa, "pingdom", "Pingdom", "exactlyOneDirectTypeRequired", "")
		sl.ReportError(sa, "redshift", "Redshift", "exactlyOneDirectTypeRequired", "")
		sl.ReportError(sa, "sumoLogic", "SumoLogic", "exactlyOneDirectTypeRequired", "")
		sl.ReportError(sa, "instana", "Instana", "exactlyOneDirectTypeRequired", "")
		sl.ReportError(sa, "influxdb", "InfluxDB", "exactlyOneDirectTypeRequired", "")
		sl.ReportError(sa, "gcm", "GCM", "exactlyOneDirectTypeRequired", "")
		sl.ReportError(sa, "lightstep", "Lightstep", "exactlyOneDirectTypeRequired", "")
		sl.ReportError(sa, "dynatrace", "Dynatrace", "exactlyOneDirectTypeRequired", "")
		sl.ReportError(sa, "azureMonitor", "AzureMonitor", "exactlyOneDirectTypeRequired", "")
	}
}

func directQueryDelayValidation(sd DirectSpec, sl v.StructLevel) {
	dt, err := sd.GetType()
	if err != nil {
		sl.ReportError(sd, "", "", "unknownDirectType", "")
		return
	}

	if sd.QueryDelay != nil {
		directDefault := GetQueryDelayDefaults()[dt]
		if sd.QueryDelay.QueryDelayDuration.LesserThan(directDefault) {
			sl.ReportError(
				sd,
				"QueryDelayDuration",
				"QueryDelayDuration",
				"queryDelayDurationLesserThanDefaultDataSourceQueryDelay",
				"",
			)
		}
		if sd.QueryDelay.QueryDelayDuration.BiggerThanMax() {
			sl.ReportError(
				sd,
				"QueryDelayDuration",
				"QueryDelayDuration",
				"queryDelayDurationBiggerThanMaximumAllowed",
				"",
			)
		}
	}
}

func sourceOfValidation(sourceOf []string, sl v.StructLevel) {
	if len(sourceOf) == 0 {
		sl.ReportError(sourceOf, "sourceOf", "SourceOf", "oneSourceOfRequired", "")
	}
	sourceOfItemsValidation(sourceOf, sl)
}

func sourceOfItemsValidation(sourceOf []string, sl v.StructLevel) bool {
	for _, so := range sourceOf {
		if !IsValidSourceOf(so) {
			sl.ReportError(so, "sourceOf", "SourceOf", "validSourceOfRequired", "")
		}
	}
	return true
}

func isValidReleaseChannel(releaseChannel ReleaseChannel) bool {
	if releaseChannel == 0 {
		return true
	}
	// We do not allow ReleaseChannelAlpha to be set by the user.
	return releaseChannel.IsValid() && releaseChannel != ReleaseChannelAlpha
}

func isSite(fl v.FieldLevel) bool {
	value := fl.Field().String()
	return isValidDatadogAPIUrl(value) || value == "eu" || value == "com"
}

func isValidDatadogAPIUrl(validateURL string) bool {
	validUrls := []string{
		"datadoghq.com",
		"us3.datadoghq.com",
		"us5.datadoghq.com",
		"datadoghq.eu",
		"ddog-gov.com",
		"ap1.datadoghq.com",
	}
	for _, item := range validUrls {
		if item == validateURL {
			return true
		}
	}
	return false
}

func isDurationMinutePrecision(fl v.FieldLevel) bool {
	duration, err := time.ParseDuration(fl.Field().String())
	if err != nil {
		return false
	}
	return int64(duration.Seconds())%int64(time.Minute.Seconds()) == 0
}

func isValidDuration(fl v.FieldLevel) bool {
	duration := fl.Field().String()
	_, err := time.ParseDuration(duration)
	return err == nil
}

func isDurationAtLeast(fl v.FieldLevel) bool {
	durationToValidate, err := time.ParseDuration(fl.Field().String())
	if err != nil {
		return false
	}

	minimalDuration, err := time.ParseDuration(fl.Param())
	if err != nil {
		return false
	}

	return minimalDuration <= durationToValidate
}

func isNonNegativeDuration(fl v.FieldLevel) bool {
	value := fl.Field().String()
	duration, err := time.ParseDuration(value)
	return err == nil && duration >= 0
}

func isValidDescription(fl v.FieldLevel) bool {
	return utf8.RuneCountInString(fl.Field().String()) <= 1050
}

func isValidSeverity(fl v.FieldLevel) bool {
	_, err := ParseSeverity(fl.Field().String())
	return err == nil
}

func isValidOperator(fl v.FieldLevel) bool {
	_, err := ParseOperator(fl.Field().String())
	return err == nil
}

func isUnambiguousAppDynamicMetricPath(fl v.FieldLevel) bool {
	segments := strings.Split(fl.Field().String(), "|")
	for _, segment := range segments {
		// Wildcards like: "App | MyApp* | Latency" are not supported by AppDynamics, only using '*' as an entire path
		// segment ex: "App | * | Latency".
		// https://docs.appdynamics.com/display/PRO21/Metric+and+Snapshot+API paragraph "Using Wildcards".
		if strings.TrimSpace(segment) == "*" {
			return false
		}
	}
	return true
}

func isValidAlertPolicyMeasurement(fl v.FieldLevel) bool {
	_, err := ParseMeasurement(fl.Field().String())
	return err == nil
}

func alertPolicyConditionStructLevelValidation(sl v.StructLevel) {
	condition := sl.Current().Interface().(AlertCondition)

	alertPolicyConditionOnlyLastsForOrAlertingWindowValidation(sl)
	alertPolicyConditionOperatorLimitsValidation(sl)

	if condition.AlertingWindow != "" {
		alertPolicyConditionWithAlertingWindowMeasurementValidation(sl)
		alertPolicyConditionAlertingWindowLengthValidation(sl)
	} else {
		alertPolicyConditionWithLastsForMeasurementValidation(sl)
	}
}

func alertPolicyConditionOnlyLastsForOrAlertingWindowValidation(sl v.StructLevel) {
	condition := sl.Current().Interface().(AlertCondition)
	if condition.LastsForDuration != "" && condition.AlertingWindow != "" {
		sl.ReportError(condition, "lastsFor", "lastsFor", "onlyOneAlertingWindowOrLastsFor", "")
		sl.ReportError(condition, "alertingWindow", "alertingWindow", "onlyOneAlertingWindowOrLastsFor", "")
	}
}

func alertPolicyConditionWithLastsForMeasurementValidation(sl v.StructLevel) {
	condition := sl.Current().Interface().(AlertCondition)

	switch condition.Measurement {
	case MeasurementTimeToBurnBudget.String(),
		MeasurementTimeToBurnEntireBudget.String():
		valueDuration, ok := condition.Value.(string)
		if !ok {
			sl.ReportError(condition, "measurement", "Measurement", "invalidValueDuration", "")
		}

		duration, err := time.ParseDuration(valueDuration)
		if err != nil {
			sl.ReportError(condition, "measurement", "Measurement", "invalidValueDuration", "")
		}
		if duration <= 0 {
			sl.ReportError(condition, "measurement", "Measurement", "negativeOrZeroValueDuration", "")
		}
	case MeasurementBurnedBudget.String(),
		MeasurementAverageBurnRate.String():
		_, ok := condition.Value.(float64)
		if !ok {
			sl.ReportError(condition, "measurement", "Measurement", "invalidValue", "")
		}
	default:
		sl.ReportError(condition, "measurement", "Measurement", "invalidMeasurementType", "")
	}
}

func alertPolicyConditionWithAlertingWindowMeasurementValidation(sl v.StructLevel) {
	condition := sl.Current().Interface().(AlertCondition)

	switch condition.Measurement {
	case MeasurementAverageBurnRate.String():
		_, ok := condition.Value.(float64)
		if !ok {
			sl.ReportError(condition, "value", "Value", "invalidValue", "")
		}
	case MeasurementTimeToBurnEntireBudget.String():
		sl.ReportError(condition, "measurement", "Measurement", "timeToBurnEntireBudgetNotSupportedWithAlertingWindow", "")
	case MeasurementTimeToBurnBudget.String():
		sl.ReportError(condition, "measurement", "Measurement", "timeToBurnBudgetNotSupportedWithAlertingWindow", "")
	case MeasurementBurnedBudget.String():
		sl.ReportError(condition, "measurement", "Measurement", "burnedBudgetNotSupportedWithAlertingWindow", "")
	default:
		sl.ReportError(condition, "measurement", "Measurement", "invalidMeasurementType", "")
	}
}

func alertPolicyConditionAlertingWindowLengthValidation(sl v.StructLevel) {
	const (
		minDuration = time.Minute * 5    // 5m
		maxDuration = time.Hour * 24 * 7 // 7d
	)
	condition := sl.Current().Interface().(AlertCondition)

	durationToValidate, err := time.ParseDuration(condition.AlertingWindow)
	if err != nil {
		sl.ReportError(condition, "alertingWindow", "alertingWindow", "errorParsingAlertingWindowDuration", "")
		return
	}

	if durationToValidate < minDuration {
		minDurationTag := fmt.Sprintf("minimumAlertingWindowDuration=%s", minDuration)
		sl.ReportError(condition, "alertingWindow", "alertingWindow", minDurationTag, "")
	}

	if durationToValidate > maxDuration {
		maxDurationTag := fmt.Sprintf("maximumAlertingWindowDuration=%s", maxDuration)
		sl.ReportError(condition, "alertingWindow", "alertingWindow", maxDurationTag, "")
	}
}

func alertPolicyConditionOperatorLimitsValidation(sl v.StructLevel) {
	condition := sl.Current().Interface().(AlertCondition)

	measurement, measurementErr := ParseMeasurement(condition.Measurement)
	if measurementErr != nil {
		sl.ReportError(condition, "measurement", "Measurement", "invalidMeasurementType", "")
	}

	if condition.Operator != "" {
		expectedOperator, err := GetExpectedOperatorForMeasurement(measurement)
		if err != nil {
			sl.ReportError(condition, "measurement", "Measurement", "invalidMeasurementType", "")
		}

		operator, operatorErr := ParseOperator(condition.Operator)
		if operatorErr != nil {
			sl.ReportError(condition, "op", "Operator", "invalidOperatorType", "")
		}

		if operator != expectedOperator {
			sl.ReportError(condition, "op", "Operator", "invalidOperatorTypeForProvidedMeasurement", "")
		}
	}
}

// stringInterpolationPlaceholder common symbol to use in strings for interpolation e.g. "My amazing {} Service"
const stringInterpolationPlaceholder = "{}"

func isValidObjectNameWithStringInterpolation(fl v.FieldLevel) bool {
	toCheck := fl.Field().String()
	if !strings.Contains(toCheck, stringInterpolationPlaceholder) {
		return false
	}
	// During actual interpolation {} will be replaced with previous validated name,
	// replace here with test because valid DNS1123Label cannot contain {} and check
	toCheck = strings.ReplaceAll(toCheck, stringInterpolationPlaceholder, "test")
	return len(IsDNS1123Label(toCheck)) == 0
}

func isValidPrometheusLabelName(fl v.FieldLevel) bool {
	// Regex from https://prometheus.io/docs/concepts/data_model/
	// valid Prometheus label has to match it
	validLabel := regexp.MustCompile(`^[a-zA-Z_:][a-zA-Z0-9_:]*$`)
	return validLabel.MatchString(fl.Field().String())
}

func alertMethodSpecStructLevelValidation(sl v.StructLevel) {
	alertMethod := sl.Current().Interface().(AlertMethodSpec)

	const expectedNumberOfAlertMethodTypes = 1
	alertMethodCounter := 0
	if alertMethod.Webhook != nil {
		alertMethodCounter++
	}
	if alertMethod.PagerDuty != nil {
		alertMethodCounter++
	}
	if alertMethod.Slack != nil {
		alertMethodCounter++
	}
	if alertMethod.Discord != nil {
		alertMethodCounter++
	}
	if alertMethod.Opsgenie != nil {
		alertMethodCounter++
	}
	if alertMethod.ServiceNow != nil {
		alertMethodCounter++
	}
	if alertMethod.Jira != nil {
		alertMethodCounter++
	}
	if alertMethod.Teams != nil {
		alertMethodCounter++
	}
	if alertMethod.Email != nil {
		alertMethodCounter++
	}
	if alertMethodCounter != expectedNumberOfAlertMethodTypes {
		sl.ReportError(alertMethod, "webhook", "webhook", "exactlyOneAlertMethodConfigurationIsRequired", "")
		sl.ReportError(alertMethod, "pagerduty", "pagerduty", "exactlyOneAlertMethodConfigurationIsRequired", "")
		sl.ReportError(alertMethod, "slack", "slack", "exactlyOneAlertMethodConfigurationIsRequired", "")
		sl.ReportError(alertMethod, "discord", "discord", "exactlyOneAlertMethodConfigurationIsRequired", "")
		sl.ReportError(alertMethod, "opsgenie", "opsgenie", "exactlyOneAlertMethodConfigurationIsRequired", "")
		sl.ReportError(alertMethod, "servicenow", "servicenow", "exactlyOneAlertMethodConfigurationIsRequired", "")
		sl.ReportError(alertMethod, "jira", "jira", "exactlyOneAlertMethodConfigurationIsRequired", "")
		sl.ReportError(alertMethod, "msteams", "msteams", "exactlyOneAlertMethodConfigurationIsRequired", "")
		sl.ReportError(alertMethod, "email", "email", "exactlyOneAlertMethodConfigurationIsRequired", "")
	}
}

func isValidExportType(fl v.FieldLevel) bool {
	switch fl.Field().String() {
	case DataExportTypeS3, DataExportTypeSnowflake, DataExportTypeGCS:
		return true
	default:
		return false
	}
}

func isValidS3BucketName(fl v.FieldLevel) bool {
	validS3BucketNameRegex := regexp.MustCompile(S3BucketNameRegex)
	return validS3BucketNameRegex.MatchString(fl.Field().String())
}

func isValidAzureResourceID(fl v.FieldLevel) bool {
	validAzureResourceIDRegex := regexp.MustCompile(AzureResourceIDRegex)
	return validAzureResourceIDRegex.MatchString(fl.Field().String())
}

// isValidGCSBucketName checks if field matches restrictions specified
// at https://cloud.google.com/storage/docs/naming-buckets.
func isValidGCSBucketName(fl v.FieldLevel) bool {
	value := fl.Field().String()
	if len(value) <= GCSNonDomainNameBucketMaxLength {
		validGCSBucketNameRegex := regexp.MustCompile(GCSNonDomainNameBucketNameRegex)
		if validGCSBucketNameRegex.MatchString(value) {
			return true
		}
	}
	validDNSNameRegex := regexp.MustCompile(DNSNameRegex)
	return validDNSNameRegex.MatchString(value)
}

func isNotEmpty(fl v.FieldLevel) bool {
	value := fl.Field().String()
	return len(strings.TrimSpace(value)) > 0
}

func isValidRoleARN(fl v.FieldLevel) bool {
	validRoleARNRegex := regexp.MustCompile(RoleARNRegex)
	return validRoleARNRegex.MatchString(fl.Field().String())
}

func isValidMetricSourceKind(fl v.FieldLevel) bool {
	switch fl.Field().Kind() {
	case reflect.Int:
		kind := manifest.Kind(fl.Field().Int())
		if !kind.IsValid() {
			return false
		}
		return kind == manifest.KindAgent || kind == manifest.KindDirect
	default:
		return false
	}
}

func isValidMetricPathGraphite(fl v.FieldLevel) bool {
	// Graphite allows the use of wildcards in metric paths, but we decided not to support it for our MVP.
	// https://graphite.readthedocs.io/en/latest/render_api.html#paths-and-wildcards
	segments := strings.Split(fl.Field().String(), ".")
	for _, segment := range segments {
		// asterisk
		if strings.Contains(segment, "*") {
			return false
		}
		// character list of range
		if strings.Contains(segment, "[") || strings.Contains(segment, "]") {
			return false
		}
		// value list
		if strings.Contains(segment, "{") || strings.Contains(segment, "}") {
			return false
		}
	}
	return true
}

func isValidBigQueryQuery(fl v.FieldLevel) bool {
	query := fl.Field().String()
	return validateBigQueryQuery(query)
}

func validateBigQueryQuery(query string) bool {
	dateInProjection := regexp.MustCompile(`\bn9date\b`)
	valueInProjection := regexp.MustCompile(`\bn9value\b`)
	dateFromInWhere := regexp.MustCompile(`DATETIME\(\s*@n9date_from\s*\)`)
	dateToInWhere := regexp.MustCompile(`DATETIME\(\s*@n9date_to\s*\)`)

	return dateInProjection.MatchString(query) &&
		valueInProjection.MatchString(query) &&
		dateFromInWhere.MatchString(query) &&
		dateToInWhere.MatchString(query)
}

func isValidRedshiftQuery(fl v.FieldLevel) bool {
	query := fl.Field().String()
	dateInProjection := regexp.MustCompile(`^SELECT[\s\S]*\bn9date\b[\s\S]*FROM`)
	valueInProjection := regexp.MustCompile(`^SELECT\s[\s\S]*\bn9value\b[\s\S]*\sFROM`)
	dateFromInWhere := regexp.MustCompile(`WHERE[\s\S]*\W:n9date_from\b[\s\S]*`)
	dateToInWhere := regexp.MustCompile(`WHERE[\s\S]*\W:n9date_to\b[\s\S]*`)

	return dateInProjection.MatchString(query) &&
		valueInProjection.MatchString(query) &&
		dateFromInWhere.MatchString(query) &&
		dateToInWhere.MatchString(query)
}

func isValidInfluxDBQuery(fl v.FieldLevel) bool {
	query := fl.Field().String()

	return validateInfluxDBQuery(query)
}

func validateInfluxDBQuery(query string) bool {
	bucketRegex := regexp.MustCompile("\\s*bucket\\s*:\\s*\".+\"\\s*")
	queryRegex := regexp.MustCompile("\\s*range\\s*\\(\\s*start\\s*:\\s*time\\s*" +
		"\\(\\s*v\\s*:\\s*" +
		"params\\.n9time_start\\s*\\)\\s*,\\s*stop\\s*:\\s*time\\s*\\(\\s*v\\s*:\\s*" +
		"params\\.n9time_stop" +
		"\\s*\\)\\s*\\)")

	return queryRegex.MatchString(query) && bucketRegex.MatchString(query)
}

func isValidNewRelicQuery(fl v.FieldLevel) bool {
	query := fl.Field().String()
	return validateNewRelicQuery(query)
}

// validateNewRelicQuery checks if SINCE and UNTIL are absent in a query.
func validateNewRelicQuery(query string) bool {
	split := regexp.MustCompile(`\s`).Split(query, -1)
	for _, s := range split {
		lowerCase := strings.ToLower(s)
		if lowerCase == "since" || lowerCase == "until" {
			return false
		}
	}
	return true
}

func isValidNewRelicInsightsAPIKey(fl v.FieldLevel) bool {
	apiKey := fl.Field().String()
	return strings.HasPrefix(apiKey, "NRIQ-") || apiKey == ""
}

func isValidElasticsearchQuery(fl v.FieldLevel) bool {
	query := fl.Field().String()

	return strings.Contains(query, "{{.BeginTime}}") && strings.Contains(query, "{{.EndTime}}")
}

func hasValidURLScheme(fl v.FieldLevel) bool {
	u, err := url.Parse(fl.Field().String())
	if err != nil {
		return false
	}
	schemes := strings.Split(fl.Param(), ",")
	for _, scheme := range schemes {
		if u.Scheme == scheme {
			return true
		}
	}
	return false
}

func isValidJSON(fl v.FieldLevel) bool {
	jsonString := fl.Field().String()
	var object interface{}
	err := json.Unmarshal([]byte(jsonString), &object)
	return err == nil
}

func splunkQueryValid(fl v.FieldLevel) bool {
	query := fl.Field().String()
	wordToRegex := [3]string{
		"\\bn9time\\b",  // the query has to contain a word "n9time"
		"\\bn9value\\b", // the query has to contain a word "n9value"
		"(\\bindex\\s*=.+)|(\"\\bindex\"\\s*=.+)", // the query has to contain index=something or "index"=something
	}

	for _, regex := range wordToRegex {
		if isMatch := regexp.MustCompile(regex).MatchString(query); !isMatch {
			return false
		}
	}

	return true
}

func pingdomCheckTypeFieldValid(fl v.FieldLevel) bool {
	return pingdomCheckTypeValid(fl.Field().String())
}

func pingdomCheckTypeValid(checkType string) bool {
	switch checkType {
	case PingdomTypeUptime, PingdomTypeTransaction:
	default:
		return false
	}

	return true
}

func pingdomStatusValid(fl v.FieldLevel) bool {
	const (
		statusUp          = "up"
		statusDown        = "down"
		statusUnconfirmed = "unconfirmed"
		statusUnknown     = "unknown"
	)

	statusesSeparatedByComma := fl.Field().String()

	statusesCollection := strings.Split(statusesSeparatedByComma, ",")
	for _, status := range statusesCollection {
		switch status {
		case statusUp, statusDown, statusUnconfirmed, statusUnknown:
		default:
			return false
		}
	}

	return true
}

<<<<<<< HEAD
=======
func countMetricsSpecValidation(sl v.StructLevel) {
	countMetrics := sl.Current().Interface().(CountMetricsSpec)
	if countMetrics.TotalMetric == nil {
		return
	}

	totalDatasourceMetricType := countMetrics.TotalMetric.DataSourceType()

	if countMetrics.GoodMetric != nil {
		if countMetrics.GoodMetric.DataSourceType() != totalDatasourceMetricType {
			sl.ReportError(countMetrics.GoodMetric, "goodMetrics", "GoodMetric", "metricsOfTheSameType", "")
			reportCountMetricsSpecMessageForTotalMetric(sl, countMetrics)
		}
	}

	if countMetrics.BadMetric != nil {
		if countMetrics.BadMetric.DataSourceType() != totalDatasourceMetricType {
			sl.ReportError(countMetrics.BadMetric, "badMetrics", "BadMetric", "metricsOfTheSameType", "")
			reportCountMetricsSpecMessageForTotalMetric(sl, countMetrics)
		}
	}

	redshiftCountMetricsSpecValidation(sl)
	bigQueryCountMetricsSpecValidation(sl)
	instanaCountMetricsSpecValidation(sl)
}

func reportCountMetricsSpecMessageForTotalMetric(sl v.StructLevel, countMetrics CountMetricsSpec) {
	sl.ReportError(countMetrics.TotalMetric, "totalMetrics", "TotalMetric", "metricsOfTheSameType", "")
}

func cloudWatchMetricStructValidation(sl v.StructLevel) {
	cloudWatchMetric, ok := sl.Current().Interface().(CloudWatchMetric)
	if !ok {
		sl.ReportError(cloudWatchMetric, "", "", "couldNotConverse", "")
		return
	}

	isConfiguration := cloudWatchMetric.IsStandardConfiguration()
	isSQL := cloudWatchMetric.IsSQLConfiguration()
	isJSON := cloudWatchMetric.IsJSONConfiguration()

	var configOptions int
	if isConfiguration {
		configOptions++
	}
	if isSQL {
		configOptions++
	}
	if isJSON {
		configOptions++
	}
	if configOptions != 1 {
		sl.ReportError(cloudWatchMetric.Stat, "stat", "Stat", "exactlyOneConfigType", "")
		sl.ReportError(cloudWatchMetric.SQL, "sql", "SQL", "exactlyOneConfigType", "")
		sl.ReportError(cloudWatchMetric.JSON, "json", "JSON", "exactlyOneConfigType", "")
		return
	}

	switch {
	case isJSON:
		validateCloudWatchJSONQuery(sl, cloudWatchMetric)
	case isConfiguration:
		validateCloudWatchConfiguration(sl, cloudWatchMetric)
	}

	if isJSON && cloudWatchMetric.AccountID != nil && len(*cloudWatchMetric.AccountID) > 0 {
		sl.ReportError(cloudWatchMetric.AccountID, "accountId", "AccountID", "accountIdMustBeEmpty", "")
	}

	if isSQL && cloudWatchMetric.AccountID != nil && len(*cloudWatchMetric.AccountID) > 0 {
		sl.ReportError(cloudWatchMetric.AccountID, "accountId", "AccountID", "accountIdForSQLNotSupported", "")
	}

	if isConfiguration && cloudWatchMetric.AccountID != nil && !isValidAWSAccountID(*cloudWatchMetric.AccountID) {
		sl.ReportError(cloudWatchMetric.AccountID, "accountId", "AccountID", "accountIdInvalid", "")
	}

	if cloudWatchMetric.Region != nil && !isValidRegion(*cloudWatchMetric.Region, AWSRegions()) {
		sl.ReportError(cloudWatchMetric.Region, "region", "Region", "regionNotAvailable", "")
	}
}

// isValidAWSAccountID checks if the provided string is a valid AWS account ID.
// An AWS account ID is a 12-digit number, or it can be an empty string.
func isValidAWSAccountID(accountID string) bool {
	if len(accountID) == 0 {
		return true
	}
	if match, _ := regexp.MatchString(`^[0-9]{12}$`, accountID); match {
		return true
	}
	return false
}

func redshiftCountMetricsSpecValidation(sl v.StructLevel) {
	countMetrics, ok := sl.Current().Interface().(CountMetricsSpec)
	if !ok {
		sl.ReportError(countMetrics, "", "", "structConversion", "")
		return
	}
	if countMetrics.TotalMetric == nil || countMetrics.GoodMetric == nil {
		return
	}
	if countMetrics.TotalMetric.Redshift == nil || countMetrics.GoodMetric.Redshift == nil {
		return
	}
	if countMetrics.GoodMetric.Redshift.Region == nil || countMetrics.GoodMetric.Redshift.ClusterID == nil ||
		countMetrics.GoodMetric.Redshift.DatabaseName == nil {
		return
	}
	if countMetrics.TotalMetric.Redshift.Region == nil || countMetrics.TotalMetric.Redshift.ClusterID == nil ||
		countMetrics.TotalMetric.Redshift.DatabaseName == nil {
		return
	}
	if *countMetrics.GoodMetric.Redshift.Region != *countMetrics.TotalMetric.Redshift.Region {
		sl.ReportError(
			countMetrics.GoodMetric.Redshift.Region,
			"goodMetric.redshift.region", "",
			"regionIsNotEqual", "",
		)
		sl.ReportError(
			countMetrics.TotalMetric.Redshift.Region,
			"totalMetric.redshift.region", "",
			"regionIsNotEqual", "",
		)
	}
	if *countMetrics.GoodMetric.Redshift.ClusterID != *countMetrics.TotalMetric.Redshift.ClusterID {
		sl.ReportError(
			countMetrics.GoodMetric.Redshift.ClusterID,
			"goodMetric.redshift.clusterId", "",
			"clusterIdIsNotEqual", "",
		)
		sl.ReportError(
			countMetrics.TotalMetric.Redshift.ClusterID,
			"totalMetric.redshift.clusterId", "",
			"clusterIdIsNotEqual", "",
		)
	}
	if *countMetrics.GoodMetric.Redshift.DatabaseName != *countMetrics.TotalMetric.Redshift.DatabaseName {
		sl.ReportError(
			countMetrics.GoodMetric.Redshift.DatabaseName,
			"goodMetric.redshift.databaseName", "",
			"databaseNameIsNotEqual", "",
		)
		sl.ReportError(
			countMetrics.TotalMetric.Redshift.DatabaseName,
			"totalMetric.redshift.databaseName", "",
			"databaseNameIsNotEqual", "",
		)
	}
}

func instanaCountMetricsSpecValidation(sl v.StructLevel) {
	countMetrics, ok := sl.Current().Interface().(CountMetricsSpec)
	if !ok {
		sl.ReportError(countMetrics, "", "", "structConversion", "")
		return
	}
	if countMetrics.TotalMetric == nil || countMetrics.GoodMetric == nil {
		return
	}
	if countMetrics.TotalMetric.Instana == nil || countMetrics.GoodMetric.Instana == nil {
		return
	}

	if countMetrics.TotalMetric.Instana.MetricType == instanaMetricTypeApplication {
		sl.ReportError(
			countMetrics.TotalMetric.Instana.MetricType,
			"totalMetric.instana.metricType", "",
			"instanaApplicationTypeNotAllowed", "",
		)
	}

	if countMetrics.GoodMetric.Instana.MetricType == instanaMetricTypeApplication {
		sl.ReportError(
			countMetrics.GoodMetric.Instana.MetricType,
			"goodMetric.instana.metricType", "",
			"instanaApplicationTypeNotAllowed", "",
		)
	}
}

func bigQueryCountMetricsSpecValidation(sl v.StructLevel) {
	countMetrics, ok := sl.Current().Interface().(CountMetricsSpec)
	if !ok {
		sl.ReportError(countMetrics, "", "", "structConversion", "")
		return
	}
	if countMetrics.TotalMetric == nil || countMetrics.GoodMetric == nil {
		return
	}
	if countMetrics.TotalMetric.BigQuery == nil || countMetrics.GoodMetric.BigQuery == nil {
		return
	}

	if countMetrics.GoodMetric.BigQuery.Location != countMetrics.TotalMetric.BigQuery.Location {
		sl.ReportError(
			countMetrics.GoodMetric.BigQuery.Location,
			"goodMetric.bigQuery.location", "",
			"locationNameIsNotEqual", "",
		)
		sl.ReportError(
			countMetrics.TotalMetric.BigQuery.Location,
			"totalMetric.bigQuery.location", "",
			"locationNameIsNotEqual", "",
		)
	}

	if countMetrics.GoodMetric.BigQuery.ProjectID != countMetrics.TotalMetric.BigQuery.ProjectID {
		sl.ReportError(
			countMetrics.GoodMetric.BigQuery.ProjectID,
			"goodMetric.bigQuery.projectId", "",
			"projectIdIsNotEqual", "",
		)
		sl.ReportError(
			countMetrics.TotalMetric.BigQuery.ProjectID,
			"totalMetric.bigQuery.projectId", "",
			"projectIdIsNotEqual", "",
		)
	}
}

>>>>>>> 315c493a
func agentSpecHistoricalRetrievalValidation(sl v.StructLevel) {
	validatedAgent, ok := sl.Current().Interface().(Agent)
	if !ok {
		sl.ReportError(validatedAgent, "", "", "structConversion", "")
		return
	}
	if validatedAgent.Spec.HistoricalDataRetrieval == nil {
		return
	}

	integrationType, err := validatedAgent.Spec.GetType()
	if err != nil {
		sl.ReportError(
			validatedAgent.Spec.HistoricalDataRetrieval,
			"historicalDataRetrieval",
			"HistoricalDataRetrieval",
			"historicalDataRetrievalNotAvailable",
			"")
		return
	}

	maxDuration, err := GetDataRetrievalMaxDuration(validatedAgent.Kind, integrationType.String())
	if err != nil {
		sl.ReportError(
			validatedAgent.Spec.HistoricalDataRetrieval,
			"historicalDataRetrieval",
			"HistoricalDataRetrieval",
			"historicalDataRetrievalNotAvailable",
			"")
		return
	}

	maxDurationAllowed := HistoricalRetrievalDuration{
		Value: maxDuration.Value,
		Unit:  maxDuration.Unit,
	}

	if validatedAgent.Spec.HistoricalDataRetrieval.MaxDuration.BiggerThan(maxDurationAllowed) {
		sl.ReportError(
			validatedAgent.Spec.HistoricalDataRetrieval,
			"historicalDataRetrieval",
			"HistoricalDataRetrieval",
			"dataRetrievalMaxDurationExceeded",
			"")
		return
	}
}

func directSpecHistoricalRetrievalValidation(sl v.StructLevel) {
	validatedDirect, ok := sl.Current().Interface().(Direct)
	if !ok {
		sl.ReportError(validatedDirect, "", "", "structConversion", "")
		return
	}
	if validatedDirect.Spec.HistoricalDataRetrieval == nil {
		return
	}
	integrationType, err := validatedDirect.Spec.GetType()
	if err != nil {
		sl.ReportError(
			validatedDirect.Spec.HistoricalDataRetrieval,
			"historicalDataRetrieval",
			"HistoricalDataRetrieval",
			"historicalDataRetrievalNotAvailable",
			"")
		return
	}

	maxDuration, err := GetDataRetrievalMaxDuration(validatedDirect.Kind, integrationType)
	if err != nil {
		sl.ReportError(
			validatedDirect.Spec.HistoricalDataRetrieval,
			"historicalDataRetrieval",
			"HistoricalDataRetrieval",
			"historicalDataRetrievalNotAvailable",
			"")
		return
	}

	maxDurationAllowed := HistoricalRetrievalDuration{
		Value: maxDuration.Value,
		Unit:  maxDuration.Unit,
	}

	if validatedDirect.Spec.HistoricalDataRetrieval.MaxDuration.BiggerThan(maxDurationAllowed) {
		sl.ReportError(
			validatedDirect.Spec.HistoricalDataRetrieval,
			"historicalDataRetrieval",
			"HistoricalDataRetrieval",
			"dataRetrievalMaxDurationExceeded",
			"")
		return
	}
}

func historicalDataRetrievalValidation(sl v.StructLevel) {
	config, ok := sl.Current().Interface().(HistoricalDataRetrieval)
	if !ok {
		sl.ReportError(config, "", "", "structConversion", "")
		return
	}

	if config.DefaultDuration.BiggerThan(config.MaxDuration) {
		sl.ReportError(
			config.DefaultDuration,
			"defaultDuration",
			"DefaultDuration",
			"biggerThanMaxDuration",
			"",
		)
	}
}

func historicalDataRetrievalDurationValidation(sl v.StructLevel) {
	duration, ok := sl.Current().Interface().(HistoricalRetrievalDuration)
	if !ok {
		sl.ReportError(duration, "", "", "structConversion", "")
		return
	}

	if !duration.Unit.IsValid() {
		sl.ReportError(
			duration.Unit,
			"unit",
			"Unit",
			"invalidUnit",
			"",
		)
	}
}

func queryDelayDurationValidation(sl v.StructLevel) {
	duration, ok := sl.Current().Interface().(QueryDelayDuration)
	if !ok {
		sl.ReportError(duration, "", "", "structConversion", "")
		return
	}

	if !duration.Unit.IsValid() {
		sl.ReportError(
			duration.Unit,
			"unit",
			"Unit",
			"invalidUnit",
			"",
		)
	}
}

<<<<<<< HEAD
=======
// validateCloudWatchConfigurationRequiredFields checks if all required fields for standard configuration exist.
func validateCloudWatchConfigurationRequiredFields(sl v.StructLevel, cloudWatchMetric CloudWatchMetric) bool {
	i := 0
	if cloudWatchMetric.Namespace == nil {
		sl.ReportError(cloudWatchMetric.Namespace, "namespace", "Namespace", "required", "")
		i++
	}
	if cloudWatchMetric.MetricName == nil {
		sl.ReportError(cloudWatchMetric.MetricName, "metricName", "MetricName", "required", "")
		i++
	}
	if cloudWatchMetric.Stat == nil {
		sl.ReportError(cloudWatchMetric.Stat, "stat", "Stat", "required", "")
		i++
	}
	if cloudWatchMetric.Dimensions == nil {
		sl.ReportError(cloudWatchMetric.Dimensions, "dimensions", "Dimensions", "required", "")
		i++
	}
	return i == 0
}

// validateCloudWatchConfiguration validates standard configuration and data necessary for further data retrieval.
func validateCloudWatchConfiguration(sl v.StructLevel, cloudWatchMetric CloudWatchMetric) {
	if !validateCloudWatchConfigurationRequiredFields(sl, cloudWatchMetric) {
		return
	}

	const maxLength = 255
	if len(*cloudWatchMetric.Namespace) > maxLength {
		sl.ReportError(cloudWatchMetric.Namespace, "namespace", "Namespace", "maxLength", "")
	}
	if len(*cloudWatchMetric.MetricName) > maxLength {
		sl.ReportError(cloudWatchMetric.MetricName, "metricName", "MetricName", "maxLength", "")
	}

	if !isValidCloudWatchNamespace(*cloudWatchMetric.Namespace) {
		sl.ReportError(cloudWatchMetric.Namespace, "namespace", "Namespace", "cloudWatchNamespaceRegex", "")
	}
	if !cloudWatchStatRegex.MatchString(*cloudWatchMetric.Stat) {
		sl.ReportError(cloudWatchMetric.Stat, "stat", "Stat", "invalidCloudWatchStat", "")
	}
}

// validateCloudWatchJSONQuery validates JSON query and data necessary for further data retrieval.
func validateCloudWatchJSONQuery(sl v.StructLevel, cloudWatchMetric CloudWatchMetric) {
	const queryPeriod = 60
	if cloudWatchMetric.JSON == nil {
		return
	}
	var metricDataQuerySlice []*cloudwatch.MetricDataQuery
	if err := json.Unmarshal([]byte(*cloudWatchMetric.JSON), &metricDataQuerySlice); err != nil {
		sl.ReportError(cloudWatchMetric.JSON, "json", "JSON", "invalidJSONQuery", "")
		return
	}

	returnedValues := len(metricDataQuerySlice)
	for _, metricData := range metricDataQuerySlice {
		if err := metricData.Validate(); err != nil {
			msg := fmt.Sprintf("\n%s", strings.TrimSuffix(err.Error(), "\n"))
			sl.ReportError(cloudWatchMetric.JSON, "json", "JSON", msg, "")
			continue
		}
		if metricData.ReturnData != nil && !*metricData.ReturnData {
			returnedValues--
		}
		if metricData.AccountId != nil && metricData.Expression != nil {
			sl.ReportError(cloudWatchMetric.AccountID, "json", "JSON", "accountIdForSQLNotSupported", "")
		}
		if metricData.MetricStat != nil {
			if metricData.MetricStat.Period == nil {
				sl.ReportError(cloudWatchMetric.JSON, "json", "JSON", "requiredPeriod", "")
			} else if *metricData.MetricStat.Period != queryPeriod {
				sl.ReportError(cloudWatchMetric.JSON, "json", "JSON", "invalidPeriodValue", "")
			}
		} else {
			if metricData.Period == nil {
				sl.ReportError(cloudWatchMetric.JSON, "json", "JSON", "requiredPeriod", "")
			} else if *metricData.Period != queryPeriod {
				sl.ReportError(cloudWatchMetric.JSON, "json", "JSON", "invalidPeriodValue", "")
			}
		}
		if metricData.AccountId != nil && !isValidAWSAccountID(*metricData.AccountId) {
			sl.ReportError(cloudWatchMetric.AccountID, "accountId", "AccountID", "accountIdInvalid", "")
		}
	}
	if returnedValues != 1 {
		sl.ReportError(cloudWatchMetric.JSON, "json", "JSON", "onlyOneReturnValueRequired", "")
	}
}

func isValidCloudWatchNamespace(namespace string) bool {
	validNamespace := regexp.MustCompile(CloudWatchNamespaceRegex)
	return validNamespace.MatchString(namespace)
}

>>>>>>> 315c493a
func notBlank(fl v.FieldLevel) bool {
	field := fl.Field()

	switch field.Kind() {
	case reflect.String:
		return len(strings.TrimSpace(field.String())) > 0
	case reflect.Chan, reflect.Map, reflect.Slice, reflect.Array:
		return field.Len() > 0
	case reflect.Ptr, reflect.Interface, reflect.Func:
		return !field.IsNil()
	default:
		return field.IsValid() && field.Interface() != reflect.Zero(field.Type()).Interface()
	}
}

func isValidHeaderName(fl v.FieldLevel) bool {
	headerName := fl.Field().String()
	validHeaderNameRegex := regexp.MustCompile(HeaderNameRegex)

	return validHeaderNameRegex.MatchString(headerName)
}

func alertSilencePeriodValidation(sl v.StructLevel) {
	period, ok := sl.Current().Interface().(AlertSilencePeriod)
	if !ok {
		sl.ReportError(period, "", "", "couldNotConverse", "")
		return
	}

	if (period.Duration == "" && period.EndTime == "") || (period.Duration != "" && period.EndTime != "") {
		msg := "exactly one value of duration or endTime is required"
		sl.ReportError(period.Duration, "duration", "Duration", msg, "")
		sl.ReportError(period.EndTime, "endTime", "EndTime", msg, "")
	}

	if period.Duration != "" {
		duration, err := time.ParseDuration(period.Duration)
		if err != nil || duration <= 0 {
			sl.ReportError(period.Duration, "duration", "Duration",
				"expected valid duration greater than zero", "")
		}
	}

	var startTime, endTime time.Time
	var err error

	invalidTimeMsg := "expected valid RFC3339 time format"
	if period.StartTime != "" {
		startTime, err = time.Parse(time.RFC3339, period.StartTime)
		if err != nil {
			sl.ReportError(period.StartTime, "startTime", "StartTime", invalidTimeMsg, "")
		}
	}

	if period.EndTime != "" {
		endTime, err = time.Parse(time.RFC3339, period.EndTime)
		if err != nil {
			sl.ReportError(period.EndTime, "endTime", "EndTime", invalidTimeMsg, "")
		}
	}

	if !startTime.IsZero() && !endTime.IsZero() && !endTime.After(startTime) {
		sl.ReportError(period.EndTime, "endTime", "EndTime",
			"startTime should be before endTime", "")
	}
}

// alertSilenceAlertPolicyProjectValidation validates if user provide the same project (or empty) for the alert policy
// as declared in metadata for AlertSilence. Should be removed when cross-project Alert Policy is allowed PI-622.
func alertSilenceAlertPolicyProjectValidation(sl v.StructLevel) {
	alertPolicySource, ok := sl.Current().Interface().(AlertSilenceAlertPolicySource)
	if !ok {
		sl.ReportError(alertPolicySource, "", "", "couldNotConverse", "")
		return
	}
	alertSilence, ok := sl.Top().Interface().(AlertSilence)
	if !ok {
		sl.ReportError(alertSilence, "", "", "couldNotConverse", "")
		return
	}

	if alertPolicySource.Project != "" && alertSilence.Metadata.Project != alertPolicySource.Project {
		sl.ReportError(alertSilence, "project", "project",
			"alert policy should be assigned to the same project as alert silence", "")
		return
	}
}<|MERGE_RESOLUTION|>--- conflicted
+++ resolved
@@ -151,19 +151,12 @@
 	_ = val.RegisterValidation("roleARN", isValidRoleARN)
 	_ = val.RegisterValidation("gcsBucketName", isValidGCSBucketName)
 	_ = val.RegisterValidation("metricSourceKind", isValidMetricSourceKind)
-	_ = val.RegisterValidation("metricPathGraphite", isValidMetricPathGraphite)
-	_ = val.RegisterValidation("bigQueryRequiredColumns", isValidBigQueryQuery)
-	_ = val.RegisterValidation("splunkQueryValid", splunkQueryValid)
 	_ = val.RegisterValidation("emails", hasValidEmails)
 	_ = val.RegisterValidation("notBlank", notBlank)
 	_ = val.RegisterValidation("headerName", isValidHeaderName)
 	_ = val.RegisterValidation("pingdomCheckTypeFieldValid", pingdomCheckTypeFieldValid)
 	_ = val.RegisterValidation("pingdomStatusValid", pingdomStatusValid)
-	_ = val.RegisterValidation("redshiftRequiredColumns", isValidRedshiftQuery)
 	_ = val.RegisterValidation("urlAllowedSchemes", hasValidURLScheme)
-	_ = val.RegisterValidation("influxDBRequiredPlaceholders", isValidInfluxDBQuery)
-	_ = val.RegisterValidation("noSinceOrUntil", isValidNewRelicQuery)
-	_ = val.RegisterValidation("elasticsearchBeginEndTimeRequired", isValidElasticsearchQuery)
 	_ = val.RegisterValidation("json", isValidJSON)
 	_ = val.RegisterValidation("newRelicApiKey", isValidNewRelicInsightsAPIKey)
 	_ = val.RegisterValidation("azureResourceID", isValidAzureResourceID)
@@ -492,957 +485,6 @@
 	if sa.Datadog != nil {
 		agentTypesCount++
 	}
-<<<<<<< HEAD
-=======
-	return true
-}
-
-func isValidLightstepTypeOfDataForCountMetrics(sloSpec SLOSpec) bool {
-	if !sloSpec.HasCountMetrics() {
-		return true
-	}
-	goodCounts, totalCounts := sloSpec.GoodTotalCountMetrics()
-	for _, goodCount := range goodCounts {
-		if goodCount.Lightstep == nil {
-			continue
-		}
-		if goodCount.Lightstep.TypeOfData == nil {
-			return false
-		}
-		if *goodCount.Lightstep.TypeOfData != LightstepGoodCountDataType &&
-			*goodCount.Lightstep.TypeOfData != LightstepMetricDataType {
-			return false
-		}
-	}
-	for _, totalCount := range totalCounts {
-		if totalCount.Lightstep == nil {
-			continue
-		}
-		if totalCount.Lightstep.TypeOfData == nil {
-			return false
-		}
-		if *totalCount.Lightstep.TypeOfData != LightstepTotalCountDataType &&
-			*totalCount.Lightstep.TypeOfData != LightstepMetricDataType {
-			return false
-		}
-	}
-	return true
-}
-
-func isValidLightstepTypeOfDataForRawMetric(sloSpec SLOSpec) bool {
-	if !sloSpec.HasRawMetric() {
-		return true
-	}
-	metrics := sloSpec.RawMetrics()
-	for _, metric := range metrics {
-		if metric.Lightstep == nil {
-			continue
-		}
-		if metric.Lightstep.TypeOfData == nil {
-			return false
-		}
-		if *metric.Lightstep.TypeOfData != LightstepErrorRateDataType &&
-			*metric.Lightstep.TypeOfData != LightstepLatencyDataType &&
-			*metric.Lightstep.TypeOfData != LightstepMetricDataType {
-			return false
-		}
-	}
-	return true
-}
-
-func areTimeSliceTargetsRequiredAndSet(sloSpec SLOSpec) bool {
-	for _, objective := range sloSpec.Objectives {
-		if sloSpec.BudgetingMethod == BudgetingMethodTimeslices.String() &&
-			!(objective.TimeSliceTarget != nil && isValidTimeSliceTargetValue(*objective.TimeSliceTarget)) ||
-			sloSpec.BudgetingMethod == BudgetingMethodOccurrences.String() && objective.TimeSliceTarget != nil {
-			return false
-		}
-	}
-	return true
-}
-
-func metricSpecStructLevelValidation(sl v.StructLevel) {
-	metricSpec := sl.Current().Interface().(MetricSpec)
-
-	metricTypeValidation(metricSpec, sl)
-	if metricSpec.Lightstep != nil {
-		lightstepMetricValidation(metricSpec.Lightstep, sl)
-	}
-	if metricSpec.Instana != nil {
-		instanaMetricValidation(metricSpec.Instana, sl)
-	}
-}
-
-func lightstepMetricValidation(metric *LightstepMetric, sl v.StructLevel) {
-	if metric.TypeOfData == nil {
-		return
-	}
-
-	switch *metric.TypeOfData {
-	case LightstepLatencyDataType:
-		lightstepLatencyMetricValidation(metric, sl)
-	case LightstepMetricDataType:
-		lightstepUQLMetricValidation(metric, sl)
-	case LightstepGoodCountDataType, LightstepTotalCountDataType:
-		lightstepGoodTotalMetricValidation(metric, sl)
-	case LightstepErrorRateDataType:
-		lightstepErrorRateMetricValidation(metric, sl)
-	}
-}
-
-func lightstepLatencyMetricValidation(metric *LightstepMetric, sl v.StructLevel) {
-	if metric.Percentile == nil {
-		sl.ReportError(metric.Percentile, "percentile", "Percentile", "percentileRequired", "")
-	} else if *metric.Percentile <= 0 || *metric.Percentile > 99.99 {
-		sl.ReportError(metric.Percentile, "percentile", "Percentile", "invalidPercentile", "")
-	}
-	if metric.StreamID == nil {
-		sl.ReportError(metric.StreamID, "streamID", "StreamID", "streamIDRequired", "")
-	}
-	if metric.UQL != nil {
-		sl.ReportError(metric.UQL, "uql", "UQL", "uqlNotAllowed", "")
-	}
-}
-
-func lightstepUQLMetricValidation(metric *LightstepMetric, sl v.StructLevel) {
-	if metric.UQL == nil {
-		sl.ReportError(metric.UQL, "uql", "UQL", "uqlRequired", "")
-	} else {
-		if len(*metric.UQL) == 0 {
-			sl.ReportError(metric.UQL, "uql", "UQL", "uqlRequired", "")
-		}
-		// Only UQL `metric` and `spans` inputs type are supported. https://docs.lightstep.com/docs/uql-reference
-		r := regexp.MustCompile(`((constant|spans_sample|assemble)\s+[a-z\d.])`)
-		if r.MatchString(*metric.UQL) {
-			sl.ReportError(metric.UQL, "uql", "UQL", "onlyMetricAndSpansUQLQueriesAllowed", "")
-		}
-	}
-
-	if metric.Percentile != nil {
-		sl.ReportError(metric.Percentile, "percentile", "Percentile", "percentileNotAllowed", "")
-	}
-
-	if metric.StreamID != nil {
-		sl.ReportError(metric.StreamID, "streamID", "StreamID", "streamIDNotAllowed", "")
-	}
-}
-
-func lightstepGoodTotalMetricValidation(metric *LightstepMetric, sl v.StructLevel) {
-	if metric.StreamID == nil {
-		sl.ReportError(metric.StreamID, "streamID", "StreamID", "streamIDRequired", "")
-	}
-	if metric.UQL != nil {
-		sl.ReportError(metric.UQL, "uql", "UQL", "uqlNotAllowed", "")
-	}
-	if metric.Percentile != nil {
-		sl.ReportError(metric.Percentile, "percentile", "Percentile", "percentileNotAllowed", "")
-	}
-}
-
-func lightstepErrorRateMetricValidation(metric *LightstepMetric, sl v.StructLevel) {
-	if metric.StreamID == nil {
-		sl.ReportError(metric.StreamID, "streamID", "StreamID", "streamIDRequired", "")
-	}
-	if metric.Percentile != nil {
-		sl.ReportError(metric.Percentile, "percentile", "Percentile", "percentileNotAllowed", "")
-	}
-	if metric.UQL != nil {
-		sl.ReportError(metric.UQL, "uql", "UQL", "uqlNotAllowed", "")
-	}
-}
-
-const (
-	instanaMetricTypeInfrastructure = "infrastructure"
-	instanaMetricTypeApplication    = "application"
-
-	instanaMetricRetrievalMethodQuery    = "query"
-	instanaMetricRetrievalMethodSnapshot = "snapshot"
-)
-
-func instanaMetricValidation(metric *InstanaMetric, sl v.StructLevel) {
-	if metric.Infrastructure != nil && metric.Application != nil {
-		if metric.MetricType == instanaMetricTypeInfrastructure {
-			sl.ReportError(metric.Infrastructure, instanaMetricTypeInfrastructure,
-				cases.Title(language.Und).
-					String(instanaMetricTypeInfrastructure), "infrastructureObjectOnlyRequired", "")
-		}
-		if metric.MetricType == instanaMetricTypeApplication {
-			sl.ReportError(metric.Application, instanaMetricTypeApplication,
-				cases.Title(language.Und).
-					String(instanaMetricTypeApplication), "applicationObjectOnlyRequired", "")
-		}
-		return
-	}
-
-	switch metric.MetricType {
-	case instanaMetricTypeInfrastructure:
-		if metric.Infrastructure == nil {
-			sl.ReportError(metric.Infrastructure, instanaMetricTypeInfrastructure,
-				cases.Title(language.Und).
-					String(instanaMetricTypeInfrastructure), "infrastructureRequired", "")
-		} else {
-			instanaMetricTypeInfrastructureValidation(metric.Infrastructure, sl)
-		}
-	case instanaMetricTypeApplication:
-		if metric.Application == nil {
-			sl.ReportError(metric.Application, instanaMetricTypeApplication,
-				cases.Title(language.Und).
-					String(instanaMetricTypeApplication), "applicationRequired", "")
-		} else {
-			instanaMetricTypeApplicationValidation(metric.Application, sl)
-		}
-	}
-}
-
-func instanaMetricTypeInfrastructureValidation(infrastructure *InstanaInfrastructureMetricType, sl v.StructLevel) {
-	if infrastructure.Query != nil && infrastructure.SnapshotID != nil {
-		switch infrastructure.MetricRetrievalMethod {
-		case instanaMetricRetrievalMethodQuery:
-			sl.ReportError(infrastructure.Query, instanaMetricRetrievalMethodQuery,
-				cases.Title(language.Und).
-					String(instanaMetricRetrievalMethodQuery), "queryOnlyRequired", "")
-		case instanaMetricRetrievalMethodSnapshot:
-			sl.ReportError(infrastructure.Query, instanaMetricRetrievalMethodQuery,
-				cases.Title(language.Und).
-					String(instanaMetricRetrievalMethodQuery), "snapshotIDOnlyRequired", "")
-		}
-		return
-	}
-
-	switch infrastructure.MetricRetrievalMethod {
-	case instanaMetricRetrievalMethodQuery:
-		if infrastructure.Query == nil {
-			sl.ReportError(infrastructure.Query, instanaMetricRetrievalMethodQuery,
-				cases.Title(language.Und).
-					String(instanaMetricRetrievalMethodQuery), "queryRequired", "")
-		}
-	case instanaMetricRetrievalMethodSnapshot:
-		if infrastructure.SnapshotID == nil {
-			sl.ReportError(infrastructure.SnapshotID, instanaMetricRetrievalMethodSnapshot+"Id",
-				cases.Title(language.Und).
-					String(instanaMetricRetrievalMethodSnapshot+"Id"), "snapshotIdRequired", "")
-		}
-	}
-}
-
-func instanaMetricTypeApplicationValidation(application *InstanaApplicationMetricType, sl v.StructLevel) {
-	const aggregation = "aggregation"
-	switch application.MetricID {
-	case "calls", "erroneousCalls":
-		if application.Aggregation == "sum" {
-			return
-		}
-	case "errors":
-		if application.Aggregation == "mean" {
-			return
-		}
-	case "latency":
-		if _, isValid := validInstanaLatencyAggregations[application.Aggregation]; isValid {
-			return
-		}
-	}
-	sl.ReportError(application.Aggregation, aggregation,
-		cases.Title(language.Und).String(aggregation), "wrongAggregationValueForMetricID", "")
-}
-
-func hasExactlyOneMetricType(sloSpec SLOSpec) bool {
-	return sloSpec.HasRawMetric() != sloSpec.HasCountMetrics()
-}
-
-func doesNotHaveCountMetricsThousandEyes(sloSpec SLOSpec) bool {
-	for _, objective := range sloSpec.Objectives {
-		if objective.CountMetrics == nil {
-			continue
-		}
-		if (objective.CountMetrics.TotalMetric != nil && objective.CountMetrics.TotalMetric.ThousandEyes != nil) ||
-			(objective.CountMetrics.GoodMetric != nil && objective.CountMetrics.GoodMetric.ThousandEyes != nil) {
-			return false
-		}
-	}
-	return true
-}
-
-//nolint:gocognit,gocyclo
-func areAllMetricSpecsOfTheSameType(sloSpec SLOSpec) bool {
-	var (
-		metricCount              int
-		prometheusCount          int
-		datadogCount             int
-		newRelicCount            int
-		appDynamicsCount         int
-		splunkCount              int
-		lightstepCount           int
-		splunkObservabilityCount int
-		dynatraceCount           int
-		elasticsearchCount       int
-		bigQueryCount            int
-		thousandEyesCount        int
-		graphiteCount            int
-		openTSDBCount            int
-		grafanaLokiCount         int
-		cloudWatchCount          int
-		pingdomCount             int
-		amazonPrometheusCount    int
-		redshiftCount            int
-		sumoLogicCount           int
-		instanaCount             int
-		influxDBCount            int
-		gcmCount                 int
-		azureMonitorCount        int
-		genericCount             int
-	)
-	for _, metric := range sloSpec.AllMetricSpecs() {
-		if metric == nil {
-			continue
-		}
-		if metric.Prometheus != nil {
-			prometheusCount++
-		}
-		if metric.Datadog != nil {
-			datadogCount++
-		}
-		if metric.NewRelic != nil {
-			newRelicCount++
-		}
-		if metric.AppDynamics != nil {
-			appDynamicsCount++
-		}
-		if metric.Splunk != nil {
-			splunkCount++
-		}
-		if metric.Lightstep != nil {
-			lightstepCount++
-		}
-		if metric.SplunkObservability != nil {
-			splunkObservabilityCount++
-		}
-		if metric.ThousandEyes != nil {
-			thousandEyesCount++
-		}
-		if metric.Dynatrace != nil {
-			dynatraceCount++
-		}
-		if metric.Elasticsearch != nil {
-			elasticsearchCount++
-		}
-		if metric.Graphite != nil {
-			graphiteCount++
-		}
-		if metric.BigQuery != nil {
-			bigQueryCount++
-		}
-		if metric.OpenTSDB != nil {
-			openTSDBCount++
-		}
-		if metric.GrafanaLoki != nil {
-			grafanaLokiCount++
-		}
-		if metric.CloudWatch != nil {
-			cloudWatchCount++
-		}
-		if metric.Pingdom != nil {
-			pingdomCount++
-		}
-		if metric.AmazonPrometheus != nil {
-			amazonPrometheusCount++
-		}
-		if metric.Redshift != nil {
-			redshiftCount++
-		}
-		if metric.SumoLogic != nil {
-			sumoLogicCount++
-		}
-		if metric.Instana != nil {
-			instanaCount++
-		}
-		if metric.InfluxDB != nil {
-			influxDBCount++
-		}
-		if metric.GCM != nil {
-			gcmCount++
-		}
-		if metric.AzureMonitor != nil {
-			azureMonitorCount++
-		}
-		if metric.Generic != nil {
-			genericCount++
-		}
-	}
-	if prometheusCount > 0 {
-		metricCount++
-	}
-	if datadogCount > 0 {
-		metricCount++
-	}
-	if newRelicCount > 0 {
-		metricCount++
-	}
-	if appDynamicsCount > 0 {
-		metricCount++
-	}
-	if splunkCount > 0 {
-		metricCount++
-	}
-	if lightstepCount > 0 {
-		metricCount++
-	}
-	if splunkObservabilityCount > 0 {
-		metricCount++
-	}
-	if thousandEyesCount > 0 {
-		metricCount++
-	}
-	if dynatraceCount > 0 {
-		metricCount++
-	}
-	if elasticsearchCount > 0 {
-		metricCount++
-	}
-	if graphiteCount > 0 {
-		metricCount++
-	}
-	if bigQueryCount > 0 {
-		metricCount++
-	}
-	if openTSDBCount > 0 {
-		metricCount++
-	}
-	if grafanaLokiCount > 0 {
-		metricCount++
-	}
-	if cloudWatchCount > 0 {
-		metricCount++
-	}
-	if pingdomCount > 0 {
-		metricCount++
-	}
-	if amazonPrometheusCount > 0 {
-		metricCount++
-	}
-	if redshiftCount > 0 {
-		metricCount++
-	}
-	if instanaCount > 0 {
-		metricCount++
-	}
-	if sumoLogicCount > 0 {
-		metricCount++
-	}
-	if influxDBCount > 0 {
-		metricCount++
-	}
-	if gcmCount > 0 {
-		metricCount++
-	}
-	if azureMonitorCount > 0 {
-		metricCount++
-	}
-	if genericCount > 0 {
-		metricCount++
-	}
-	// exactly one exists
-	return metricCount == 1
-}
-
-func haveCountMetricsTheSameAppDynamicsApplicationNames(sloSpec SLOSpec) bool {
-	for _, metricSpec := range sloSpec.CountMetricPairs() {
-		if metricSpec == nil || metricSpec.GoodMetric.AppDynamics == nil || metricSpec.TotalMetric.AppDynamics == nil {
-			continue
-		}
-		if metricSpec.GoodMetric.AppDynamics.ApplicationName == nil ||
-			metricSpec.TotalMetric.AppDynamics.ApplicationName == nil {
-			return false
-		}
-		if *metricSpec.GoodMetric.AppDynamics.ApplicationName != *metricSpec.TotalMetric.AppDynamics.ApplicationName {
-			return false
-		}
-	}
-	return true
-}
-
-func haveCountMetricsTheSameLightstepStreamID(sloSpec SLOSpec) bool {
-	for _, metricSpec := range sloSpec.CountMetricPairs() {
-		if metricSpec == nil || metricSpec.GoodMetric.Lightstep == nil || metricSpec.TotalMetric.Lightstep == nil {
-			continue
-		}
-		if metricSpec.GoodMetric.Lightstep.StreamID == nil && metricSpec.TotalMetric.Lightstep.StreamID == nil {
-			continue
-		}
-		if (metricSpec.GoodMetric.Lightstep.StreamID == nil && metricSpec.TotalMetric.Lightstep.StreamID != nil) ||
-			(metricSpec.GoodMetric.Lightstep.StreamID != nil && metricSpec.TotalMetric.Lightstep.StreamID == nil) {
-			return false
-		}
-		if *metricSpec.GoodMetric.Lightstep.StreamID != *metricSpec.TotalMetric.Lightstep.StreamID {
-			return false
-		}
-	}
-	return true
-}
-
-func havePingdomCountMetricsGoodTotalTheSameCheckID(sloSpec SLOSpec) bool {
-	for _, objective := range sloSpec.Objectives {
-		if objective.CountMetrics == nil {
-			continue
-		}
-		if objective.CountMetrics.TotalMetric != nil && objective.CountMetrics.TotalMetric.Pingdom != nil &&
-			objective.CountMetrics.GoodMetric != nil && objective.CountMetrics.GoodMetric.Pingdom != nil &&
-			objective.CountMetrics.GoodMetric.Pingdom.CheckID != nil &&
-			objective.CountMetrics.TotalMetric.Pingdom.CheckID != nil &&
-			*objective.CountMetrics.GoodMetric.Pingdom.CheckID != *objective.CountMetrics.TotalMetric.Pingdom.CheckID {
-			return false
-		}
-	}
-	return true
-}
-
-func havePingdomRawMetricCheckTypeUptime(sloSpec SLOSpec) bool {
-	if !sloSpec.HasRawMetric() {
-		return true
-	}
-
-	for _, metricSpec := range sloSpec.RawMetrics() {
-		if metricSpec == nil || metricSpec.Pingdom == nil {
-			continue
-		}
-
-		if metricSpec.Pingdom.CheckType != nil &&
-			pingdomCheckTypeValid(*metricSpec.Pingdom.CheckType) &&
-			*metricSpec.Pingdom.CheckType != PingdomTypeUptime {
-			return false
-		}
-	}
-
-	return true
-}
-
-func havePingdomMetricsTheSameCheckType(sloSpec SLOSpec) bool {
-	types := make(map[string]bool)
-	for _, objective := range sloSpec.Objectives {
-		if objective.CountMetrics == nil {
-			continue
-		}
-		if objective.CountMetrics.TotalMetric != nil && objective.CountMetrics.TotalMetric.Pingdom != nil &&
-			objective.CountMetrics.TotalMetric.Pingdom.CheckType != nil &&
-			pingdomCheckTypeValid(*objective.CountMetrics.TotalMetric.Pingdom.CheckType) {
-			types[*objective.CountMetrics.TotalMetric.Pingdom.CheckType] = true
-		}
-		if objective.CountMetrics.GoodMetric != nil && objective.CountMetrics.GoodMetric.Pingdom != nil &&
-			objective.CountMetrics.GoodMetric.Pingdom.CheckType != nil &&
-			pingdomCheckTypeValid(*objective.CountMetrics.GoodMetric.Pingdom.CheckType) {
-			types[*objective.CountMetrics.GoodMetric.Pingdom.CheckType] = true
-		}
-	}
-	return len(types) < 2
-}
-
-func havePingdomCorrectStatusForRawMetrics(sloSpec SLOSpec) bool {
-	if !sloSpec.HasRawMetric() {
-		return true
-	}
-
-	for _, metricSpec := range sloSpec.RawMetrics() {
-		if metricSpec.Pingdom != nil &&
-			metricSpec.Pingdom.CheckType != nil &&
-			*metricSpec.Pingdom.CheckType == PingdomTypeTransaction {
-			return metricSpec.Pingdom.Status == nil
-		}
-	}
-
-	return true
-}
-
-func havePingdomCorrectStatusForCountMetricsCheckType(sloSpec SLOSpec) bool {
-	for _, metricSpec := range sloSpec.CountMetrics() {
-		if metricSpec == nil || metricSpec.Pingdom == nil || metricSpec.Pingdom.CheckType == nil {
-			continue
-		}
-		switch *metricSpec.Pingdom.CheckType {
-		case PingdomTypeTransaction:
-			if metricSpec.Pingdom.Status != nil {
-				return false
-			}
-		case PingdomTypeUptime:
-			if metricSpec.Pingdom.Status == nil {
-				return false
-			}
-		}
-	}
-	return true
-}
-
-func areSumoLogicQuantizationValuesEqual(sloSpec SLOSpec) bool {
-	for _, objective := range sloSpec.Objectives {
-		countMetrics := objective.CountMetrics
-		if countMetrics == nil {
-			continue
-		}
-		if countMetrics.GoodMetric == nil || countMetrics.TotalMetric == nil {
-			continue
-		}
-		if countMetrics.GoodMetric.SumoLogic == nil && countMetrics.TotalMetric.SumoLogic == nil {
-			continue
-		}
-		if countMetrics.GoodMetric.SumoLogic.Quantization == nil || countMetrics.TotalMetric.SumoLogic.Quantization == nil {
-			continue
-		}
-		if *countMetrics.GoodMetric.SumoLogic.Quantization != *countMetrics.TotalMetric.SumoLogic.Quantization {
-			return false
-		}
-	}
-	return true
-}
-
-func areSumoLogicTimesliceValuesEqual(sloSpec SLOSpec) bool {
-	for _, objective := range sloSpec.Objectives {
-		countMetrics := objective.CountMetrics
-		if countMetrics == nil {
-			continue
-		}
-		if countMetrics.GoodMetric == nil || countMetrics.TotalMetric == nil {
-			continue
-		}
-		if countMetrics.GoodMetric.SumoLogic == nil && countMetrics.TotalMetric.SumoLogic == nil {
-			continue
-		}
-
-		good := countMetrics.GoodMetric.SumoLogic
-		total := countMetrics.TotalMetric.SumoLogic
-		if *good.Type == "logs" && *total.Type == "logs" {
-			goodTS, err := getTimeSliceFromSumoLogicQuery(*good.Query)
-			if err != nil {
-				continue
-			}
-
-			totalTS, err := getTimeSliceFromSumoLogicQuery(*total.Query)
-			if err != nil {
-				continue
-			}
-
-			if goodTS != totalTS {
-				return false
-			}
-		}
-	}
-	return true
-}
-
-// haveAzureMonitorCountMetricSpecTheSameResourceIDAndMetricNamespace checks if good/bad query has the same resourceID
-// and metricNamespace as total query
-// nolint: gocognit
-func haveAzureMonitorCountMetricSpecTheSameResourceIDAndMetricNamespace(sloSpec SLOSpec) bool {
-	for _, objective := range sloSpec.Objectives {
-		if objective.CountMetrics == nil {
-			continue
-		}
-		total := objective.CountMetrics.TotalMetric
-		good := objective.CountMetrics.GoodMetric
-		bad := objective.CountMetrics.BadMetric
-
-		if total != nil && total.AzureMonitor != nil {
-			if good != nil && good.AzureMonitor != nil {
-				if good.AzureMonitor.MetricNamespace != total.AzureMonitor.MetricNamespace ||
-					good.AzureMonitor.ResourceID != total.AzureMonitor.ResourceID {
-					return false
-				}
-			}
-
-			if bad != nil && bad.AzureMonitor != nil {
-				if bad.AzureMonitor.MetricNamespace != total.AzureMonitor.MetricNamespace ||
-					bad.AzureMonitor.ResourceID != total.AzureMonitor.ResourceID {
-					return false
-				}
-			}
-		}
-	}
-
-	return true
-}
-
-// Support for bad/total metrics will be enabled gradually.
-// CloudWatch is first delivered datasource integration - extend the list while adding support for next integrations.
-func isBadOverTotalEnabledForDataSourceType(objective Objective) bool {
-	enabledDataSources := []DataSourceType{CloudWatch, AppDynamics, AzureMonitor}
-	if objective.CountMetrics != nil {
-		if objective.CountMetrics.BadMetric == nil {
-			return false
-		}
-		return slices.Contains(enabledDataSources, objective.CountMetrics.BadMetric.DataSourceType())
-	}
-	return true
-}
-
-func areCountMetricsSetForAllObjectivesOrNone(sloSpec SLOSpec) bool {
-	count := sloSpec.CountMetricsCount()
-	const countMetricsPerObjective int = 2
-	return count == 0 || count == len(sloSpec.Objectives)*countMetricsPerObjective
-}
-
-func isTimeWindowTypeUnambiguous(timeWindow TimeWindow) bool {
-	return (timeWindow.isCalendar() && !timeWindow.IsRolling) || (!timeWindow.isCalendar() && timeWindow.IsRolling)
-}
-
-func isTimeUnitValidForTimeWindowType(timeWindow TimeWindow, timeUnit string) bool {
-	timeWindowType := GetTimeWindowType(timeWindow)
-
-	switch timeWindowType {
-	case twindow.Rolling:
-		return twindow.IsRollingWindowTimeUnit(timeUnit)
-	case twindow.Calendar:
-		return twindow.IsCalendarAlignedTimeUnit(timeUnit)
-	}
-	return false
-}
-
-func windowSizeValidation(timeWindow TimeWindow, sl v.StructLevel) {
-	switch GetTimeWindowType(timeWindow) {
-	case twindow.Rolling:
-		rollingWindowSizeValidation(timeWindow, sl)
-	case twindow.Calendar:
-		calendarWindowSizeValidation(timeWindow, sl)
-	}
-}
-
-func rollingWindowSizeValidation(timeWindow TimeWindow, sl v.StructLevel) {
-	rollingWindowTimeUnitEnum := twindow.GetTimeUnitEnum(twindow.Rolling, timeWindow.Unit)
-	var timeWindowSize time.Duration
-	switch rollingWindowTimeUnitEnum {
-	case twindow.Minute:
-		timeWindowSize = time.Duration(timeWindow.Count) * time.Minute
-	case twindow.Hour:
-		timeWindowSize = time.Duration(timeWindow.Count) * time.Hour
-	case twindow.Day:
-		timeWindowSize = time.Duration(timeWindow.Count) * time.Duration(twindow.HoursInDay) * time.Hour
-	default:
-		sl.ReportError(timeWindow, "timeWindow", "TimeWindow", "validWindowTypeForTimeUnitRequired", "")
-		return
-	}
-	switch {
-	case timeWindowSize > maximumRollingTimeWindowSize:
-		sl.ReportError(
-			timeWindow,
-			"timeWindow",
-			"TimeWindow",
-			"rollingTimeWindowSizeLessThanOrEqualsTo31DaysRequired",
-			"",
-		)
-	case timeWindowSize < minimumRollingTimeWindowSize:
-		sl.ReportError(
-			timeWindow,
-			"timeWindow",
-			"TimeWindow",
-			"rollingTimeWindowSizeGreaterThanOrEqualTo5MinutesRequired",
-			"",
-		)
-	}
-}
-
-// nolint: gomnd
-func calendarWindowSizeValidation(timeWindow TimeWindow, sl v.StructLevel) {
-	var timeWindowSize time.Duration
-	if isTimeUnitValidForTimeWindowType(timeWindow, timeWindow.Unit) {
-		tw, _ := twindow.NewCalendarTimeWindow(
-			twindow.MustParseTimeUnit(timeWindow.Unit),
-			uint32(timeWindow.Count),
-			time.UTC,
-			time.Now().UTC(),
-		)
-		timeWindowSize = tw.GetTimePeriod(time.Now().UTC()).Duration()
-		if timeWindowSize > maximumCalendarTimeWindowSize {
-			sl.ReportError(
-				timeWindow,
-				"timeWindow",
-				"TimeWindow",
-				"calendarTimeWindowSizeLessThan1YearRequired",
-				"",
-			)
-		}
-	}
-}
-
-// GetTimeWindowType function returns value of TimeWindowTypeEnum for given time window
-func GetTimeWindowType(timeWindow TimeWindow) twindow.TimeWindowTypeEnum {
-	if timeWindow.isCalendar() {
-		return twindow.Calendar
-	}
-	return twindow.Rolling
-}
-
-func (tw *TimeWindow) isCalendar() bool {
-	return tw.Calendar != nil
-}
-
-func isTimeUnitValid(fl v.FieldLevel) bool {
-	return twindow.IsTimeUnit(fl.Field().String())
-}
-
-func isTimeZoneValid(fl v.FieldLevel) bool {
-	if fl.Field().String() != "" {
-		_, err := time.LoadLocation(fl.Field().String())
-		if err != nil {
-			return false
-		}
-	}
-	return true
-}
-
-func isDateWithTimeValid(fl v.FieldLevel) bool {
-	if fl.Field().String() != "" {
-		t, err := time.Parse(twindow.IsoDateTimeOnlyLayout, fl.Field().String())
-		// Nanoseconds (thus milliseconds too) in time struct are forbidden to be set.
-		if err != nil || t.Nanosecond() != 0 {
-			return false
-		}
-	}
-	return true
-}
-
-func isMinDateTime(fl v.FieldLevel) bool {
-	if fl.Field().String() != "" {
-		date, err := twindow.ParseStartDate(fl.Field().String())
-		if err != nil {
-			return false
-		}
-		minStartDate := twindow.GetMinStartDate()
-		return date.After(minStartDate) || date.Equal(minStartDate)
-	}
-	return true
-}
-
-func agentSpecStructLevelValidation(sl v.StructLevel) {
-	sa := sl.Current().Interface().(AgentSpec)
-
-	agentTypeValidation(sa, sl)
-	if sa.Prometheus != nil {
-		prometheusConfigValidation(sa.Prometheus, sl)
-	}
-	agentQueryDelayValidation(sa, sl)
-	sourceOfValidation(sa.SourceOf, sl)
-
-	if !isValidReleaseChannel(sa.ReleaseChannel) {
-		sl.ReportError(sa, "ReleaseChannel", "ReleaseChannel", "unknownReleaseChannel", "")
-	}
-}
-
-func agentQueryDelayValidation(sa AgentSpec, sl v.StructLevel) {
-	at, err := sa.GetType()
-	if err != nil {
-		sl.ReportError(sa, "", "", "unknownAgentType", "")
-		return
-	}
-	if sa.QueryDelay != nil {
-		agentDefault := GetQueryDelayDefaults()[at.String()]
-		if sa.QueryDelay.QueryDelayDuration.LesserThan(agentDefault) {
-			sl.ReportError(
-				sa,
-				"QueryDelayDuration",
-				"QueryDelayDuration",
-				"queryDelayDurationLesserThanDefaultDataSourceQueryDelay",
-				"",
-			)
-		}
-		if sa.QueryDelay.QueryDelayDuration.BiggerThanMax() {
-			sl.ReportError(
-				sa,
-				"QueryDelayDuration",
-				"QueryDelayDuration",
-				"queryDelayDurationBiggerThanMaximumAllowed",
-				"",
-			)
-		}
-	}
-}
-
-func isValidURL(fl v.FieldLevel) bool {
-	return validateURL(fl.Field().String())
-}
-
-func isEmptyOrValidURL(fl v.FieldLevel) bool {
-	value := fl.Field().String()
-	return value == "" || value == HiddenValue || validateURL(value)
-}
-
-func isValidURLDynatrace(fl v.FieldLevel) bool {
-	return validateURLDynatrace(fl.Field().String())
-}
-
-func isValidURLDiscord(fl v.FieldLevel) bool {
-	key := fl.Field().String()
-	if strings.HasSuffix(strings.ToLower(key), "/slack") || strings.HasSuffix(strings.ToLower(key), "/github") {
-		return false
-	}
-	return isEmptyOrValidURL(fl)
-}
-
-func isValidOpsgenieAPIKey(fl v.FieldLevel) bool {
-	key := fl.Field().String()
-	return key == "" ||
-		key == HiddenValue ||
-		(strings.HasPrefix(key, "Basic") ||
-			strings.HasPrefix(key, "GenieKey"))
-}
-
-func isValidPagerDutyIntegrationKey(fl v.FieldLevel) bool {
-	key := fl.Field().String()
-	return key == "" || key == HiddenValue || len(key) == 32
-}
-
-func validateURL(validateURL string) bool {
-	validURLRegex := regexp.MustCompile(URLRegex)
-	return validURLRegex.MatchString(validateURL)
-}
-
-func validateURLDynatrace(validateURL string) bool {
-	u, err := url.Parse(validateURL)
-	if err != nil {
-		return false
-	}
-	// For SaaS type enforce https and land lack of path.
-	// Join instead of Clean (to avoid getting . for empty path), Trim to get rid of root.
-	pathURL := strings.Trim(path.Join(u.Path), "/")
-	if strings.HasSuffix(u.Host, "live.dynatrace.com") {
-		if u.Scheme != "https" || pathURL != "" {
-			return false
-		}
-	}
-	return true
-}
-
-func areLabelsValid(fl v.FieldLevel) bool {
-	lbl := fl.Field().Interface().(Labels)
-	return lbl.Validate() == nil
-}
-
-func isHTTPS(fl v.FieldLevel) bool {
-	if !isNotEmpty(fl) || fl.Field().String() == HiddenValue {
-		return true
-	}
-	val, err := url.Parse(fl.Field().String())
-	if err != nil || val.Scheme != "https" {
-		return false
-	}
-	return true
-}
-
-func prometheusConfigValidation(pc *PrometheusAgentConfig, sl v.StructLevel) {
-	switch {
-	case pc.URL == nil:
-		sl.ReportError(pc.URL, "url", "URL", "integrationUrlRequired", "")
-	case !validateURL(*pc.URL):
-		sl.ReportError(pc.URL, "url", "URL", "integrationUrlNotValid", "")
-	}
-}
-
-// nolint added because of detected duplicate with metricTypeValidation variant of this function
-func agentTypeValidation(sa AgentSpec, sl v.StructLevel) {
-	const expectedNumberOfAgentTypes = 1
-	var agentTypesCount int
-	if sa.Prometheus != nil {
-		agentTypesCount++
-	}
-	if sa.Datadog != nil {
-		agentTypesCount++
-	}
->>>>>>> 315c493a
 	if sa.NewRelic != nil {
 		agentTypesCount++
 	}
@@ -1533,114 +575,7 @@
 		sl.ReportError(sa, "influxdb", "InfluxDB", "exactlyOneAgentTypeRequired", "")
 		sl.ReportError(sa, "gcm", "GCM", "exactlyOneAgentTypeRequired", "")
 		sl.ReportError(sa, "azuremonitor", "AzureMonitor", "exactlyOneAgentTypeRequired", "")
-<<<<<<< HEAD
-=======
 		sl.ReportError(sa, "generic", "Generic", "exactlyOneAgentTypeRequired", "")
-	}
-}
-
-// nolint added because of detected duplicate with agentTypeValidation variant of this function
-func metricTypeValidation(ms MetricSpec, sl v.StructLevel) {
-	const expectedCountOfMetricTypes = 1
-	var metricTypesCount int
-	if ms.Prometheus != nil {
-		metricTypesCount++
-	}
-	if ms.Datadog != nil {
-		metricTypesCount++
-	}
-	if ms.NewRelic != nil {
-		metricTypesCount++
-	}
-	if ms.AppDynamics != nil {
-		metricTypesCount++
-	}
-	if ms.Splunk != nil {
-		metricTypesCount++
-	}
-	if ms.Lightstep != nil {
-		metricTypesCount++
-	}
-	if ms.SplunkObservability != nil {
-		metricTypesCount++
-	}
-	if ms.Dynatrace != nil {
-		metricTypesCount++
-	}
-	if ms.Elasticsearch != nil {
-		metricTypesCount++
-	}
-	if ms.BigQuery != nil {
-		metricTypesCount++
-	}
-	if ms.ThousandEyes != nil {
-		metricTypesCount++
-	}
-	if ms.Graphite != nil {
-		metricTypesCount++
-	}
-	if ms.OpenTSDB != nil {
-		metricTypesCount++
-	}
-	if ms.GrafanaLoki != nil {
-		metricTypesCount++
-	}
-	if ms.CloudWatch != nil {
-		metricTypesCount++
-	}
-	if ms.Pingdom != nil {
-		metricTypesCount++
-	}
-	if ms.AmazonPrometheus != nil {
-		metricTypesCount++
-	}
-	if ms.Redshift != nil {
-		metricTypesCount++
-	}
-	if ms.SumoLogic != nil {
-		metricTypesCount++
-	}
-	if ms.Instana != nil {
-		metricTypesCount++
-	}
-	if ms.InfluxDB != nil {
-		metricTypesCount++
-	}
-	if ms.GCM != nil {
-		metricTypesCount++
-	}
-	if ms.AzureMonitor != nil {
-		metricTypesCount++
-	}
-	if ms.Generic != nil {
-		metricTypesCount++
-	}
-	if metricTypesCount != expectedCountOfMetricTypes {
-		sl.ReportError(ms, "prometheus", "Prometheus", "exactlyOneMetricTypeRequired", "")
-		sl.ReportError(ms, "datadog", "Datadog", "exactlyOneMetricTypeRequired", "")
-		sl.ReportError(ms, "newRelic", "NewRelic", "exactlyOneMetricTypeRequired", "")
-		sl.ReportError(ms, "appDynamics", "AppDynamics", "exactlyOneMetricTypeRequired", "")
-		sl.ReportError(ms, "splunk", "Splunk", "exactlyOneMetricTypeRequired", "")
-		sl.ReportError(ms, "lightstep", "Lightstep", "exactlyOneMetricTypeRequired", "")
-		sl.ReportError(ms, "splunkObservability", "SplunkObservability", "exactlyOneMetricTypeRequired", "")
-		sl.ReportError(ms, "dynatrace", "Dynatrace", "exactlyOneMetricTypeRequired", "")
-		sl.ReportError(ms, "elasticsearch", "Elasticsearch", "exactlyOneMetricTypeRequired", "")
-		sl.ReportError(ms, "bigQuery", "bigQuery", "exactlyOneMetricTypeRequired", "")
-		sl.ReportError(ms, "thousandEyes", "ThousandEyes", "exactlyOneMetricTypeRequired", "")
-		sl.ReportError(ms, "graphite", "Graphite", "exactlyOneMetricTypeRequired", "")
-		sl.ReportError(ms, "opentsdb", "OpenTSDB", "exactlyOneMetricTypeRequired", "")
-		sl.ReportError(ms, "grafanaLoki", "GrafanaLoki", "exactlyOneMetricTypeRequired", "")
-		sl.ReportError(ms, "cloudWatch", "CloudWatch", "exactlyOneMetricTypeRequired", "")
-		sl.ReportError(ms, "pingdom", "Pingdom", "exactlyOneMetricTypeRequired", "")
-		sl.ReportError(ms, "amazonPrometheus", "AmazonPrometheus", "exactlyOneMetricTypeRequired", "")
-		sl.ReportError(ms, "redshift", "Redshift", "exactlyOneMetricTypeRequired", "")
-		sl.ReportError(ms, "sumoLogic", "SumoLogic", "exactlyOneMetricTypeRequired", "")
-		sl.ReportError(ms, "instana", "Instana", "exactlyOneMetricTypeRequired", "")
-		sl.ReportError(ms, "influxdb", "InfluxDB", "exactlyOneMetricTypeRequired", "")
-		sl.ReportError(ms, "gcm", "GCM", "exactlyOneMetricTypeRequired", "")
-		sl.ReportError(ms, "azuremonitor", "AzureMonitor", "exactlyOneMetricTypeRequired", "")
-		sl.ReportError(ms, "genericMetric", "Generic", "exactlyOneMetricTypeRequired", "")
->>>>>>> 315c493a
 	}
 }
 
@@ -2115,100 +1050,9 @@
 	}
 }
 
-func isValidMetricPathGraphite(fl v.FieldLevel) bool {
-	// Graphite allows the use of wildcards in metric paths, but we decided not to support it for our MVP.
-	// https://graphite.readthedocs.io/en/latest/render_api.html#paths-and-wildcards
-	segments := strings.Split(fl.Field().String(), ".")
-	for _, segment := range segments {
-		// asterisk
-		if strings.Contains(segment, "*") {
-			return false
-		}
-		// character list of range
-		if strings.Contains(segment, "[") || strings.Contains(segment, "]") {
-			return false
-		}
-		// value list
-		if strings.Contains(segment, "{") || strings.Contains(segment, "}") {
-			return false
-		}
-	}
-	return true
-}
-
-func isValidBigQueryQuery(fl v.FieldLevel) bool {
-	query := fl.Field().String()
-	return validateBigQueryQuery(query)
-}
-
-func validateBigQueryQuery(query string) bool {
-	dateInProjection := regexp.MustCompile(`\bn9date\b`)
-	valueInProjection := regexp.MustCompile(`\bn9value\b`)
-	dateFromInWhere := regexp.MustCompile(`DATETIME\(\s*@n9date_from\s*\)`)
-	dateToInWhere := regexp.MustCompile(`DATETIME\(\s*@n9date_to\s*\)`)
-
-	return dateInProjection.MatchString(query) &&
-		valueInProjection.MatchString(query) &&
-		dateFromInWhere.MatchString(query) &&
-		dateToInWhere.MatchString(query)
-}
-
-func isValidRedshiftQuery(fl v.FieldLevel) bool {
-	query := fl.Field().String()
-	dateInProjection := regexp.MustCompile(`^SELECT[\s\S]*\bn9date\b[\s\S]*FROM`)
-	valueInProjection := regexp.MustCompile(`^SELECT\s[\s\S]*\bn9value\b[\s\S]*\sFROM`)
-	dateFromInWhere := regexp.MustCompile(`WHERE[\s\S]*\W:n9date_from\b[\s\S]*`)
-	dateToInWhere := regexp.MustCompile(`WHERE[\s\S]*\W:n9date_to\b[\s\S]*`)
-
-	return dateInProjection.MatchString(query) &&
-		valueInProjection.MatchString(query) &&
-		dateFromInWhere.MatchString(query) &&
-		dateToInWhere.MatchString(query)
-}
-
-func isValidInfluxDBQuery(fl v.FieldLevel) bool {
-	query := fl.Field().String()
-
-	return validateInfluxDBQuery(query)
-}
-
-func validateInfluxDBQuery(query string) bool {
-	bucketRegex := regexp.MustCompile("\\s*bucket\\s*:\\s*\".+\"\\s*")
-	queryRegex := regexp.MustCompile("\\s*range\\s*\\(\\s*start\\s*:\\s*time\\s*" +
-		"\\(\\s*v\\s*:\\s*" +
-		"params\\.n9time_start\\s*\\)\\s*,\\s*stop\\s*:\\s*time\\s*\\(\\s*v\\s*:\\s*" +
-		"params\\.n9time_stop" +
-		"\\s*\\)\\s*\\)")
-
-	return queryRegex.MatchString(query) && bucketRegex.MatchString(query)
-}
-
-func isValidNewRelicQuery(fl v.FieldLevel) bool {
-	query := fl.Field().String()
-	return validateNewRelicQuery(query)
-}
-
-// validateNewRelicQuery checks if SINCE and UNTIL are absent in a query.
-func validateNewRelicQuery(query string) bool {
-	split := regexp.MustCompile(`\s`).Split(query, -1)
-	for _, s := range split {
-		lowerCase := strings.ToLower(s)
-		if lowerCase == "since" || lowerCase == "until" {
-			return false
-		}
-	}
-	return true
-}
-
 func isValidNewRelicInsightsAPIKey(fl v.FieldLevel) bool {
 	apiKey := fl.Field().String()
 	return strings.HasPrefix(apiKey, "NRIQ-") || apiKey == ""
-}
-
-func isValidElasticsearchQuery(fl v.FieldLevel) bool {
-	query := fl.Field().String()
-
-	return strings.Contains(query, "{{.BeginTime}}") && strings.Contains(query, "{{.EndTime}}")
 }
 
 func hasValidURLScheme(fl v.FieldLevel) bool {
@@ -2230,23 +1074,6 @@
 	var object interface{}
 	err := json.Unmarshal([]byte(jsonString), &object)
 	return err == nil
-}
-
-func splunkQueryValid(fl v.FieldLevel) bool {
-	query := fl.Field().String()
-	wordToRegex := [3]string{
-		"\\bn9time\\b",  // the query has to contain a word "n9time"
-		"\\bn9value\\b", // the query has to contain a word "n9value"
-		"(\\bindex\\s*=.+)|(\"\\bindex\"\\s*=.+)", // the query has to contain index=something or "index"=something
-	}
-
-	for _, regex := range wordToRegex {
-		if isMatch := regexp.MustCompile(regex).MatchString(query); !isMatch {
-			return false
-		}
-	}
-
-	return true
 }
 
 func pingdomCheckTypeFieldValid(fl v.FieldLevel) bool {
@@ -2285,232 +1112,6 @@
 	return true
 }
 
-<<<<<<< HEAD
-=======
-func countMetricsSpecValidation(sl v.StructLevel) {
-	countMetrics := sl.Current().Interface().(CountMetricsSpec)
-	if countMetrics.TotalMetric == nil {
-		return
-	}
-
-	totalDatasourceMetricType := countMetrics.TotalMetric.DataSourceType()
-
-	if countMetrics.GoodMetric != nil {
-		if countMetrics.GoodMetric.DataSourceType() != totalDatasourceMetricType {
-			sl.ReportError(countMetrics.GoodMetric, "goodMetrics", "GoodMetric", "metricsOfTheSameType", "")
-			reportCountMetricsSpecMessageForTotalMetric(sl, countMetrics)
-		}
-	}
-
-	if countMetrics.BadMetric != nil {
-		if countMetrics.BadMetric.DataSourceType() != totalDatasourceMetricType {
-			sl.ReportError(countMetrics.BadMetric, "badMetrics", "BadMetric", "metricsOfTheSameType", "")
-			reportCountMetricsSpecMessageForTotalMetric(sl, countMetrics)
-		}
-	}
-
-	redshiftCountMetricsSpecValidation(sl)
-	bigQueryCountMetricsSpecValidation(sl)
-	instanaCountMetricsSpecValidation(sl)
-}
-
-func reportCountMetricsSpecMessageForTotalMetric(sl v.StructLevel, countMetrics CountMetricsSpec) {
-	sl.ReportError(countMetrics.TotalMetric, "totalMetrics", "TotalMetric", "metricsOfTheSameType", "")
-}
-
-func cloudWatchMetricStructValidation(sl v.StructLevel) {
-	cloudWatchMetric, ok := sl.Current().Interface().(CloudWatchMetric)
-	if !ok {
-		sl.ReportError(cloudWatchMetric, "", "", "couldNotConverse", "")
-		return
-	}
-
-	isConfiguration := cloudWatchMetric.IsStandardConfiguration()
-	isSQL := cloudWatchMetric.IsSQLConfiguration()
-	isJSON := cloudWatchMetric.IsJSONConfiguration()
-
-	var configOptions int
-	if isConfiguration {
-		configOptions++
-	}
-	if isSQL {
-		configOptions++
-	}
-	if isJSON {
-		configOptions++
-	}
-	if configOptions != 1 {
-		sl.ReportError(cloudWatchMetric.Stat, "stat", "Stat", "exactlyOneConfigType", "")
-		sl.ReportError(cloudWatchMetric.SQL, "sql", "SQL", "exactlyOneConfigType", "")
-		sl.ReportError(cloudWatchMetric.JSON, "json", "JSON", "exactlyOneConfigType", "")
-		return
-	}
-
-	switch {
-	case isJSON:
-		validateCloudWatchJSONQuery(sl, cloudWatchMetric)
-	case isConfiguration:
-		validateCloudWatchConfiguration(sl, cloudWatchMetric)
-	}
-
-	if isJSON && cloudWatchMetric.AccountID != nil && len(*cloudWatchMetric.AccountID) > 0 {
-		sl.ReportError(cloudWatchMetric.AccountID, "accountId", "AccountID", "accountIdMustBeEmpty", "")
-	}
-
-	if isSQL && cloudWatchMetric.AccountID != nil && len(*cloudWatchMetric.AccountID) > 0 {
-		sl.ReportError(cloudWatchMetric.AccountID, "accountId", "AccountID", "accountIdForSQLNotSupported", "")
-	}
-
-	if isConfiguration && cloudWatchMetric.AccountID != nil && !isValidAWSAccountID(*cloudWatchMetric.AccountID) {
-		sl.ReportError(cloudWatchMetric.AccountID, "accountId", "AccountID", "accountIdInvalid", "")
-	}
-
-	if cloudWatchMetric.Region != nil && !isValidRegion(*cloudWatchMetric.Region, AWSRegions()) {
-		sl.ReportError(cloudWatchMetric.Region, "region", "Region", "regionNotAvailable", "")
-	}
-}
-
-// isValidAWSAccountID checks if the provided string is a valid AWS account ID.
-// An AWS account ID is a 12-digit number, or it can be an empty string.
-func isValidAWSAccountID(accountID string) bool {
-	if len(accountID) == 0 {
-		return true
-	}
-	if match, _ := regexp.MatchString(`^[0-9]{12}$`, accountID); match {
-		return true
-	}
-	return false
-}
-
-func redshiftCountMetricsSpecValidation(sl v.StructLevel) {
-	countMetrics, ok := sl.Current().Interface().(CountMetricsSpec)
-	if !ok {
-		sl.ReportError(countMetrics, "", "", "structConversion", "")
-		return
-	}
-	if countMetrics.TotalMetric == nil || countMetrics.GoodMetric == nil {
-		return
-	}
-	if countMetrics.TotalMetric.Redshift == nil || countMetrics.GoodMetric.Redshift == nil {
-		return
-	}
-	if countMetrics.GoodMetric.Redshift.Region == nil || countMetrics.GoodMetric.Redshift.ClusterID == nil ||
-		countMetrics.GoodMetric.Redshift.DatabaseName == nil {
-		return
-	}
-	if countMetrics.TotalMetric.Redshift.Region == nil || countMetrics.TotalMetric.Redshift.ClusterID == nil ||
-		countMetrics.TotalMetric.Redshift.DatabaseName == nil {
-		return
-	}
-	if *countMetrics.GoodMetric.Redshift.Region != *countMetrics.TotalMetric.Redshift.Region {
-		sl.ReportError(
-			countMetrics.GoodMetric.Redshift.Region,
-			"goodMetric.redshift.region", "",
-			"regionIsNotEqual", "",
-		)
-		sl.ReportError(
-			countMetrics.TotalMetric.Redshift.Region,
-			"totalMetric.redshift.region", "",
-			"regionIsNotEqual", "",
-		)
-	}
-	if *countMetrics.GoodMetric.Redshift.ClusterID != *countMetrics.TotalMetric.Redshift.ClusterID {
-		sl.ReportError(
-			countMetrics.GoodMetric.Redshift.ClusterID,
-			"goodMetric.redshift.clusterId", "",
-			"clusterIdIsNotEqual", "",
-		)
-		sl.ReportError(
-			countMetrics.TotalMetric.Redshift.ClusterID,
-			"totalMetric.redshift.clusterId", "",
-			"clusterIdIsNotEqual", "",
-		)
-	}
-	if *countMetrics.GoodMetric.Redshift.DatabaseName != *countMetrics.TotalMetric.Redshift.DatabaseName {
-		sl.ReportError(
-			countMetrics.GoodMetric.Redshift.DatabaseName,
-			"goodMetric.redshift.databaseName", "",
-			"databaseNameIsNotEqual", "",
-		)
-		sl.ReportError(
-			countMetrics.TotalMetric.Redshift.DatabaseName,
-			"totalMetric.redshift.databaseName", "",
-			"databaseNameIsNotEqual", "",
-		)
-	}
-}
-
-func instanaCountMetricsSpecValidation(sl v.StructLevel) {
-	countMetrics, ok := sl.Current().Interface().(CountMetricsSpec)
-	if !ok {
-		sl.ReportError(countMetrics, "", "", "structConversion", "")
-		return
-	}
-	if countMetrics.TotalMetric == nil || countMetrics.GoodMetric == nil {
-		return
-	}
-	if countMetrics.TotalMetric.Instana == nil || countMetrics.GoodMetric.Instana == nil {
-		return
-	}
-
-	if countMetrics.TotalMetric.Instana.MetricType == instanaMetricTypeApplication {
-		sl.ReportError(
-			countMetrics.TotalMetric.Instana.MetricType,
-			"totalMetric.instana.metricType", "",
-			"instanaApplicationTypeNotAllowed", "",
-		)
-	}
-
-	if countMetrics.GoodMetric.Instana.MetricType == instanaMetricTypeApplication {
-		sl.ReportError(
-			countMetrics.GoodMetric.Instana.MetricType,
-			"goodMetric.instana.metricType", "",
-			"instanaApplicationTypeNotAllowed", "",
-		)
-	}
-}
-
-func bigQueryCountMetricsSpecValidation(sl v.StructLevel) {
-	countMetrics, ok := sl.Current().Interface().(CountMetricsSpec)
-	if !ok {
-		sl.ReportError(countMetrics, "", "", "structConversion", "")
-		return
-	}
-	if countMetrics.TotalMetric == nil || countMetrics.GoodMetric == nil {
-		return
-	}
-	if countMetrics.TotalMetric.BigQuery == nil || countMetrics.GoodMetric.BigQuery == nil {
-		return
-	}
-
-	if countMetrics.GoodMetric.BigQuery.Location != countMetrics.TotalMetric.BigQuery.Location {
-		sl.ReportError(
-			countMetrics.GoodMetric.BigQuery.Location,
-			"goodMetric.bigQuery.location", "",
-			"locationNameIsNotEqual", "",
-		)
-		sl.ReportError(
-			countMetrics.TotalMetric.BigQuery.Location,
-			"totalMetric.bigQuery.location", "",
-			"locationNameIsNotEqual", "",
-		)
-	}
-
-	if countMetrics.GoodMetric.BigQuery.ProjectID != countMetrics.TotalMetric.BigQuery.ProjectID {
-		sl.ReportError(
-			countMetrics.GoodMetric.BigQuery.ProjectID,
-			"goodMetric.bigQuery.projectId", "",
-			"projectIdIsNotEqual", "",
-		)
-		sl.ReportError(
-			countMetrics.TotalMetric.BigQuery.ProjectID,
-			"totalMetric.bigQuery.projectId", "",
-			"projectIdIsNotEqual", "",
-		)
-	}
-}
-
->>>>>>> 315c493a
 func agentSpecHistoricalRetrievalValidation(sl v.StructLevel) {
 	validatedAgent, ok := sl.Current().Interface().(Agent)
 	if !ok {
@@ -2660,105 +1261,6 @@
 	}
 }
 
-<<<<<<< HEAD
-=======
-// validateCloudWatchConfigurationRequiredFields checks if all required fields for standard configuration exist.
-func validateCloudWatchConfigurationRequiredFields(sl v.StructLevel, cloudWatchMetric CloudWatchMetric) bool {
-	i := 0
-	if cloudWatchMetric.Namespace == nil {
-		sl.ReportError(cloudWatchMetric.Namespace, "namespace", "Namespace", "required", "")
-		i++
-	}
-	if cloudWatchMetric.MetricName == nil {
-		sl.ReportError(cloudWatchMetric.MetricName, "metricName", "MetricName", "required", "")
-		i++
-	}
-	if cloudWatchMetric.Stat == nil {
-		sl.ReportError(cloudWatchMetric.Stat, "stat", "Stat", "required", "")
-		i++
-	}
-	if cloudWatchMetric.Dimensions == nil {
-		sl.ReportError(cloudWatchMetric.Dimensions, "dimensions", "Dimensions", "required", "")
-		i++
-	}
-	return i == 0
-}
-
-// validateCloudWatchConfiguration validates standard configuration and data necessary for further data retrieval.
-func validateCloudWatchConfiguration(sl v.StructLevel, cloudWatchMetric CloudWatchMetric) {
-	if !validateCloudWatchConfigurationRequiredFields(sl, cloudWatchMetric) {
-		return
-	}
-
-	const maxLength = 255
-	if len(*cloudWatchMetric.Namespace) > maxLength {
-		sl.ReportError(cloudWatchMetric.Namespace, "namespace", "Namespace", "maxLength", "")
-	}
-	if len(*cloudWatchMetric.MetricName) > maxLength {
-		sl.ReportError(cloudWatchMetric.MetricName, "metricName", "MetricName", "maxLength", "")
-	}
-
-	if !isValidCloudWatchNamespace(*cloudWatchMetric.Namespace) {
-		sl.ReportError(cloudWatchMetric.Namespace, "namespace", "Namespace", "cloudWatchNamespaceRegex", "")
-	}
-	if !cloudWatchStatRegex.MatchString(*cloudWatchMetric.Stat) {
-		sl.ReportError(cloudWatchMetric.Stat, "stat", "Stat", "invalidCloudWatchStat", "")
-	}
-}
-
-// validateCloudWatchJSONQuery validates JSON query and data necessary for further data retrieval.
-func validateCloudWatchJSONQuery(sl v.StructLevel, cloudWatchMetric CloudWatchMetric) {
-	const queryPeriod = 60
-	if cloudWatchMetric.JSON == nil {
-		return
-	}
-	var metricDataQuerySlice []*cloudwatch.MetricDataQuery
-	if err := json.Unmarshal([]byte(*cloudWatchMetric.JSON), &metricDataQuerySlice); err != nil {
-		sl.ReportError(cloudWatchMetric.JSON, "json", "JSON", "invalidJSONQuery", "")
-		return
-	}
-
-	returnedValues := len(metricDataQuerySlice)
-	for _, metricData := range metricDataQuerySlice {
-		if err := metricData.Validate(); err != nil {
-			msg := fmt.Sprintf("\n%s", strings.TrimSuffix(err.Error(), "\n"))
-			sl.ReportError(cloudWatchMetric.JSON, "json", "JSON", msg, "")
-			continue
-		}
-		if metricData.ReturnData != nil && !*metricData.ReturnData {
-			returnedValues--
-		}
-		if metricData.AccountId != nil && metricData.Expression != nil {
-			sl.ReportError(cloudWatchMetric.AccountID, "json", "JSON", "accountIdForSQLNotSupported", "")
-		}
-		if metricData.MetricStat != nil {
-			if metricData.MetricStat.Period == nil {
-				sl.ReportError(cloudWatchMetric.JSON, "json", "JSON", "requiredPeriod", "")
-			} else if *metricData.MetricStat.Period != queryPeriod {
-				sl.ReportError(cloudWatchMetric.JSON, "json", "JSON", "invalidPeriodValue", "")
-			}
-		} else {
-			if metricData.Period == nil {
-				sl.ReportError(cloudWatchMetric.JSON, "json", "JSON", "requiredPeriod", "")
-			} else if *metricData.Period != queryPeriod {
-				sl.ReportError(cloudWatchMetric.JSON, "json", "JSON", "invalidPeriodValue", "")
-			}
-		}
-		if metricData.AccountId != nil && !isValidAWSAccountID(*metricData.AccountId) {
-			sl.ReportError(cloudWatchMetric.AccountID, "accountId", "AccountID", "accountIdInvalid", "")
-		}
-	}
-	if returnedValues != 1 {
-		sl.ReportError(cloudWatchMetric.JSON, "json", "JSON", "onlyOneReturnValueRequired", "")
-	}
-}
-
-func isValidCloudWatchNamespace(namespace string) bool {
-	validNamespace := regexp.MustCompile(CloudWatchNamespaceRegex)
-	return validNamespace.MatchString(namespace)
-}
-
->>>>>>> 315c493a
 func notBlank(fl v.FieldLevel) bool {
 	field := fl.Field()
 
