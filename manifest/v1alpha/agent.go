--- conflicted
+++ resolved
@@ -238,17 +238,8 @@
 // AzureMonitorAgentConfig represents content of AzureMonitor Configuration typical for Agent Object.
 type AzureMonitorAgentConfig struct {
 	TenantID string `json:"tenantId" validate:"required,uuid_rfc4122" example:"abf988bf-86f1-41af-91ab-2d7cd011db46"`
-<<<<<<< HEAD
-=======
 }
 
 // GenericAgentConfig represents content of Generic Configuration typical for Agent Object.
 type GenericAgentConfig struct {
-}
-
-// AgentWithSLOs struct which mapped one to one with kind: agent and slo yaml definition
-type AgentWithSLOs struct {
-	Agent Agent `json:"agent"`
-	SLOs  []SLO `json:"slos"`
->>>>>>> 315c493a
 }