package v1alpha

import (
	"fmt"
	"time"

	"github.com/pkg/errors"
	"golang.org/x/text/cases"
	"golang.org/x/text/language"

	"github.com/nobl9/nobl9-go/manifest"
	"github.com/nobl9/nobl9-go/validation"
)

//go:generate ../../bin/go-enum  --values --noprefix

// DataSourceType represents the type of data source, either Agent or Direct.
//
// Beware that order of these constants is very important
// existing integrations are saved in db with type = DataSourceType.
// New integrations always have to be added as last item in this list to get new "type id".
//
/* ENUM(
Prometheus = 1
Datadog
NewRelic
AppDynamics
Splunk
Lightstep
SplunkObservability
Dynatrace
ThousandEyes
Graphite
BigQuery
Elasticsearch
OpenTSDB
GrafanaLoki
CloudWatch
Pingdom
AmazonPrometheus
Redshift
SumoLogic
Instana
InfluxDB
GoogleCloudMonitoring
AzureMonitor
Generic
Honeycomb
)*/
type DataSourceType int

// GCM aliases GoogleCloudMonitoring.
// Eventually we should solve this inconsistency between the enum name and its string representation.
const GCM = GoogleCloudMonitoring

const DatasourceStableChannel = "stable"

// HistoricalDataRetrieval represents optional parameters for agent to regard when configuring
// TimeMachine-related SLO properties
type HistoricalDataRetrieval struct {
	MinimumAgentVersion string                      `json:"minimumAgentVersion,omitempty"`
	MaxDuration         HistoricalRetrievalDuration `json:"maxDuration" validate:"required"`
	DefaultDuration     HistoricalRetrievalDuration `json:"defaultDuration" validate:"required"`
}

func HistoricalDataRetrievalValidation() validation.Validator[HistoricalDataRetrieval] {
	return validation.New[HistoricalDataRetrieval](
		validation.For(validation.GetSelf[HistoricalDataRetrieval]()).
			Rules(defaultDataRetrievalDurationValidation),
		validation.For(func(h HistoricalDataRetrieval) HistoricalRetrievalDuration { return h.MaxDuration }).
			WithName("maxDuration").
			Required().
			Include(historicalRetrievalDurationValidation),
		validation.For(func(h HistoricalDataRetrieval) HistoricalRetrievalDuration { return h.DefaultDuration }).
			WithName("defaultDuration").
			Required().
			Include(historicalRetrievalDurationValidation),
	)
}

var historicalRetrievalDurationValidation = validation.New[HistoricalRetrievalDuration](
	validation.ForPointer(func(h HistoricalRetrievalDuration) *int { return h.Value }).
		WithName("value").
		Required().
		Rules(validation.GreaterThanOrEqualTo(0), validation.LessThanOrEqualTo(43200)),
	validation.For(func(h HistoricalRetrievalDuration) HistoricalRetrievalDurationUnit { return h.Unit }).
		WithName("unit").
		Required().
		Rules(validation.OneOf(HRDDay, HRDHour, HRDMinute)),
)

var defaultDataRetrievalDurationValidation = validation.NewSingleRule(
	func(dataRetrieval HistoricalDataRetrieval) error {
		if dataRetrieval.DefaultDuration.BiggerThan(dataRetrieval.MaxDuration) {
			var maxDurationValue int
			if dataRetrieval.MaxDuration.Value != nil {
				maxDurationValue = *dataRetrieval.MaxDuration.Value
			}
			return validation.NewPropertyError(
				"defaultDuration",
				dataRetrieval.DefaultDuration,
				errors.Errorf(
					"must be less than or equal to 'maxDuration' (%d %s)",
					maxDurationValue, dataRetrieval.MaxDuration.Unit))
		}
		return nil
	})

type QueryDelay struct {
	MinimumAgentVersion string `json:"minimumAgentVersion,omitempty"`
	Duration
}

var maxQueryDelay = Duration{
	Value: func() *int { v := maxQueryDelayDuration; return &v }(),
	Unit:  maxQueryDelayDurationUnit,
}

func QueryDelayValidation() validation.Validator[QueryDelay] {
	return validation.New[QueryDelay](
		validation.For(func(q QueryDelay) Duration { return q.Duration }).
			Rules(validation.NewSingleRule(func(d Duration) error {
				if d.Duration() > maxQueryDelay.Duration() {
					return errors.Errorf("must be less than or equal to %s", maxQueryDelay)
				}
				return nil
			})),
		// Value's max and min are validated through [GetQueryDelayDefaults] and [maxQueryDelay].
		validation.ForPointer(func(q QueryDelay) *int { return q.Value }).
			WithName("value").
			Required(),
		validation.For(func(q QueryDelay) DurationUnit { return q.Unit }).
			WithName("unit").
			Required().
			Rules(validation.OneOf(Minute, Second)),
	)
}

type SourceOf int

const (
	SourceOfServices SourceOf = iota + 1
	SourceOfMetrics
)

const (
	sourceOfServicesStr = "Services"
	sourceOfMetricsStr  = "Metrics"
)

func getSourceOfNames() map[string]SourceOf {
	return map[string]SourceOf{
		sourceOfServicesStr: SourceOfServices,
		sourceOfMetricsStr:  SourceOfMetrics,
	}
}

func MustParseSourceOf(sourceOf string) SourceOf {
	result, ok := getSourceOfNames()[sourceOf]
	if !ok {
		panic(fmt.Sprintf("'%s' is not valid source of", sourceOf))
	}
	return result
}

func SourceOfToStringSlice(isMetrics, isServices bool) []string {
	var sourceOf []string
	if isMetrics {
		sourceOf = append(sourceOf, sourceOfMetricsStr)
	}
	if isServices {
		sourceOf = append(sourceOf, sourceOfServicesStr)
	}
	return sourceOf
}

func IsValidSourceOf(sourceOf string) bool {
	_, ok := getSourceOfNames()[sourceOf]
	return ok
}

// HistoricalRetrievalDuration struct was previously called Duration. However, this name was too generic
// since we also needed to introduce a Duration struct for QueryDelay, which allowed for different time units.
// Time travel is allowed for days/hours/minutes, and query delay can be set to minutes/seconds. Separating those two
// structs allows for easier validation logic and avoidance of possible mismatches. Also, later on the database level
// we have time travel duration unit related enum, that's specifically named for data retrieval purposes. Thus,
// it was easier to split those Durations into separate structures.
type HistoricalRetrievalDuration struct {
	Value *int                            `json:"value" validate:"required,min=0,max=43200"`
	Unit  HistoricalRetrievalDurationUnit `json:"unit" validate:"required"`
}

type HistoricalRetrievalDurationUnit string

const (
	HRDDay    HistoricalRetrievalDurationUnit = "Day"
	HRDHour   HistoricalRetrievalDurationUnit = "Hour"
	HRDMinute HistoricalRetrievalDurationUnit = "Minute"
)

const (
	maxQueryDelayDuration     = 1440
	maxQueryDelayDurationUnit = Minute
	secondAlias               = "S"
	minuteAlias               = "M"
)

const MinimalSupportedQueryDelayAgentVersion = "v0.65.0-beta09"

func (hrdu HistoricalRetrievalDurationUnit) IsValid() bool {
	return hrdu == HRDDay || hrdu == HRDHour || hrdu == HRDMinute
}

func (hrdu HistoricalRetrievalDurationUnit) String() string {
	switch hrdu {
	case HRDDay:
		return "Day"
	case HRDHour:
		return "Hour"
	case HRDMinute:
		return "Minute"
	}
	return ""
}

func HistoricalRetrievalDurationUnitFromString(unit string) (HistoricalRetrievalDurationUnit, error) {
	switch cases.Title(language.Und).String(unit) {
	case HRDDay.String():
		return HRDDay, nil
	case HRDHour.String():
		return HRDHour, nil
	case HRDMinute.String():
		return HRDMinute, nil
	}
	return "", errors.Errorf("'%s' is not a valid HistoricalRetrievalDurationUnit", unit)
}

func (d HistoricalRetrievalDuration) BiggerThan(b HistoricalRetrievalDuration) bool {
	return d.duration() > b.duration()
}

func (d HistoricalRetrievalDuration) IsZero() bool {
	return d.Value == nil || *d.Value == 0
}

func (d HistoricalRetrievalDuration) duration() time.Duration {
	if d.Value == nil {
		return time.Duration(0)
	}

	value := time.Duration(*d.Value)

	switch d.Unit {
	case HRDMinute:
		return value * time.Minute
	case HRDHour:
		return value * time.Hour
	case HRDDay:
		return value * time.Hour * 24
	}

	return time.Duration(0)
}

type Duration struct {
	Value *int         `json:"value" validate:"required,min=0,max=86400"`
	Unit  DurationUnit `json:"unit" validate:"required"`
}

type DurationUnit string

const (
	Millisecond DurationUnit = "Millisecond"
	Second      DurationUnit = "Second"
	Minute      DurationUnit = "Minute"
	Hour        DurationUnit = "Hour"
)

func (d Duration) String() string {
	if d.IsZero() {
		return "0s"
	}
	switch d.Unit {
	case Millisecond:
		return fmt.Sprintf("%dms", *d.Value)
	case Second:
		return fmt.Sprintf("%ds", *d.Value)
	case Minute:
		return fmt.Sprintf("%dm", *d.Value)
	case Hour:
		return fmt.Sprintf("%dh", *d.Value)
	default:
		return fmt.Sprintf("%ds", *d.Value)
	}
}

func (d Duration) LessThan(b Duration) bool {
	return d.Duration() < b.Duration()
}

func (d Duration) IsZero() bool {
	return d.Value == nil || *d.Value == 0
}

func (d Duration) Duration() time.Duration {
	if d.Value == nil {
		return time.Duration(0)
	}

	value := time.Duration(*d.Value)
	return value * d.Unit.Duration()
}

func isBiggerThanMaxQueryDelayDuration(duration Duration) bool {
	return duration.Duration() > maxQueryDelay.Duration()
}

func isValidQueryDelayUnit(queryDelay Duration) bool {
	return queryDelay.Unit == Second || queryDelay.Unit == Minute
}

func DurationUnitFromString(unit string) (DurationUnit, error) {
	switch cases.Title(language.Und).String(unit) {
	case string(Minute), minuteAlias:
		return Minute, nil
	case string(Second), secondAlias:
		return Second, nil
	}
	return Second, errors.Errorf("'%s' is not a valid DurationUnit", unit)
}

func (d DurationUnit) Duration() time.Duration {
	switch d {
	case Millisecond:
		return time.Millisecond
	case Second:
		return time.Second
	case Minute:
		return time.Minute
	case Hour:
		return time.Hour
	}
	return time.Duration(0)
}

func (d DurationUnit) String() string {
	return string(d)
}

var agentDataRetrievalMaxDuration = map[DataSourceType]HistoricalRetrievalDuration{
	Datadog:          {Value: ptr(30), Unit: HRDDay},
	Prometheus:       {Value: ptr(30), Unit: HRDDay},
	AmazonPrometheus: {Value: ptr(30), Unit: HRDDay},
	NewRelic:         {Value: ptr(30), Unit: HRDDay},
	Splunk:           {Value: ptr(30), Unit: HRDDay},
	Graphite:         {Value: ptr(30), Unit: HRDDay},
	Lightstep:        {Value: ptr(30), Unit: HRDDay},
	CloudWatch:       {Value: ptr(15), Unit: HRDDay},
	Dynatrace:        {Value: ptr(28), Unit: HRDDay},
	AppDynamics:      {Value: ptr(30), Unit: HRDDay},
	AzureMonitor:     {Value: ptr(30), Unit: HRDDay},
	Honeycomb:        {Value: ptr(7), Unit: HRDDay},
}

var directDataRetrievalMaxDuration = map[DataSourceType]HistoricalRetrievalDuration{
	Datadog:      {Value: ptr(30), Unit: HRDDay},
	NewRelic:     {Value: ptr(30), Unit: HRDDay},
	Splunk:       {Value: ptr(30), Unit: HRDDay},
	Lightstep:    {Value: ptr(30), Unit: HRDDay},
	CloudWatch:   {Value: ptr(15), Unit: HRDDay},
	Dynatrace:    {Value: ptr(28), Unit: HRDDay},
	AppDynamics:  {Value: ptr(30), Unit: HRDDay},
	AzureMonitor: {Value: ptr(30), Unit: HRDDay},
	Honeycomb:    {Value: ptr(7), Unit: HRDDay},
}

func GetDataRetrievalMaxDuration(kind manifest.Kind, typ DataSourceType) (HistoricalRetrievalDuration, error) {
	//nolint: exhaustive
	switch kind {
	case manifest.KindAgent:
		if hrd, ok := agentDataRetrievalMaxDuration[typ]; ok {
			return hrd, nil
		}
	case manifest.KindDirect:
		if hrd, ok := directDataRetrievalMaxDuration[typ]; ok {
			return hrd, nil
		}
	}
	return HistoricalRetrievalDuration{},
		errors.Errorf("historical data retrieval is not supported for %s %s", typ, kind)
}

type QueryDelayDefaults map[string]Duration

func (q QueryDelayDefaults) GetByName(name string) string {
	return q[name].String()
}

func (q QueryDelayDefaults) GetByType(at DataSourceType) string {
	return q[at.String()].String()
}

// GetQueryDelayDefaults serves an exported, single source of truth map that is now a part of v1alpha contract.
// Its entries are used in two places: in one of internal endpoints serving Query Delay defaults,
// and in internal telegraf intake configuration, where it is passed to plugins as Query Delay defaults.
//
// WARNING: All string values of this map must satisfy the "customDuration" regex pattern.
func GetQueryDelayDefaults() QueryDelayDefaults {
	return QueryDelayDefaults{
		AmazonPrometheus.String(): {
			Value: ptr(0),
			Unit:  Second,
		},
		Prometheus.String(): {
			Value: ptr(0),
			Unit:  Second,
		},
		AppDynamics.String(): {
			Value: ptr(1),
			Unit:  Minute,
		},
		BigQuery.String(): {
			Value: ptr(0),
			Unit:  Second,
		},
		CloudWatch.String(): {
			Value: ptr(1),
			Unit:  Minute,
		},
		Datadog.String(): {
			Value: ptr(1),
			Unit:  Minute,
		},
		Dynatrace.String(): {
			Value: ptr(2),
			Unit:  Minute,
		},
		Elasticsearch.String(): {
			Value: ptr(1),
			Unit:  Minute,
		},
		GCM.String(): {
			Value: ptr(2),
			Unit:  Minute,
		},
		GrafanaLoki.String(): {
			Value: ptr(1),
			Unit:  Minute,
		},
		Graphite.String(): {
			Value: ptr(1),
			Unit:  Minute,
		},
		InfluxDB.String(): {
			Value: ptr(1),
			Unit:  Minute,
		},
		Instana.String(): {
			Value: ptr(1),
			Unit:  Minute,
		},
		Lightstep.String(): {
			Value: ptr(2),
			Unit:  Minute,
		},
		NewRelic.String(): {
			Value: ptr(1),
			Unit:  Minute,
		},
		OpenTSDB.String(): {
			Value: ptr(1),
			Unit:  Minute,
		},
		Pingdom.String(): {
			Value: ptr(1),
			Unit:  Minute,
		},
		Redshift.String(): {
			Value: ptr(30),
			Unit:  Second,
		},
		Splunk.String(): {
			Value: ptr(5),
			Unit:  Minute,
		},
		SplunkObservability.String(): {
			Value: ptr(5),
			Unit:  Minute,
		},
		SumoLogic.String(): {
			Value: ptr(4),
			Unit:  Minute,
		},
		ThousandEyes.String(): {
			Value: ptr(1),
			Unit:  Minute,
		},
		AzureMonitor.String(): {
			Value: ptr(5),
			Unit:  Minute,
		},
		Generic.String(): {
			Value: ptr(0),
			Unit:  Second,
		},
		Honeycomb.String(): {
			Value: ptr(5),
			Unit:  Minute,
		},
	}
}

func DataDogSiteValidationRule() validation.SingleRule[string] {
	return validation.OneOf(
<<<<<<< HEAD
=======
		"eu",
		"com",
>>>>>>> f36bd3ac
		"datadoghq.com",
		"us3.datadoghq.com",
		"us5.datadoghq.com",
		"datadoghq.eu",
		"ddog-gov.com",
		"ap1.datadoghq.com")
}

func ptr[T interface{}](val T) *T {
	return &val
}<|MERGE_RESOLUTION|>--- conflicted
+++ resolved
@@ -512,11 +512,8 @@
 
 func DataDogSiteValidationRule() validation.SingleRule[string] {
 	return validation.OneOf(
-<<<<<<< HEAD
-=======
 		"eu",
 		"com",
->>>>>>> f36bd3ac
 		"datadoghq.com",
 		"us3.datadoghq.com",
 		"us5.datadoghq.com",
