package v1alpha

import (
	"fmt"
	"strings"

	"github.com/pkg/errors"

	"github.com/nobl9/nobl9-go/manifest"
)

//go:generate go run ../../scripts/generate-object-impl.go Direct,PublicDirect

// Direct struct which mapped one to one with kind: Direct yaml definition
type Direct struct {
	APIVersion string         `json:"apiVersion"`
	Kind       manifest.Kind  `json:"kind"`
	Metadata   DirectMetadata `json:"metadata"`
	Spec       DirectSpec     `json:"spec"`
	Status     *DirectStatus  `json:"status,omitempty"`

	Organization   string `json:"organization,omitempty"`
	ManifestSource string `json:"manifestSrc,omitempty"`
}

// PublicDirect struct which mapped one to one with kind: Direct yaml definition without secrets
type PublicDirect struct {
	APIVersion string           `json:"apiVersion"`
	Kind       manifest.Kind    `json:"kind"`
	Metadata   DirectMetadata   `json:"metadata"`
	Spec       PublicDirectSpec `json:"spec"`
	Status     *DirectStatus    `json:"status,omitempty"`
}

type DirectMetadata struct {
	Name        string `json:"name" validate:"required,objectName"`
	DisplayName string `json:"displayName,omitempty" validate:"omitempty,min=0,max=63"`
	Project     string `json:"project,omitempty" validate:"objectName"`
	Labels      Labels `json:"labels,omitempty" validate:"omitempty,labels"`
}

// DirectSpec represents content of Spec typical for Direct Object
type DirectSpec struct {
	Description             string                           `json:"description,omitempty" validate:"description" example:"Datadog description"` //nolint:lll
	SourceOf                []string                         `json:"sourceOf" example:"Metrics,Services"`
	ReleaseChannel          ReleaseChannel                   `json:"releaseChannel,omitempty" example:"beta,stable"`
	Datadog                 *DatadogDirectConfig             `json:"datadog,omitempty"`
	LogCollectionEnabled    *bool                            `json:"logCollectionEnabled,omitempty"`
	NewRelic                *NewRelicDirectConfig            `json:"newRelic,omitempty"`
	AppDynamics             *AppDynamicsDirectConfig         `json:"appDynamics,omitempty"`
	SplunkObservability     *SplunkObservabilityDirectConfig `json:"splunkObservability,omitempty"`
	ThousandEyes            *ThousandEyesDirectConfig        `json:"thousandEyes,omitempty"`
	BigQuery                *BigQueryDirectConfig            `json:"bigQuery,omitempty"`
	Splunk                  *SplunkDirectConfig              `json:"splunk,omitempty"`
	CloudWatch              *CloudWatchDirectConfig          `json:"cloudWatch,omitempty"`
	Pingdom                 *PingdomDirectConfig             `json:"pingdom,omitempty"`
	Redshift                *RedshiftDirectConfig            `json:"redshift,omitempty"`
	SumoLogic               *SumoLogicDirectConfig           `json:"sumoLogic,omitempty"`
	Instana                 *InstanaDirectConfig             `json:"instana,omitempty"`
	InfluxDB                *InfluxDBDirectConfig            `json:"influxdb,omitempty"`
	GCM                     *GCMDirectConfig                 `json:"gcm,omitempty"`
	Lightstep               *LightstepDirectConfig           `json:"lightstep,omitempty"`
	Dynatrace               *DynatraceDirectConfig           `json:"dynatrace,omitempty"`
	AzureMonitor            *AzureMonitorDirectConfig        `json:"azureMonitor,omitempty"`
	Honeycomb               *HoneycombDirectConfig           `json:"honeycomb,omitempty"`
	HistoricalDataRetrieval *HistoricalDataRetrieval         `json:"historicalDataRetrieval,omitempty"`
	QueryDelay              *QueryDelay                      `json:"queryDelay,omitempty"`
}

var allDirectTypes = map[string]struct{}{
	Datadog.String():             {},
	NewRelic.String():            {},
	SplunkObservability.String(): {},
	AppDynamics.String():         {},
	ThousandEyes.String():        {},
	BigQuery.String():            {},
	Splunk.String():              {},
	CloudWatch.String():          {},
	Pingdom.String():             {},
	Redshift.String():            {},
	SumoLogic.String():           {},
	Instana.String():             {},
	InfluxDB.String():            {},
	GCM.String():                 {},
	Lightstep.String():           {},
	Dynatrace.String():           {},
	AzureMonitor.String():        {},
	Honeycomb.String():           {},
}

func IsValidDirectType(directType string) bool {
	_, isValid := allDirectTypes[directType]
	return isValid
}

func (spec DirectSpec) GetType() (string, error) {
	switch {
	case spec.Datadog != nil:
		return Datadog.String(), nil
	case spec.NewRelic != nil:
		return NewRelic.String(), nil
	case spec.SplunkObservability != nil:
		return SplunkObservability.String(), nil
	case spec.AppDynamics != nil:
		return AppDynamics.String(), nil
	case spec.ThousandEyes != nil:
		return ThousandEyes.String(), nil
	case spec.BigQuery != nil:
		return BigQuery.String(), nil
	case spec.Splunk != nil:
		return Splunk.String(), nil
	case spec.CloudWatch != nil:
		return CloudWatch.String(), nil
	case spec.Pingdom != nil:
		return Pingdom.String(), nil
	case spec.Redshift != nil:
		return Redshift.String(), nil
	case spec.SumoLogic != nil:
		return SumoLogic.String(), nil
	case spec.Instana != nil:
		return Instana.String(), nil
	case spec.InfluxDB != nil:
		return InfluxDB.String(), nil
	case spec.GCM != nil:
		return GCM.String(), nil
	case spec.Lightstep != nil:
		return Lightstep.String(), nil
	case spec.Dynatrace != nil:
		return Dynatrace.String(), nil
	case spec.AzureMonitor != nil:
		return AzureMonitor.String(), nil
	case spec.Honeycomb != nil:
		return Honeycomb.String(), nil
	}
	return "", errors.New("unknown direct type")
}

// PublicDirectSpec represents content of Spec typical for Direct Object without secrets
type PublicDirectSpec struct {
	Description             string                                 `json:"description,omitempty" validate:"description" example:"Datadog description"` //nolint:lll
	SourceOf                []string                               `json:"sourceOf" example:"Metrics,Services"`
	ReleaseChannel          string                                 `json:"releaseChannel,omitempty" example:"beta,stable"`
	LogCollectionEnabled    bool                                   `json:"logCollectionEnabled,omitempty"`
	Datadog                 *PublicDatadogDirectConfig             `json:"datadog,omitempty"`
	NewRelic                *PublicNewRelicDirectConfig            `json:"newRelic,omitempty"`
	SplunkObservability     *PublicSplunkObservabilityDirectConfig `json:"splunkObservability,omitempty"`
	AppDynamics             *PublicAppDynamicsDirectConfig         `json:"appDynamics,omitempty"`
	ThousandEyes            *PublicThousandEyesDirectConfig        `json:"thousandEyes,omitempty"`
	BigQuery                *PublicBigQueryDirectConfig            `json:"bigQuery,omitempty"`
	Splunk                  *PublicSplunkDirectConfig              `json:"splunk,omitempty"`
	CloudWatch              *PublicCloudWatchDirectConfig          `json:"cloudWatch,omitempty"`
	Pingdom                 *PublicPingdomDirectConfig             `json:"pingdom,omitempty"`
	Redshift                *PublicRedshiftDirectConfig            `json:"redshift,omitempty"`
	SumoLogic               *PublicSumoLogicDirectConfig           `json:"sumoLogic,omitempty"`
	Instana                 *PublicInstanaDirectConfig             `json:"instana,omitempty"`
	InfluxDB                *PublicInfluxDBDirectConfig            `json:"influxdb,omitempty"`
	GCM                     *PublicGCMDirectConfig                 `json:"gcm,omitempty"`
	Lightstep               *PublicLightstepDirectConfig           `json:"lightstep,omitempty"`
	Dynatrace               *PublicDynatraceDirectConfig           `json:"dynatrace,omitempty"`
	AzureMonitor            *PublicAzureMonitorDirectConfig        `json:"azureMonitor,omitempty"`
	Honeycomb               *PublicHoneycombDirectConfig           `json:"honeycomb,omitempty"`
	HistoricalDataRetrieval *HistoricalDataRetrieval               `json:"historicalDataRetrieval,omitempty"`
	QueryDelay              *QueryDelay                            `json:"queryDelay,omitempty"`
}

// DirectStatus represents content of Status optional for Direct Object
type DirectStatus struct {
	DirectType string `json:"directType" example:"Datadog"`
}

// DatadogDirectConfig represents content of Datadog Configuration typical for Direct Object.
type DatadogDirectConfig struct {
	Site           string `json:"site,omitempty" validate:"site" example:"eu,us3.datadoghq.com"`
	APIKey         string `json:"apiKey" example:"secret"`
	ApplicationKey string `json:"applicationKey" example:"secret"`
}

// PublicDatadogDirectConfig represents content of Datadog Configuration typical for Direct Object without secrets.
type PublicDatadogDirectConfig struct {
	Site                 string `json:"site,omitempty" example:"eu,us3.datadoghq.com"`
	HiddenAPIKey         string `json:"apiKey" example:"[hidden]"`
	HiddenApplicationKey string `json:"applicationKey" example:"[hidden]"`
}

// NewRelicDirectConfig represents content of NewRelic Configuration typical for Direct Object.
type NewRelicDirectConfig struct {
	AccountID        int    `json:"accountId" validate:"required" example:"123654"`
	InsightsQueryKey string `json:"insightsQueryKey" validate:"newRelicApiKey" example:"secret"`
}

// PublicNewRelicDirectConfig represents content of NewRelic Configuration typical for Direct Object without secrets.
type PublicNewRelicDirectConfig struct {
	AccountID              int    `json:"accountId,omitempty" example:"123654"`
	HiddenInsightsQueryKey string `json:"insightsQueryKey" example:"[hidden]"`
}

// PublicAppDynamicsDirectConfig represents public content of AppDynamics Configuration
// typical for Direct Object without secrets.
type PublicAppDynamicsDirectConfig struct {
	URL                string `json:"url,omitempty" example:"https://nobl9.saas.appdynamics.com"`
	ClientID           string `json:"clientID,omitempty" example:"apiClientID@accountID"`
	ClientName         string `json:"clientName,omitempty" example:"apiClientID"`
	AccountName        string `json:"accountName,omitempty" example:"accountID"`
	HiddenClientSecret string `json:"clientSecret,omitempty" example:"[hidden]"`
}

// GenerateMissingFields checks if there is no ClientName and AccountName
//
//	then separates ClientID into ClientName and AccountName.
func (a *PublicAppDynamicsDirectConfig) GenerateMissingFields() {
	if a.ClientName == "" && a.AccountName == "" {
		at := strings.LastIndex(a.ClientID, "@")
		if at >= 0 {
			a.ClientName, a.AccountName = a.ClientID[:at], a.ClientID[at+1:]
		}
	}
}

// AppDynamicsDirectConfig represents content of AppDynamics Configuration typical for Direct Object.
type AppDynamicsDirectConfig struct {
	URL          string `json:"url,omitempty" validate:"httpsURL" example:"https://nobl9.saas.appdynamics.com"`
	ClientID     string `json:"clientID,omitempty" example:"apiClientID@accountID"`
	ClientName   string `json:"clientName,omitempty" example:"apiClientID"`
	AccountName  string `json:"accountName,omitempty" example:"accountID"`
	ClientSecret string `json:"clientSecret,omitempty" example:"secret"`
}

// GenerateMissingFields - this function is responsible for generating ClientID from AccountName and ClientName
// when provided with new, also it generates AccountName and ClientName for old already existing configs.
func (a *AppDynamicsDirectConfig) GenerateMissingFields() {
	if a.AccountName != "" && a.ClientName != "" {
		a.ClientID = fmt.Sprintf("%s@%s", a.ClientName, a.AccountName)
	} else if a.ClientID != "" {
		at := strings.LastIndex(a.ClientID, "@")
		if at >= 0 {
			a.ClientName, a.AccountName = a.ClientID[:at], a.ClientID[at+1:]
		}
	}
}

// SplunkDirectConfig represents content of Splunk Configuration typical for Direct Object.
type SplunkDirectConfig struct {
	URL         string `json:"url,omitempty" validate:"httpsURL" example:"https://api.eu0.signalfx.com"`
	AccessToken string `json:"accessToken,omitempty"`
}

// PublicSplunkDirectConfig represents content of Splunk Configuration typical for Direct Object.
type PublicSplunkDirectConfig struct {
	URL               string `json:"url,omitempty" example:"https://api.eu0.signalfx.com"`
	HiddenAccessToken string `json:"accessToken,omitempty"`
}

type LightstepDirectConfig struct {
	Organization string `json:"organization,omitempty" validate:"required" example:"LightStep-Play"`
	Project      string `json:"project,omitempty" validate:"required" example:"play"`
	AppToken     string `json:"appToken"`
}

type PublicLightstepDirectConfig struct {
	Organization   string `json:"organization,omitempty" example:"LightStep-Play"`
	Project        string `json:"project,omitempty" example:"play"`
	HiddenAppToken string `json:"appToken"`
}

// SplunkObservabilityDirectConfig represents content of SplunkObservability Configuration typical for Direct Object.
type SplunkObservabilityDirectConfig struct {
	Realm       string `json:"realm,omitempty" validate:"required" example:"us1"`
	AccessToken string `json:"accessToken,omitempty"`
}

// PublicSplunkObservabilityDirectConfig represents content of SplunkObservability
// Configuration typical for Direct Object.
type PublicSplunkObservabilityDirectConfig struct {
	Realm             string `json:"realm,omitempty" example:"us1"`
	HiddenAccessToken string `json:"accessToken,omitempty"`
}

// ThousandEyesDirectConfig represents content of ThousandEyes Configuration typical for Direct Object.
type ThousandEyesDirectConfig struct {
	OauthBearerToken string `json:"oauthBearerToken,omitempty"`
}

// PublicThousandEyesDirectConfig content of ThousandEyes
// Configuration typical for Direct Object
type PublicThousandEyesDirectConfig struct {
	HiddenOauthBearerToken string `json:"oauthBearerToken,omitempty"`
}

// BigQueryDirectConfig represents content of BigQuery configuration typical for Direct Object.
type BigQueryDirectConfig struct {
	ServiceAccountKey string `json:"serviceAccountKey,omitempty"`
}

// PublicBigQueryDirectConfig represents content of BigQuery configuration typical for Direct Object without secrets.
type PublicBigQueryDirectConfig struct {
	HiddenServiceAccountKey string `json:"serviceAccountKey,omitempty"`
}

// GCMDirectConfig represents content of GCM configuration typical for Direct Object.
type GCMDirectConfig struct {
	ServiceAccountKey string `json:"serviceAccountKey,omitempty"`
}

// PublicGCMDirectConfig represents content of GCM configuration typical for Direct Object without secrets.
type PublicGCMDirectConfig struct {
	HiddenServiceAccountKey string `json:"serviceAccountKey,omitempty"`
}

// DynatraceDirectConfig represents content of Dynatrace configuration typical for Direct Object.
type DynatraceDirectConfig struct {
	URL            string `json:"url,omitempty" validate:"required,url,httpsURL" example:"https://{your-environment-id}.live.dynatrace.com or https://{your-domain}/e/{your-environment-id}"` //nolint: lll
	DynatraceToken string `json:"dynatraceToken,omitempty"`
}

// PublicDynatraceDirectConfig represents content of Dynatrace configuration typical for Direct Object without secrets.
type PublicDynatraceDirectConfig struct {
	URL                  string `json:"url,omitempty" validate:"required,url,httpsURL" example:"https://{your-environment-id}.live.dynatrace.com or https://{your-domain}/e/{your-environment-id}"` //nolint: lll
	HiddenDynatraceToken string `json:"dynatraceToken,omitempty"`
}

// CloudWatchDirectConfig represents content of CloudWatch Configuration typical for Direct Object.
type CloudWatchDirectConfig struct {
	AccessKeyID     string `json:"accessKeyID,omitempty"`
	SecretAccessKey string `json:"secretAccessKey,omitempty"`
	RoleARN         string `json:"roleARN,omitempty" example:"arn:aws:iam::123456789012:role/SomeAccessRole"` //nolint: lll
}

// PublicCloudWatchDirectConfig represents content of CloudWatch Configuration typical for Direct Object
// without secrets.
type PublicCloudWatchDirectConfig struct {
	HiddenAccessKeyID     string `json:"accessKeyID,omitempty"`
	HiddenSecretAccessKey string `json:"secretAccessKey,omitempty"`
	HiddenRoleARN         string `json:"roleARN,omitempty"`
}

// PingdomDirectConfig represents content of Pingdom Configuration typical for Direct Object.
type PingdomDirectConfig struct {
	APIToken string `json:"apiToken"`
}

type PublicPingdomDirectConfig struct {
	HiddenAPIToken string `json:"apiToken"`
}

// InstanaDirectConfig represents content of Instana configuration typical for Direct Object.
type InstanaDirectConfig struct {
	APIToken string `json:"apiToken"`
	URL      string `json:"url" validate:"required,url,httpsURL"`
}

// PublicInstanaDirectConfig represents content of Instana configuration typical for Direct Object without secrets.
type PublicInstanaDirectConfig struct {
	HiddenAPIToken string `json:"apiToken"`
	URL            string `json:"url"`
}

// InfluxDBDirectConfig represents content of InfluxDB configuration typical for Direct Object.
type InfluxDBDirectConfig struct {
	URL            string `json:"url" validate:"required,url"`
	APIToken       string `json:"apiToken"`
	OrganizationID string `json:"organizationID"`
}

// PublicInfluxDBDirectConfig represents content of InfluxDB configuration typical for Direct Object without secrets.
type PublicInfluxDBDirectConfig struct {
	URL                  string `json:"url"`
	HiddenAPIToken       string `json:"apiToken"`
	HiddenOrganizationID string `json:"organizationID"`
}

// RedshiftDirectConfig represents content of Redshift configuration typical for Direct Object.
type RedshiftDirectConfig struct {
	AccessKeyID     string `json:"accessKeyID,omitempty"`
	SecretAccessKey string `json:"secretAccessKey,omitempty"`
	SecretARN       string `json:"secretARN"`
	RoleARN         string `json:"roleARN,omitempty" example:"arn:aws:iam::123456789012:role/SomeAccessRole"` //nolint: lll
}

// PublicRedshiftDirectConfig represents content of Redshift configuration typical for Direct Object without secrets.
type PublicRedshiftDirectConfig struct {
	HiddenAccessKeyID     string `json:"accessKeyID,omitempty"`
	HiddenSecretAccessKey string `json:"secretAccessKey,omitempty"`
	SecretARN             string `json:"secretARN"`
	HiddenRoleARN         string `json:"roleARN,omitempty"`
}

// SumoLogicDirectConfig represents content of SumoLogic configuration typical for Direct Object.
type SumoLogicDirectConfig struct {
	AccessID  string `json:"accessID"`
	AccessKey string `json:"accessKey"`
	URL       string `json:"url" validate:"required,url"`
}

// PublicSumoLogicDirectConfig represents content of SumoLogic configuration typical for Direct Object without secrets.
type PublicSumoLogicDirectConfig struct {
	HiddenAccessID  string `json:"accessID"`
	HiddenAccessKey string `json:"accessKey"`
	URL             string `json:"url"`
}

// AzureMonitorDirectConfig represents content of AzureMonitor Configuration typical for Direct Object.
type AzureMonitorDirectConfig struct {
	TenantID     string `json:"tenantId" validate:"required,uuid_rfc4122" example:"abf988bf-86f1-41af-91ab-2d7cd011db46"`
	ClientID     string `json:"clientId"`
	ClientSecret string `json:"clientSecret"`
}

// PublicAzureMonitorDirectConfig represents content of AzureMonitor Configuration
// typical for Direct Object without secrets.
type PublicAzureMonitorDirectConfig struct {
	TenantID           string `json:"tenantId" validate:"required,uuid_rfc4122" example:"abf988bf-86f1-41af-91ab-2d7cd011db46"` //nolint: lll
	HiddenClientID     string `json:"clientId"`
	HiddenClientSecret string `json:"clientSecret"`
<<<<<<< HEAD
=======
}

// HoneycombDirectConfig represents content of Honeycomb Configuration typical for Direct Object.
type HoneycombDirectConfig struct {
	APIKey string `json:"apiKey,omitempty" example:"lwPoPt20Gmdi4dwTdW9dTR"`
}

// PublicHoneycombDirectConfig represents content of Honeycomb Configuration typical for Direct Object without secrets.
type PublicHoneycombDirectConfig struct {
	HiddenAPIKey string `json:"apiKey,omitempty"`
}

// PublicDirectWithSLOs struct which mapped one to one with kind: direct and slo yaml definition
type PublicDirectWithSLOs struct {
	Direct PublicDirect `json:"direct"`
	SLOs   []SLO        `json:"slos"`
>>>>>>> 3d54280d
}<|MERGE_RESOLUTION|>--- conflicted
+++ resolved
@@ -411,8 +411,6 @@
 	TenantID           string `json:"tenantId" validate:"required,uuid_rfc4122" example:"abf988bf-86f1-41af-91ab-2d7cd011db46"` //nolint: lll
 	HiddenClientID     string `json:"clientId"`
 	HiddenClientSecret string `json:"clientSecret"`
-<<<<<<< HEAD
-=======
 }
 
 // HoneycombDirectConfig represents content of Honeycomb Configuration typical for Direct Object.
@@ -423,11 +421,4 @@
 // PublicHoneycombDirectConfig represents content of Honeycomb Configuration typical for Direct Object without secrets.
 type PublicHoneycombDirectConfig struct {
 	HiddenAPIKey string `json:"apiKey,omitempty"`
-}
-
-// PublicDirectWithSLOs struct which mapped one to one with kind: direct and slo yaml definition
-type PublicDirectWithSLOs struct {
-	Direct PublicDirect `json:"direct"`
-	SLOs   []SLO        `json:"slos"`
->>>>>>> 3d54280d
 }