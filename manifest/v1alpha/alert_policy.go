--- conflicted
+++ resolved
@@ -48,28 +48,4 @@
 type AlertPolicyWithSLOs struct {
 	AlertPolicy AlertPolicy `json:"alertPolicy"`
 	SLOs        []SLO       `json:"slos"`
-<<<<<<< HEAD
-}
-
-// genericToAlertPolicy converts ObjectGeneric to ObjectAlertPolicy
-func genericToAlertPolicy(o manifest.ObjectGeneric, v validator, onlyHeader bool) (AlertPolicy, error) {
-	res := AlertPolicy{
-		ObjectHeader: o.ObjectHeader,
-	}
-	if onlyHeader {
-		return res, nil
-	}
-	var resSpec AlertPolicySpec
-	if err := json.Unmarshal(o.Spec, &resSpec); err != nil {
-		err = manifest.EnhanceError(o, err)
-		return res, err
-	}
-	res.Spec = resSpec
-	if err := v.Check(res); err != nil {
-		err = manifest.EnhanceError(o, err)
-		return res, err
-	}
-	return res, nil
-=======
->>>>>>> bcf6338a
 }