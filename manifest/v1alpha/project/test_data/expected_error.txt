Validation for Project 'MY PROJECTMY PROJECTMY PROJECTMY PROJECTMY PROJECTMY PROJECTMY PROJECTMY PROJECTMY PROJECTMY PROJECTMY PROJECTMY PROJECTMY PROJECTMY PROJECTMY PROJECTMY PROJECTMY PROJECTMY PROJECTMY PROJECTMY PROJECT' has failed for the following fields:
  - 'metadata.name' with value 'MY PROJECTMY PROJECTMY PROJECTMY PROJECTMY PROJECTMY PROJECTMY PROJECTMY PROJECTMY PROJECTMY PROJECT...':
    - length must be between 1 and 63
<<<<<<< HEAD
    - string does not match regular expresion: '^[a-z0-9]([-a-z0-9]*[a-z0-9])?$' (e.g. 'my-name', '123-abc'); a DNS-1123 compliant name must consist of lower case alphanumeric characters or '-', and must start and end with an alphanumeric character
=======
    - string does not match regular expression: '^[a-z0-9]([-a-z0-9]*[a-z0-9])?$' (e.g. 'my-name', '123-abc'); a DNS-1123 compliant name must consist of lower case alphanumeric characters or '-', and must start and end with an alphanumeric character
>>>>>>> cc1245ac
  - 'metadata.displayName' with value 'my-projectmy-projectmy-projectmy-projectmy-projectmy-projectmy-projectmy-projectmy-projectmy-project':
    - length must be between 0 and 63
  - 'metadata.labels' with value '{"L O L":["dip","dip"]}':
    - label key 'L O L' does not match the regex: ^\p{L}([_\-0-9\p{L}]*[0-9\p{L}])?$
  - 'spec.description' with value 'llllllllllllllllllllllllllllllllllllllllllllllllllllllllllllllllllllllllllllllllllllllllllllllllllll...':
    - length must be between 0 and 1050
Manifest source: /home/me/project.yaml<|MERGE_RESOLUTION|>--- conflicted
+++ resolved
@@ -1,11 +1,7 @@
 Validation for Project 'MY PROJECTMY PROJECTMY PROJECTMY PROJECTMY PROJECTMY PROJECTMY PROJECTMY PROJECTMY PROJECTMY PROJECTMY PROJECTMY PROJECTMY PROJECTMY PROJECTMY PROJECTMY PROJECTMY PROJECTMY PROJECTMY PROJECTMY PROJECT' has failed for the following fields:
   - 'metadata.name' with value 'MY PROJECTMY PROJECTMY PROJECTMY PROJECTMY PROJECTMY PROJECTMY PROJECTMY PROJECTMY PROJECTMY PROJECT...':
     - length must be between 1 and 63
-<<<<<<< HEAD
-    - string does not match regular expresion: '^[a-z0-9]([-a-z0-9]*[a-z0-9])?$' (e.g. 'my-name', '123-abc'); a DNS-1123 compliant name must consist of lower case alphanumeric characters or '-', and must start and end with an alphanumeric character
-=======
     - string does not match regular expression: '^[a-z0-9]([-a-z0-9]*[a-z0-9])?$' (e.g. 'my-name', '123-abc'); a DNS-1123 compliant name must consist of lower case alphanumeric characters or '-', and must start and end with an alphanumeric character
->>>>>>> cc1245ac
   - 'metadata.displayName' with value 'my-projectmy-projectmy-projectmy-projectmy-projectmy-projectmy-projectmy-projectmy-projectmy-project':
     - length must be between 0 and 63
   - 'metadata.labels' with value '{"L O L":["dip","dip"]}':
