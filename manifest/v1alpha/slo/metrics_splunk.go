--- conflicted
+++ resolved
@@ -12,26 +12,6 @@
 	Query *string `json:"query"`
 }
 
-<<<<<<< HEAD
-// FIXME: Move this out!
-var splunkCountMetricsLevelValidation = govy.New[CountMetricsSpec](
-	govy.For(govy.GetSelf[CountMetricsSpec]()).
-		Rules(
-			govy.NewRule(func(c CountMetricsSpec) error {
-				if c.GoodTotalMetric != nil {
-					if c.GoodMetric != nil || c.BadMetric != nil || c.TotalMetric != nil {
-						return errors.New("goodTotal is mutually exclusive with good, bad, and total")
-					}
-				}
-				return nil
-			}).WithErrorCode(rules.ErrorCodeMutuallyExclusive)),
-).When(
-	whenCountMetricsIs(v1alpha.Splunk),
-	govy.WhenDescription("countMetrics is splunk"),
-)
-
-=======
->>>>>>> e3f38787
 var splunkValidation = govy.New[SplunkMetric](
 	govy.ForPointer(func(s SplunkMetric) *string { return s.Query }).
 		WithName("query").
