--- conflicted
+++ resolved
@@ -5,11 +5,10 @@
 	"encoding/json"
 	"fmt"
 	"regexp"
+	"slices"
 	"strconv"
 	"strings"
 	"testing"
-
-	"slices"
 
 	"github.com/stretchr/testify/assert"
 
@@ -1208,18 +1207,13 @@
 			testutils.AssertNoError(t, slo, err)
 		}
 	})
-<<<<<<< HEAD
 	t.Run("goodTotal enabled", func(t *testing.T) {
 		for _, typ := range internal.SingleQueryGoodOverTotalEnabledSources {
-			slo := validSLO()
-			slo.Spec.Objectives[0].CountMetrics = &CountMetricsSpec{
-				Incremental:     ptr(true),
-				GoodTotalMetric: validMetricSpec(typ),
-			}
+			slo := validSingleQueryGoodOverTotalCountMetricSLO(typ)
 			err := validate(slo)
 			testutils.AssertNoError(t, slo, err)
 		}
-=======
+	})
 	t.Run("both goodTotal and total provided", func(t *testing.T) {
 		slo := validCountMetricSLO(v1alpha.AzureMonitor)
 		slo.Spec.Objectives[0].CountMetrics = &CountMetricsSpec{
@@ -1233,7 +1227,6 @@
 			Message: "[goodTotal, total] properties are mutually exclusive, provide only one of them",
 			Code:    rules.ErrorCodeMutuallyExclusive,
 		})
->>>>>>> e3f38787
 	})
 	t.Run("bad provided with good", func(t *testing.T) {
 		slo := validCountMetricSLO(v1alpha.AzureMonitor)
@@ -1448,7 +1441,6 @@
 	return s
 }
 
-// nolint:unparam
 func validSingleQueryGoodOverTotalCountMetricSLO(metricType v1alpha.DataSourceType) SLO {
 	s := validSLO()
 	if !slices.Contains(internal.SingleQueryGoodOverTotalEnabledSources, metricType) {
@@ -1834,6 +1826,9 @@
     | rename _time as n9time
     | fields n9time n9good n9total`),
 	}},
+	v1alpha.Honeycomb: {Honeycomb: &HoneycombMetric{
+		Attribute: "dc.sli.some-service-availability",
+	}},
 }
 
 func ptr[T any](v T) *T { return &v }
