package slo

import (
	"fmt"
	"time"

	"github.com/pkg/errors"

	"github.com/nobl9/govy/pkg/govy"
	"github.com/nobl9/govy/pkg/rules"

	validationV1Alpha "github.com/nobl9/nobl9-go/internal/manifest/v1alpha"
	"github.com/nobl9/nobl9-go/manifest"
	"github.com/nobl9/nobl9-go/manifest/v1alpha"
)

func validate(s SLO) *v1alpha.ObjectError {
	if s.Spec.AnomalyConfig != nil && s.Spec.AnomalyConfig.NoData != nil {
		for i := range s.Spec.AnomalyConfig.NoData.AlertMethods {
			if s.Spec.AnomalyConfig.NoData.AlertMethods[i].Project == "" {
				s.Spec.AnomalyConfig.NoData.AlertMethods[i].Project = s.Metadata.Project
			}
		}
	}
	return v1alpha.ValidateObject[SLO](validator, s, manifest.KindSLO)
}

<<<<<<< HEAD
var validator = validation.New[SLO](
=======
var validator = govy.New[SLO](
>>>>>>> 88ea429e
	validationV1Alpha.FieldRuleAPIVersion(func(s SLO) manifest.Version { return s.APIVersion }),
	validationV1Alpha.FieldRuleKind(func(s SLO) manifest.Kind { return s.Kind }, manifest.KindSLO),
	govy.For(func(s SLO) SLO { return s }).
		Include(sloValidationComposite),
	govy.For(func(s SLO) Metadata { return s.Metadata }).
		Include(metadataValidation),
	govy.For(func(s SLO) Spec { return s.Spec }).
		WithName("spec").
		Cascade(govy.CascadeModeStop).
		Include(specValidationNonComposite).
		Include(specValidationComposite).
		Include(specValidation),
)

<<<<<<< HEAD
var metadataValidation = validation.New[Metadata](
=======
var metadataValidation = govy.New[Metadata](
>>>>>>> 88ea429e
	validationV1Alpha.FieldRuleMetadataName(func(m Metadata) string { return m.Name }),
	validationV1Alpha.FieldRuleMetadataDisplayName(func(m Metadata) string { return m.DisplayName }),
	validationV1Alpha.FieldRuleMetadataProject(func(m Metadata) string { return m.Project }),
	validationV1Alpha.FieldRuleMetadataLabels(func(m Metadata) v1alpha.Labels { return m.Labels }),
	validationV1Alpha.FieldRuleMetadataAnnotations(func(m Metadata) v1alpha.MetadataAnnotations {
		return m.Annotations
	}),
)

func getCompositeObjective(s SLO) *Objective {
	for i, objective := range s.Spec.Objectives {
		if objective.Composite != nil {
			return &s.Spec.Objectives[i]
		}
	}
	return nil
}

func getCompositeObjectiveComponents(s SLO) []CompositeObjective {
	for i, objective := range s.Spec.Objectives {
		if objective.Composite != nil {
			return s.Spec.Objectives[i].Composite.Objectives
		}
	}
	return make([]CompositeObjective, 0)
}

<<<<<<< HEAD
var sloValidationComposite = validation.New[SLO](
	validation.For(validation.GetSelf[SLO]()).
=======
var sloValidationComposite = govy.New[SLO](
	govy.For(govy.GetSelf[SLO]()).
>>>>>>> 88ea429e
		Rules(
			govy.NewRule(func(s SLO) error {
				composite := getCompositeObjective(s)
				if composite == nil {
					return nil
				}
				for _, component := range composite.Composite.Objectives {
					isSameProject := component.Project == s.Metadata.Project
					isSameName := component.Objective == s.Metadata.Name

					if isSameProject && isSameName {
						return govy.NewPropertyError(
							"slo",
							s.Metadata.Name,
							errors.Errorf("composite SLO cannot have itself as one of its objectives"),
						)
					}
				}
				return nil
			}).WithErrorCode(rules.ErrorCodeForbidden),
		),

	govy.For(getCompositeObjectiveComponents).
		Rules(
			govy.NewRule(func(c []CompositeObjective) error {
				sloMap := make(map[string]bool)

				for objKey, obj := range c {
					key := fmt.Sprintf("%s/%s/%s", obj.Project, obj.SLO, obj.Objective)

					_, exists := sloMap[key]
					if exists {
						return govy.NewPropertyError(
							fmt.Sprintf("spec.objectives[0].composite.components.objectives[%d]", objKey),
							obj.SLO,
							errors.Errorf("composite SLO cannot have duplicated SLOs as its objectives"),
						)
					}

					sloMap[key] = true
				}

				return nil
			}).WithErrorCode(rules.ErrorCodeForbidden),
		),
).When(
	func(s SLO) bool { return s.Spec.HasCompositeObjectives() },
	govy.WhenDescription("at least one composite objective is defined"),
)

<<<<<<< HEAD
var specValidation = validation.New[Spec](
	validation.For(validation.GetSelf[Spec]()).
		Cascade(validation.CascadeModeStop).
=======
var specValidation = govy.New[Spec](
	govy.For(govy.GetSelf[Spec]()).
		Cascade(govy.CascadeModeStop).
>>>>>>> 88ea429e
		Include(specMetricsValidation),
	govy.For(govy.GetSelf[Spec]()).
		WithName("composite").
		When(func(s Spec) bool { return s.Composite != nil }).
		Rules(specCompositeValidationRule),
	govy.For(func(s Spec) string { return s.Description }).
		WithName("description").
		Rules(validationV1Alpha.StringDescription()),
	govy.For(func(s Spec) string { return s.BudgetingMethod }).
		WithName("budgetingMethod").
		Required().
		Rules(govy.NewRule(func(v string) error {
			_, err := ParseBudgetingMethod(v)
			return err
		})),
	govy.For(func(s Spec) string { return s.Service }).
		WithName("service").
		Required().
		Rules(rules.StringDNSLabel()),
	govy.ForSlice(func(s Spec) []string { return s.AlertPolicies }).
		WithName("alertPolicies").
		RulesForEach(rules.StringDNSLabel()),
	govy.ForSlice(func(s Spec) []Attachment { return s.Attachments }).
		WithName("attachments").
		Cascade(govy.CascadeModeStop).
		Rules(rules.SliceLength[[]Attachment](0, 20)).
		IncludeForEach(attachmentValidation),
	govy.ForPointer(func(s Spec) *Composite { return s.Composite }).
		WithName("composite").
		Include(compositeValidation),
	govy.ForPointer(func(s Spec) *AnomalyConfig { return s.AnomalyConfig }).
		WithName("anomalyConfig").
		Include(anomalyConfigValidation),
	govy.ForSlice(func(s Spec) []TimeWindow { return s.TimeWindows }).
		WithName("timeWindows").
		Cascade(govy.CascadeModeStop).
		Rules(rules.SliceLength[[]TimeWindow](1, 1)).
		IncludeForEach(timeWindowsValidation).
		RulesForEach(timeWindowValidationRule()),
	govy.ForSlice(func(s Spec) []Objective { return s.Objectives }).
		WithName("objectives").
		Cascade(govy.CascadeModeStop).
		When(
			func(s Spec) bool { return !s.HasCompositeObjectives() },
			govy.WhenDescription("none of the objectives is of composite type"),
		).
		Rules(rules.SliceMinLength[[]Objective](1)).
		IncludeForEach(objectiveValidation).
		Rules(rules.SliceUnique(func(v Objective) float64 {
			if v.Value == nil {
				return 0
			}
			return *v.Value
		}, "objectives[*].value must be different for each objective")),
	govy.For(func(s Spec) []Objective { return s.Objectives }).
		WithName("objectives").
		Rules(
			govy.NewRule(func(o []Objective) error {
				hasPrimary := false
				for _, obj := range o {
					if obj.Primary != nil && *obj.Primary {
						if hasPrimary {
							return govy.NewRuleError(
								"there can be max 1 primary objective",
								rules.ErrorCodeForbidden,
							)
						}
						hasPrimary = true
					}
				}
				return nil
			}),
		),
)

<<<<<<< HEAD
var attachmentValidation = validation.New[Attachment](
	validation.For(func(a Attachment) string { return a.URL }).
=======
var attachmentValidation = govy.New[Attachment](
	govy.For(func(a Attachment) string { return a.URL }).
>>>>>>> 88ea429e
		WithName("url").
		Required().
		Rules(rules.StringURL()),
	govy.ForPointer(func(a Attachment) *string { return a.DisplayName }).
		WithName("displayName").
		Rules(rules.StringLength(0, 63)),
)

<<<<<<< HEAD
var compositeValidation = validation.New[Composite](
	validation.ForPointer(func(c Composite) *float64 { return c.BudgetTarget }).
=======
var compositeValidation = govy.New[Composite](
	govy.ForPointer(func(c Composite) *float64 { return c.BudgetTarget }).
>>>>>>> 88ea429e
		WithName("target").
		Required().
		Rules(rules.GT(0.0), rules.LT(1.0)),
	govy.ForPointer(func(c Composite) *CompositeBurnRateCondition { return c.BurnRateCondition }).
		WithName("burnRateCondition").
<<<<<<< HEAD
		Include(validation.New[CompositeBurnRateCondition](
			validation.For(func(b CompositeBurnRateCondition) float64 { return b.Value }).
=======
		Include(govy.New[CompositeBurnRateCondition](
			govy.For(func(b CompositeBurnRateCondition) float64 { return b.Value }).
>>>>>>> 88ea429e
				WithName("value").
				Rules(rules.GTE(0.0), rules.LTE(1000.0)),
			govy.For(func(b CompositeBurnRateCondition) string { return b.Operator }).
				WithName("op").
				Required().
				Rules(rules.EQ("gt")),
		)),
)

var specCompositeValidationRule = govy.NewRule(func(s Spec) error {
	switch s.BudgetingMethod {
	case BudgetingMethodOccurrences.String():
		if s.Composite.BurnRateCondition == nil {
			return govy.NewPropertyError(
				"burnRateCondition",
				s.Composite.BurnRateCondition,
				validationV1Alpha.NewRequiredError(),
			)
		}
	case BudgetingMethodTimeslices.String():
		if s.Composite.BurnRateCondition != nil {
			return govy.NewPropertyError(
				"burnRateCondition",
				s.Composite.BurnRateCondition,
				govy.NewRuleError(
					fmt.Sprintf(
						"burnRateCondition may only be used with budgetingMethod == '%s'",
						BudgetingMethodOccurrences),
					rules.ErrorCodeForbidden,
				),
			)
		}
	}
	return nil
})

<<<<<<< HEAD
var compositeObjectiveRule = validation.New[CompositeObjective](
	validation.For(func(c CompositeObjective) string { return c.Project }).
=======
var compositeObjectiveRule = govy.New[CompositeObjective](
	govy.For(func(c CompositeObjective) string { return c.Project }).
>>>>>>> 88ea429e
		WithName("project").
		Required().
		Rules(rules.StringDNSLabel()),
	govy.For(func(c CompositeObjective) string { return c.SLO }).
		WithName("slo").
		Required().
		Rules(rules.StringDNSLabel()),
	govy.For(func(c CompositeObjective) string { return c.Objective }).
		WithName("objective").
		Required().
		Rules(rules.StringDNSLabel()),
	govy.For(func(c CompositeObjective) float64 { return c.Weight }).
		WithName("weight").
		Rules(rules.GT(0.0)),
	govy.For(func(c CompositeObjective) WhenDelayed { return c.WhenDelayed }).
		WithName("whenDelayed").
		Required().
		Rules(rules.OneOf(
			WhenDelayedCountAsGood,
			WhenDelayedCountAsBad,
			WhenDelayedIgnore,
		)),
)

<<<<<<< HEAD
var anomalyConfigValidation = validation.New[AnomalyConfig](
	validation.ForPointer(func(a AnomalyConfig) *AnomalyConfigNoData { return a.NoData }).
		WithName("noData").
		Include(validation.New[AnomalyConfigNoData](
			validation.ForSlice(func(a AnomalyConfigNoData) []AnomalyConfigAlertMethod { return a.AlertMethods }).
				WithName("alertMethods").
				Cascade(validation.CascadeModeStop).
				Rules(validation.SliceMinLength[[]AnomalyConfigAlertMethod](1)).
				Rules(validation.SliceUnique(validation.SelfHashFunc[AnomalyConfigAlertMethod]())).
				IncludeForEach(validation.New[AnomalyConfigAlertMethod](
					validation.For(func(a AnomalyConfigAlertMethod) string { return a.Name }).
=======
var anomalyConfigValidation = govy.New[AnomalyConfig](
	govy.ForPointer(func(a AnomalyConfig) *AnomalyConfigNoData { return a.NoData }).
		WithName("noData").
		Include(govy.New[AnomalyConfigNoData](
			govy.ForSlice(func(a AnomalyConfigNoData) []AnomalyConfigAlertMethod { return a.AlertMethods }).
				WithName("alertMethods").
				Cascade(govy.CascadeModeStop).
				Rules(rules.SliceMinLength[[]AnomalyConfigAlertMethod](1)).
				Rules(rules.SliceUnique(rules.HashFuncSelf[AnomalyConfigAlertMethod]())).
				IncludeForEach(govy.New[AnomalyConfigAlertMethod](
					govy.For(func(a AnomalyConfigAlertMethod) string { return a.Name }).
>>>>>>> 88ea429e
						WithName("name").
						Required().
						Rules(rules.StringDNSLabel()),
					govy.For(func(a AnomalyConfigAlertMethod) string { return a.Project }).
						WithName("project").
						Rules(rules.StringDNSLabel()),
				)),
		)),
)

<<<<<<< HEAD
var indicatorValidation = validation.New[Indicator](
	validation.For(func(i Indicator) MetricSourceSpec { return i.MetricSource }).
		WithName("metricSource").
		Include(validation.New[MetricSourceSpec](
			validation.For(func(m MetricSourceSpec) string { return m.Name }).
=======
var indicatorValidation = govy.New[Indicator](
	govy.For(func(i Indicator) MetricSourceSpec { return i.MetricSource }).
		WithName("metricSource").
		Include(govy.New[MetricSourceSpec](
			govy.For(func(m MetricSourceSpec) string { return m.Name }).
>>>>>>> 88ea429e
				WithName("name").
				Required().
				Rules(rules.StringDNSLabel()),
			govy.For(func(m MetricSourceSpec) string { return m.Project }).
				WithName("project").
				OmitEmpty().
				Rules(rules.StringDNSLabel()),
			govy.For(func(m MetricSourceSpec) manifest.Kind { return m.Kind }).
				WithName("kind").
				OmitEmpty().
				Rules(rules.OneOf(manifest.KindAgent, manifest.KindDirect)),
		)),
	govy.ForPointer(func(i Indicator) *MetricSpec { return i.RawMetric }).
		WithName("rawMetric").
		Include(metricSpecValidation),
)

<<<<<<< HEAD
var objectiveValidation = validation.New[Objective](
	validation.For(validation.GetSelf[Objective]()).
=======
var objectiveValidation = govy.New[Objective](
	govy.For(govy.GetSelf[Objective]()).
>>>>>>> 88ea429e
		Include(rawMetricObjectiveValidation),
	govy.For(func(o Objective) ObjectiveBase { return o.ObjectiveBase }).
		Include(objectiveBaseValidation),
	govy.ForPointer(func(o Objective) *float64 { return o.BudgetTarget }).
		WithName("target").
		Required().
		Rules(rules.GTE(0.0), rules.LT(1.0)),
	govy.ForPointer(func(o Objective) *float64 { return o.TimeSliceTarget }).
		WithName("timeSliceTarget").
		Rules(rules.GT(0.0), rules.LTE(1.0)),
	govy.ForPointer(func(o Objective) *CountMetricsSpec { return o.CountMetrics }).
		WithName("countMetrics").
		Include(countMetricsSpecValidation),
	govy.ForPointer(func(o Objective) *RawMetricSpec { return o.RawMetric }).
		WithName("rawMetric").
		Include(rawMetricsValidation),
)

<<<<<<< HEAD
var rawMetricObjectiveValidation = validation.New[Objective](
	validation.ForPointer(func(o Objective) *float64 { return o.ObjectiveBase.Value }).
=======
var rawMetricObjectiveValidation = govy.New[Objective](
	govy.ForPointer(func(o Objective) *float64 { return o.ObjectiveBase.Value }).
>>>>>>> 88ea429e
		WithName("value").
		Required(),
	govy.ForPointer(func(o Objective) *string { return o.Operator }).
		WithName("op").
		Required().
		Rules(rules.OneOf(v1alpha.OperatorNames()...)),
).
	When(
		func(o Objective) bool { return o.RawMetric != nil },
		govy.WhenDescription("rawMetric is defined"),
	)

<<<<<<< HEAD
var objectiveBaseValidation = validation.New[ObjectiveBase](
	validation.For(func(o ObjectiveBase) string { return o.Name }).
=======
var objectiveBaseValidation = govy.New[ObjectiveBase](
	govy.For(func(o ObjectiveBase) string { return o.Name }).
>>>>>>> 88ea429e
		WithName("name").
		OmitEmpty().
		Rules(rules.StringDNSLabel()),
	govy.For(func(o ObjectiveBase) string { return o.DisplayName }).
		WithName("displayName").
		OmitEmpty().
		Rules(rules.StringMaxLength(63)),
)

func arePointerValuesEqual[T comparable](p1, p2 *T) bool {
	if p1 == nil || p2 == nil {
		return true
	}
	return *p1 == *p2
}

<<<<<<< HEAD
var specValidationNonComposite = validation.New[Spec](
	validation.ForPointer(func(s Spec) *Indicator { return s.Indicator }).
=======
var specValidationNonComposite = govy.New[Spec](
	govy.ForPointer(func(s Spec) *Indicator { return s.Indicator }).
>>>>>>> 88ea429e
		WithName("indicator").
		Required().
		Include(indicatorValidation),
).When(
	func(s Spec) bool { return !s.HasCompositeObjectives() },
	govy.WhenDescription("none of the objectives is of composite type"),
)

<<<<<<< HEAD
var specValidationComposite = validation.New[Spec](
	validation.ForPointer(func(s Spec) *Indicator { return s.Indicator }).
=======
var specValidationComposite = govy.New[Spec](
	govy.ForPointer(func(s Spec) *Indicator { return s.Indicator }).
>>>>>>> 88ea429e
		WithName("indicator").
		Rules(
			rules.Forbidden[Indicator]().WithDetails(
				"indicator section is forbidden when spec.objectives[0].composite is provided",
			),
		),
	govy.ForPointer(func(s Spec) *Composite { return s.Composite }).
		WithName("composite").
		Rules(
			rules.Forbidden[Composite]().WithDetails(
				"composite section is forbidden when spec.objectives[0].composite is provided",
			),
		),
	govy.ForSlice(func(s Spec) []Objective { return s.Objectives }).
		WithName("objectives").
		Rules(rules.SliceLength[[]Objective](1, 1).
			WithMessage("this SLO contains a composite objective. No more objectives can be added to it")).
<<<<<<< HEAD
		IncludeForEach(validation.New[Objective](
			validation.For(func(o Objective) ObjectiveBase { return o.ObjectiveBase }).
=======
		IncludeForEach(govy.New[Objective](
			govy.For(func(o Objective) ObjectiveBase { return o.ObjectiveBase }).
>>>>>>> 88ea429e
				Include(objectiveBaseValidation),
			govy.ForPointer(func(o Objective) *CompositeSpec { return o.Composite }).
				WithName("composite").
<<<<<<< HEAD
				Include(validation.New[CompositeSpec](
					validation.For(func(c CompositeSpec) string { return c.MaxDelay }).
=======
				Include(govy.New[CompositeSpec](
					govy.For(func(c CompositeSpec) string { return c.MaxDelay }).
>>>>>>> 88ea429e
						WithName("maxDelay").
						Required(),
					govy.Transform(func(c CompositeSpec) string { return c.MaxDelay }, time.ParseDuration).
						WithName("maxDelay").
						When(func(c CompositeSpec) bool { return len(c.MaxDelay) > 0 }).
						Rules(
							rules.DurationPrecision(time.Minute),
							rules.GTE(time.Minute),
						),
					govy.For(func(c CompositeSpec) []CompositeObjective { return c.Components.Objectives }).
						WithName("components.objectives").
						Required(),
					govy.ForSlice(func(c CompositeSpec) []CompositeObjective { return c.Components.Objectives }).
						WithName("components.objectives").
						IncludeForEach(compositeObjectiveRule),
				)),
		)),
).When(
	func(s Spec) bool { return s.HasCompositeObjectives() },
	govy.WhenDescription("at least one composite objective is defined"),
)<|MERGE_RESOLUTION|>--- conflicted
+++ resolved
@@ -25,11 +25,7 @@
 	return v1alpha.ValidateObject[SLO](validator, s, manifest.KindSLO)
 }
 
-<<<<<<< HEAD
-var validator = validation.New[SLO](
-=======
 var validator = govy.New[SLO](
->>>>>>> 88ea429e
 	validationV1Alpha.FieldRuleAPIVersion(func(s SLO) manifest.Version { return s.APIVersion }),
 	validationV1Alpha.FieldRuleKind(func(s SLO) manifest.Kind { return s.Kind }, manifest.KindSLO),
 	govy.For(func(s SLO) SLO { return s }).
@@ -44,11 +40,7 @@
 		Include(specValidation),
 )
 
-<<<<<<< HEAD
-var metadataValidation = validation.New[Metadata](
-=======
 var metadataValidation = govy.New[Metadata](
->>>>>>> 88ea429e
 	validationV1Alpha.FieldRuleMetadataName(func(m Metadata) string { return m.Name }),
 	validationV1Alpha.FieldRuleMetadataDisplayName(func(m Metadata) string { return m.DisplayName }),
 	validationV1Alpha.FieldRuleMetadataProject(func(m Metadata) string { return m.Project }),
@@ -76,13 +68,8 @@
 	return make([]CompositeObjective, 0)
 }
 
-<<<<<<< HEAD
-var sloValidationComposite = validation.New[SLO](
-	validation.For(validation.GetSelf[SLO]()).
-=======
 var sloValidationComposite = govy.New[SLO](
 	govy.For(govy.GetSelf[SLO]()).
->>>>>>> 88ea429e
 		Rules(
 			govy.NewRule(func(s SLO) error {
 				composite := getCompositeObjective(s)
@@ -133,15 +120,9 @@
 	govy.WhenDescription("at least one composite objective is defined"),
 )
 
-<<<<<<< HEAD
-var specValidation = validation.New[Spec](
-	validation.For(validation.GetSelf[Spec]()).
-		Cascade(validation.CascadeModeStop).
-=======
 var specValidation = govy.New[Spec](
 	govy.For(govy.GetSelf[Spec]()).
 		Cascade(govy.CascadeModeStop).
->>>>>>> 88ea429e
 		Include(specMetricsValidation),
 	govy.For(govy.GetSelf[Spec]()).
 		WithName("composite").
@@ -217,13 +198,8 @@
 		),
 )
 
-<<<<<<< HEAD
-var attachmentValidation = validation.New[Attachment](
-	validation.For(func(a Attachment) string { return a.URL }).
-=======
 var attachmentValidation = govy.New[Attachment](
 	govy.For(func(a Attachment) string { return a.URL }).
->>>>>>> 88ea429e
 		WithName("url").
 		Required().
 		Rules(rules.StringURL()),
@@ -232,25 +208,15 @@
 		Rules(rules.StringLength(0, 63)),
 )
 
-<<<<<<< HEAD
-var compositeValidation = validation.New[Composite](
-	validation.ForPointer(func(c Composite) *float64 { return c.BudgetTarget }).
-=======
 var compositeValidation = govy.New[Composite](
 	govy.ForPointer(func(c Composite) *float64 { return c.BudgetTarget }).
->>>>>>> 88ea429e
 		WithName("target").
 		Required().
 		Rules(rules.GT(0.0), rules.LT(1.0)),
 	govy.ForPointer(func(c Composite) *CompositeBurnRateCondition { return c.BurnRateCondition }).
 		WithName("burnRateCondition").
-<<<<<<< HEAD
-		Include(validation.New[CompositeBurnRateCondition](
-			validation.For(func(b CompositeBurnRateCondition) float64 { return b.Value }).
-=======
 		Include(govy.New[CompositeBurnRateCondition](
 			govy.For(func(b CompositeBurnRateCondition) float64 { return b.Value }).
->>>>>>> 88ea429e
 				WithName("value").
 				Rules(rules.GTE(0.0), rules.LTE(1000.0)),
 			govy.For(func(b CompositeBurnRateCondition) string { return b.Operator }).
@@ -287,13 +253,8 @@
 	return nil
 })
 
-<<<<<<< HEAD
-var compositeObjectiveRule = validation.New[CompositeObjective](
-	validation.For(func(c CompositeObjective) string { return c.Project }).
-=======
 var compositeObjectiveRule = govy.New[CompositeObjective](
 	govy.For(func(c CompositeObjective) string { return c.Project }).
->>>>>>> 88ea429e
 		WithName("project").
 		Required().
 		Rules(rules.StringDNSLabel()),
@@ -318,19 +279,6 @@
 		)),
 )
 
-<<<<<<< HEAD
-var anomalyConfigValidation = validation.New[AnomalyConfig](
-	validation.ForPointer(func(a AnomalyConfig) *AnomalyConfigNoData { return a.NoData }).
-		WithName("noData").
-		Include(validation.New[AnomalyConfigNoData](
-			validation.ForSlice(func(a AnomalyConfigNoData) []AnomalyConfigAlertMethod { return a.AlertMethods }).
-				WithName("alertMethods").
-				Cascade(validation.CascadeModeStop).
-				Rules(validation.SliceMinLength[[]AnomalyConfigAlertMethod](1)).
-				Rules(validation.SliceUnique(validation.SelfHashFunc[AnomalyConfigAlertMethod]())).
-				IncludeForEach(validation.New[AnomalyConfigAlertMethod](
-					validation.For(func(a AnomalyConfigAlertMethod) string { return a.Name }).
-=======
 var anomalyConfigValidation = govy.New[AnomalyConfig](
 	govy.ForPointer(func(a AnomalyConfig) *AnomalyConfigNoData { return a.NoData }).
 		WithName("noData").
@@ -342,7 +290,6 @@
 				Rules(rules.SliceUnique(rules.HashFuncSelf[AnomalyConfigAlertMethod]())).
 				IncludeForEach(govy.New[AnomalyConfigAlertMethod](
 					govy.For(func(a AnomalyConfigAlertMethod) string { return a.Name }).
->>>>>>> 88ea429e
 						WithName("name").
 						Required().
 						Rules(rules.StringDNSLabel()),
@@ -353,19 +300,11 @@
 		)),
 )
 
-<<<<<<< HEAD
-var indicatorValidation = validation.New[Indicator](
-	validation.For(func(i Indicator) MetricSourceSpec { return i.MetricSource }).
-		WithName("metricSource").
-		Include(validation.New[MetricSourceSpec](
-			validation.For(func(m MetricSourceSpec) string { return m.Name }).
-=======
 var indicatorValidation = govy.New[Indicator](
 	govy.For(func(i Indicator) MetricSourceSpec { return i.MetricSource }).
 		WithName("metricSource").
 		Include(govy.New[MetricSourceSpec](
 			govy.For(func(m MetricSourceSpec) string { return m.Name }).
->>>>>>> 88ea429e
 				WithName("name").
 				Required().
 				Rules(rules.StringDNSLabel()),
@@ -383,13 +322,8 @@
 		Include(metricSpecValidation),
 )
 
-<<<<<<< HEAD
-var objectiveValidation = validation.New[Objective](
-	validation.For(validation.GetSelf[Objective]()).
-=======
 var objectiveValidation = govy.New[Objective](
 	govy.For(govy.GetSelf[Objective]()).
->>>>>>> 88ea429e
 		Include(rawMetricObjectiveValidation),
 	govy.For(func(o Objective) ObjectiveBase { return o.ObjectiveBase }).
 		Include(objectiveBaseValidation),
@@ -408,13 +342,8 @@
 		Include(rawMetricsValidation),
 )
 
-<<<<<<< HEAD
-var rawMetricObjectiveValidation = validation.New[Objective](
-	validation.ForPointer(func(o Objective) *float64 { return o.ObjectiveBase.Value }).
-=======
 var rawMetricObjectiveValidation = govy.New[Objective](
 	govy.ForPointer(func(o Objective) *float64 { return o.ObjectiveBase.Value }).
->>>>>>> 88ea429e
 		WithName("value").
 		Required(),
 	govy.ForPointer(func(o Objective) *string { return o.Operator }).
@@ -427,13 +356,8 @@
 		govy.WhenDescription("rawMetric is defined"),
 	)
 
-<<<<<<< HEAD
-var objectiveBaseValidation = validation.New[ObjectiveBase](
-	validation.For(func(o ObjectiveBase) string { return o.Name }).
-=======
 var objectiveBaseValidation = govy.New[ObjectiveBase](
 	govy.For(func(o ObjectiveBase) string { return o.Name }).
->>>>>>> 88ea429e
 		WithName("name").
 		OmitEmpty().
 		Rules(rules.StringDNSLabel()),
@@ -450,13 +374,8 @@
 	return *p1 == *p2
 }
 
-<<<<<<< HEAD
-var specValidationNonComposite = validation.New[Spec](
-	validation.ForPointer(func(s Spec) *Indicator { return s.Indicator }).
-=======
 var specValidationNonComposite = govy.New[Spec](
 	govy.ForPointer(func(s Spec) *Indicator { return s.Indicator }).
->>>>>>> 88ea429e
 		WithName("indicator").
 		Required().
 		Include(indicatorValidation),
@@ -465,13 +384,8 @@
 	govy.WhenDescription("none of the objectives is of composite type"),
 )
 
-<<<<<<< HEAD
-var specValidationComposite = validation.New[Spec](
-	validation.ForPointer(func(s Spec) *Indicator { return s.Indicator }).
-=======
 var specValidationComposite = govy.New[Spec](
 	govy.ForPointer(func(s Spec) *Indicator { return s.Indicator }).
->>>>>>> 88ea429e
 		WithName("indicator").
 		Rules(
 			rules.Forbidden[Indicator]().WithDetails(
@@ -489,23 +403,13 @@
 		WithName("objectives").
 		Rules(rules.SliceLength[[]Objective](1, 1).
 			WithMessage("this SLO contains a composite objective. No more objectives can be added to it")).
-<<<<<<< HEAD
-		IncludeForEach(validation.New[Objective](
-			validation.For(func(o Objective) ObjectiveBase { return o.ObjectiveBase }).
-=======
 		IncludeForEach(govy.New[Objective](
 			govy.For(func(o Objective) ObjectiveBase { return o.ObjectiveBase }).
->>>>>>> 88ea429e
 				Include(objectiveBaseValidation),
 			govy.ForPointer(func(o Objective) *CompositeSpec { return o.Composite }).
 				WithName("composite").
-<<<<<<< HEAD
-				Include(validation.New[CompositeSpec](
-					validation.For(func(c CompositeSpec) string { return c.MaxDelay }).
-=======
 				Include(govy.New[CompositeSpec](
 					govy.For(func(c CompositeSpec) string { return c.MaxDelay }).
->>>>>>> 88ea429e
 						WithName("maxDelay").
 						Required(),
 					govy.Transform(func(c CompositeSpec) string { return c.MaxDelay }, time.ParseDuration).
