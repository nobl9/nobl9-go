package budgetadjustment

import (
	"time"

	"github.com/pkg/errors"
	"github.com/teambition/rrule-go"

	"github.com/nobl9/govy/pkg/govy"
	"github.com/nobl9/govy/pkg/rules"

	validationV1Alpha "github.com/nobl9/nobl9-go/internal/manifest/v1alpha"
	"github.com/nobl9/nobl9-go/manifest"
	"github.com/nobl9/nobl9-go/manifest/v1alpha"
)

func validate(b BudgetAdjustment) *v1alpha.ObjectError {
	return v1alpha.ValidateObject(validator, b, manifest.KindBudgetAdjustment)
}

var validator = govy.New(
	validationV1Alpha.FieldRuleAPIVersion(func(b BudgetAdjustment) manifest.Version { return b.APIVersion }),
	validationV1Alpha.FieldRuleKind(
		func(b BudgetAdjustment) manifest.Kind { return b.Kind },
		manifest.KindBudgetAdjustment),
	govy.For(func(b BudgetAdjustment) Metadata { return b.Metadata }).
		Include(metadataValidation),
	govy.For(func(b BudgetAdjustment) Spec { return b.Spec }).
		WithName("spec").
		Include(specValidation),
)

var metadataValidation = govy.New(
	validationV1Alpha.FieldRuleMetadataName(func(m Metadata) string { return m.Name }),
	validationV1Alpha.FieldRuleMetadataDisplayName(func(m Metadata) string { return m.DisplayName }),
)

var specValidation = govy.New(
	govy.For(func(s Spec) string { return s.Description }).
		WithName("description").
		Rules(validationV1Alpha.StringDescription()),
	govy.For(func(s Spec) time.Time { return s.FirstEventStart }).
		WithName("firstEventStart").
		Required(),
	govy.Transform(func(s Spec) string { return s.Duration }, time.ParseDuration).
		WithName("duration").
		Required().
		Rules(rules.DurationPrecision(time.Minute)),
	govy.Transform(func(s Spec) string { return s.Rrule }, rrule.StrToRRule).
		WithName("rrule").
		Rules(atLeastHourlyFreq),
	govy.For(func(s Spec) Filters { return s.Filters }).
		WithName("filters").
		Include(filtersValidationRule),
)

var filtersValidationRule = govy.New(
	govy.ForSlice(func(f Filters) []SLORef { return f.SLOs }).
		WithName("slos").
		Rules(rules.SliceMinLength[[]SLORef](1)).
		IncludeForEach(sloValidationRule).
		Rules(rules.SliceUnique(func(s SLORef) string {
			return s.Project + s.Name
		}, "SLOs must be unique")),
)

var sloValidationRule = govy.New(
	govy.For(func(s SLORef) string { return s.Project }).
		WithName("project").
		Required().
		Rules(rules.StringDNSLabel()),
	govy.For(func(s SLORef) string { return s.Name }).
		WithName("name").
		Required().
		Rules(rules.StringDNSLabel()),
)

var atLeastHourlyFreq = govy.NewRule(func(rule *rrule.RRule) error {
	if rule == nil {
		return nil
	}

<<<<<<< HEAD
	var dt1, dt2 time.Time
	var ok bool
	n := rule.Iterator()
	if dt1, ok = n(); !ok {
		return nil
	}
	if dt2, ok = n(); !ok {
		return nil
	}

	if dt2.Sub(dt1) < time.Hour {
		return errors.New("rrule must have at least hourly frequency")
=======
	if rule.Options.Count == 1 {
		return nil
	}

	if rule.Options.Freq == rrule.MINUTELY && rule.Options.Interval < 60 {
		return errors.New("interval must be at least 60 minutes for minutely frequency")
	}

	if rule.Options.Freq == rrule.SECONDLY && rule.Options.Interval < 3600 {
		return errors.New("interval must be at least 3600 seconds for secondly frequency")
	}

	if len(rule.Options.Byminute) > 1 || len(rule.Options.Bysecond) > 0 {
		return errors.New("byminute and bysecond are not supported")
>>>>>>> 27c08cf5
	}

	return nil
})<|MERGE_RESOLUTION|>--- conflicted
+++ resolved
@@ -80,20 +80,6 @@
 		return nil
 	}
 
-<<<<<<< HEAD
-	var dt1, dt2 time.Time
-	var ok bool
-	n := rule.Iterator()
-	if dt1, ok = n(); !ok {
-		return nil
-	}
-	if dt2, ok = n(); !ok {
-		return nil
-	}
-
-	if dt2.Sub(dt1) < time.Hour {
-		return errors.New("rrule must have at least hourly frequency")
-=======
 	if rule.Options.Count == 1 {
 		return nil
 	}
@@ -108,7 +94,6 @@
 
 	if len(rule.Options.Byminute) > 1 || len(rule.Options.Bysecond) > 0 {
 		return errors.New("byminute and bysecond are not supported")
->>>>>>> 27c08cf5
 	}
 
 	return nil
