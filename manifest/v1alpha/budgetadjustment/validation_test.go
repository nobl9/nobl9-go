--- conflicted
+++ resolved
@@ -282,11 +282,7 @@
 			spec: Spec{
 				FirstEventStart: time.Now(),
 				Duration:        "1m",
-<<<<<<< HEAD
-				Rrule:           "FREQ=MINUTELY;INTERVAL=2",
-=======
 				Rrule:           "FREQ=MINUTELY;INTERVAL=2;COUNT=10",
->>>>>>> 27c08cf5
 				Filters: Filters{
 					SLOs: []SLORef{{
 						Name:    "test",
@@ -297,9 +293,6 @@
 			expectedErrors: []testutils.ExpectedError{
 				{
 					Prop:    "spec.rrule",
-<<<<<<< HEAD
-					Message: "rrule must have at least hourly frequency",
-=======
 					Message: "interval must be at least 60 minutes for minutely frequency",
 				},
 			},
@@ -321,7 +314,6 @@
 				{
 					Prop: "spec.rrule",
 					Code: "transform",
->>>>>>> 27c08cf5
 				},
 			},
 		},
@@ -454,14 +446,6 @@
 		{
 			name:          "frequency less than hourly returns error",
 			rule:          "FREQ=MINUTELY;INTERVAL=1",
-<<<<<<< HEAD
-			expectedError: "rrule must have at least hourly frequency",
-		},
-		{
-			name:          "frequency less than hourly returns error",
-			rule:          "FREQ=MINUTELY;INTERVAL=59",
-			expectedError: "rrule must have at least hourly frequency",
-=======
 			expectedError: "interval must be at least 60 minutes for minutely frequency",
 		},
 		{
@@ -473,7 +457,6 @@
 			name:          "frequency less than hourly for single event returns no error",
 			rule:          "FREQ=MINUTELY;INTERVAL=59;COUNT=1",
 			expectedError: "",
->>>>>>> 27c08cf5
 		},
 		{
 			name:          "single occurrence rrule returns no error",
@@ -483,11 +466,7 @@
 		{
 			name:          "two times minutely occurrence rrule returns error",
 			rule:          "FREQ=MINUTELY;COUNT=2",
-<<<<<<< HEAD
-			expectedError: "rrule must have at least hourly frequency",
-=======
 			expectedError: "interval must be at least 60 minutes for minutely frequency",
->>>>>>> 27c08cf5
 		},
 		{
 			name:          "hourly frequency returns no error",
@@ -501,16 +480,12 @@
 		},
 		{
 			name:          "frequency greater than hourly in minutes no error",
-<<<<<<< HEAD
-			rule:          "FREQ=MINUTELY;INTERVAL=61",
-=======
 			rule:          "FREQ=MINUTELY;INTERVAL=61;COUNT=10",
 			expectedError: "",
 		},
 		{
 			name:          "frequency greater than hourly in seconds no error",
 			rule:          "FREQ=SECONDLY;INTERVAL=3600;COUNT=10",
->>>>>>> 27c08cf5
 			expectedError: "",
 		},
 		{
@@ -518,8 +493,6 @@
 			rule:          "FREQ=SECONDLY;INTERVAL=3600",
 			expectedError: "",
 		},
-<<<<<<< HEAD
-=======
 		{
 			name:          "frequency shorter than hourly in seconds returns error",
 			rule:          "FREQ=SECONDLY;INTERVAL=3500;COUNT=10",
@@ -550,25 +523,17 @@
 			rule:          "FREQ=HOURLY;BYMINUTE=6;COUNT=10",
 			expectedError: "",
 		},
->>>>>>> 27c08cf5
 	}
 
 	for _, tt := range tests {
 		t.Run(tt.name, func(t *testing.T) {
 			var rule *rrule.RRule
-<<<<<<< HEAD
-			if tt.rule != "" {
-				rule, _ = rrule.StrToRRule(tt.rule)
-			}
-			err := atLeastHourlyFreq.Validate(rule)
-=======
 			var err error
 			if tt.rule != "" {
 				rule, err = rrule.StrToRRule(tt.rule)
 				assert.NoError(t, err)
 			}
 			err = atLeastHourlyFreq.Validate(rule)
->>>>>>> 27c08cf5
 			if tt.expectedError == "" {
 				assert.NoError(t, err)
 			} else {
