// Package nobl9 provide an abstraction for communication with API
package nobl9

import (
	"encoding/json"
	"errors"
	"fmt"
	"strings"
)

// APIVersion is a value of valid apiVersions
const (
	APIVersion = "n9/v1alpha"
)

// HiddenValue can be used as a value of a secret field and is ignored during saving
const HiddenValue = "[hidden]"

// Possible values of field kind for valid Objects.
const (
	KindSLO         = "SLO"
	KindService     = "Service"
	KindAgent       = "Agent"
	KindProject     = "Project"
	KindAlertPolicy = "AlertPolicy"
	KindAlert       = "Alert"
	KindIntegration = "Integration"
	KindDirect      = "Direct"
	KindDataExport  = "DataExport"
	KindRoleBinding = "RoleBinding"
)

// APIObjects - all Objects available for this version of API
// Sorted in order of applying
type APIObjects struct {
	SLOs          []SLO
	Services      []Service
	Agents        []Agent
	AlertPolicies []AlertPolicy
	Alerts        []Alert
	Integrations  []Integration
	Directs       []Direct
	DataExports   []DataExport
	Projects      []Project
	RoleBindings  []RoleBinding
}

type Payload struct {
	objects []AnyJSONObj
}

func Newpayload(org string) {

}
func (p *Payload) AddObject(in interface{}) {
	p.objects = append(p.objects, toAnyJSONObj(in))
}

func (p *Payload) GetObjects() []AnyJSONObj {
	return p.objects
}

func toAnyJSONObj(in interface{}) AnyJSONObj {
	tmp, err := json.Marshal(in)
	if err != nil {
		panic(err)
	}
	var out AnyJSONObj
	if err := json.Unmarshal(tmp, &out); err != nil {
		panic(err)
	}
	return out
}

// CountMetricsSpec represents set of two time series of good and total counts
type CountMetricsSpec struct {
	Incremental *bool       `json:"incremental"`
	GoodMetric  *MetricSpec `json:"good"`
	TotalMetric *MetricSpec `json:"total"`
}

// MetricSpec defines single time series kobtained from data source
type MetricSpec struct {
	Prometheus          *PrometheusMetric          `json:"prometheus,omitempty"`
	Datadog             *DatadogMetric             `json:"datadog,omitempty"`
	NewRelic            *NewRelicMetric            `json:"newRelic,omitempty"`
	AppDynamics         *AppDynamicsMetric         `json:"appDynamics,omitempty"`
	Splunk              *SplunkMetric              `json:"splunk,omitempty"`
	Lightstep           *LightstepMetric           `json:"lightstep,omitempty"`
	SplunkObservability *SplunkObservabilityMetric `json:"splunkObservability,omitempty"`
	Dynatrace           *DynatraceMetric           `json:"dynatrace,omitempty"`
	Elasticsearch       *ElasticsearchMetric       `json:"elasticsearch,omitempty"`
	ThousandEyes        *ThousandEyesMetric        `json:"thousandEyes,omitempty"`
	Graphite            *GraphiteMetric            `json:"graphite,omitempty"`
	BigQuery            *BigQueryMetric            `json:"bigQuery,omitempty"`
	OpenTSDB            *OpenTSDBMetric            `json:"opentsdb,omitempty"`
	GrafanaLoki         *GrafanaLokiMetric         `json:"grafanaLoki,omitempty"`
}

// PrometheusMetric represents metric from Prometheus
type PrometheusMetric struct {
	PromQL *string `json:"promql"`
}

// DatadogMetric represents metric from Datadog
type DatadogMetric struct {
	Query *string `json:"query"`
}

// NewRelicMetric represents metric from NewRelic
type NewRelicMetric struct {
	NRQL *string `json:"nrql"`
}

// ThousandEyesMetric represents metric from ThousandEyes
type ThousandEyesMetric struct {
	TestID *int64 `json:"testID"`
}

// AppDynamicsMetric represents metric from AppDynamics
type AppDynamicsMetric struct {
	ApplicationName *string `json:"applicationName"`
	MetricPath      *string `json:"metricPath"`
}

// SplunkMetric represents metric from Splunk
type SplunkMetric struct {
	Query     *string `json:"query"`
	FieldName *string `json:"fieldName"`
}

// LightstepMetric represents metric from Lightstep
type LightstepMetric struct {
	StreamID   *string  `json:"streamId"`
	TypeOfData *string  `json:"typeOfData"`
	Percentile *float64 `json:"percentile,omitempty"`
}

// SplunkObservabilityMetric represents metric from SplunkObservability
type SplunkObservabilityMetric struct {
	Program *string `json:"program"`
}

// DynatraceMetric represents metric from Dynatrace.
type DynatraceMetric struct {
	MetricSelector *string `json:"metricSelector"`
}

// ElasticsearchMetric represents metric from Elasticsearch.
type ElasticsearchMetric struct {
	Index *string `json:"index"`
	Query *string `json:"query"`
}

// GraphiteMetric represents metric from Graphite.
type GraphiteMetric struct {
	MetricPath *string `json:"metricPath"`
}

// BigQueryMetric represents metric from BigQuery
type BigQueryMetric struct {
	Query     string `json:"query"`
	ProjectID string `json:"projectId"`
	Location  string `json:"location"`
}

// OpenTSDBMetric represents metric from OpenTSDB.
type OpenTSDBMetric struct {
	Query *string `json:"query"`
}

// GrafanaLokiMetric represents metric from GrafanaLokiMetric.
type GrafanaLokiMetric struct {
	Logql *string `json:"logql"`
}

// ThresholdBase base structure representing a threshold
type ThresholdBase struct {
	DisplayName string  `json:"displayName"`
	Value       float64 `json:"value"`
}

// Threshold represents single threshold for SLO, for internal usage
type Threshold struct {
	ThresholdBase
	// <!-- Go struct field and type names renaming budgetTarget to target has been postponed after GA as requested
	// in PC-1240. -->
	BudgetTarget *float64 `json:"target"`
	// <!-- Go struct field and type names renaming thresholds to objectives has been postponed after GA as requested
	// in PC-1240. -->
	TimeSliceTarget *float64          `json:"timeSliceTarget,omitempty" example:"0.9"`
	CountMetrics    *CountMetricsSpec `json:"countMetrics,omitempty"`
	Operator        *string           `json:"op,omitempty" example:"lte"`
}

// Indicator represents integration with metric source can be. e.g. Prometheus, Datadog, for internal usage
type Indicator struct {
	MetricSource *MetricSourceSpec `json:"metricSource"`
	RawMetric    *MetricSpec       `json:"rawMetric,omitempty"`
}

type MetricSourceSpec struct {
	Project string `json:"project,omitempty"`
	Name    string `json:"name"`
	Kind    string `json:"kind"`
}

// SLOSpec represents content of Spec typical for SLO Object
type SLOSpec struct {
	Description     string       `json:"description"` //nolint:lll
	Indicator       Indicator    `json:"indicator"`
	BudgetingMethod string       `json:"budgetingMethod"`
	Thresholds      []Threshold  `json:"objectives"`
	Service         string       `json:"service"`
	TimeWindows     []TimeWindow `json:"timeWindows"`
	AlertPolicies   []string     `json:"alertPolicies"`
	Attachments     []Attachment `json:"attachments,omitempty"`
	CreatedAt       string       `json:"createdAt,omitempty"`
}

// SLO struct which mapped one to one with kind: slo yaml definition, external usage
type SLO struct {
	ObjectHeader
	Spec SLOSpec `json:"spec"`
}

// Time Series

type SLOTimeSeries struct {
	MetadataHolder
	TimeWindows                 []TimeWindowTimeSeries `json:"timewindows,omitempty"`
	RawSLIPercentilesTimeSeries Percentile             `json:"percentiles,omitempty"`
}

type ThresholdTimeSeries struct {
	ThresholdBase
	InstantaneousBurnRateTimeSeries
	CumulativeBurnedTimeSeries
	Status   ThresholdTimeSeriesStatus `json:"status"`
	Operator *string                   `json:"op,omitempty"`
	CountsSLITimeSeries
	BurnDownTimeSeries
}

type ThresholdTimeSeriesStatus struct {
	BurnedBudget            *float64 `json:"burnedBudget,omitempty" example:"0.25"`
	RemainingBudget         *float64 `json:"errorBudgetRemainingPercentage,omitempty" example:"0.25"`
	RemainingBudgetDuration *float64 `json:"errorBudgetRemaining,omitempty" example:"300"`
	InstantaneousBurnRate   *float64 `json:"instantaneousBurnRate,omitempty" example:"1.25"`
	Condition               *string  `json:"condition,omitempty" example:"ok"`
}

type TimeWindowTimeSeries struct {
	TimeWindow `json:"timewindow,omitempty"`
	// <!-- Go struct field and type names renaming thresholds to objectives has been postponed after GA as requested
	// in PC-1240. -->
	Thresholds []ThresholdTimeSeries `json:"objectives,omitempty"`
}

const (
	P1  string = "p1"
	P5  string = "p5"
	P10 string = "p10"
	P50 string = "p50"
	P90 string = "p90"
	P95 string = "p95"
	P99 string = "p99"
)

func GetAvailablePercentiles() []string {
	return []string{P1, P5, P10, P50, P90, P95, P99}
}

type Percentile struct {
	P1  TimeSeriesData `json:"p1,omitempty"`
	P5  TimeSeriesData `json:"p5,omitempty"`
	P10 TimeSeriesData `json:"p10,omitempty"`
	P50 TimeSeriesData `json:"p50,omitempty"`
	P90 TimeSeriesData `json:"p90,omitempty"`
	P95 TimeSeriesData `json:"p95,omitempty"`
	P99 TimeSeriesData `json:"p99,omitempty"`
}

type CountsSLITimeSeries struct {
	GoodCount  TimeSeriesData `json:"goodCount,omitempty"`
	TotalCount TimeSeriesData `json:"totalCount,omitempty"`
}

type InstantaneousBurnRateTimeSeries struct {
	InstantaneousBurnRate TimeSeriesData `json:"instantaneousBurnRate,omitempty"`
}

type CumulativeBurnedTimeSeries struct {
	CumulativeBurned TimeSeriesData `json:"cumulativeBurned,omitempty"`
}

// SLO History Report

type SLOHistoryReport struct {
	MetadataHolder
	TimeWindows []TimeWindowHistoryReport `json:"timewindows,omitempty"`
}

type TimeWindowHistoryReport struct {
	TimeWindow `json:"timewindow,omitempty"`
	Thresholds []ThresholdHistoryReport `json:"objectives,omitempty"`
}

type ThresholdHistoryReport struct {
	ThresholdBase
	BurnDownTimeSeries
}

// Common

type TimeSeriesData [][]interface{}

type BurnDownTimeSeries struct {
	BurnDown []TimeSeriesData `json:"burnDown,omitempty"`
}

// UnsupportedKindErr returns appropriate error for missing value in field kind
// for not empty field kind returns always that is not supported for this apiVersion
// so have to be validated before
func UnsupportedKindErr(o ObjectGeneric) error {
	if strings.TrimSpace(o.Kind) == "" {
		return EnhanceError(o, errors.New("missing or empty field kind for an Object"))
	}
	return EnhanceError(o, fmt.Errorf("invalid Object kind: %s for apiVersion: %s", o.Kind, o.APIVersion))
}

// ObjectInternal represents part of object which is only for internal usage,
// not exposed to the client, for internal usage
type ObjectInternal struct {
	Organization string `json:",omitempty" example:"nobl9-dev"`
	ManifestSrc  string `json:",omitempty" example:"x.yml"`
	OktaClientID string `json:"-"` // used only by kind Agent
}

// Metadata represents part of object which is is common for all available Objects, for internal usage
type Metadata struct {
	Name        string `json:"name"`
	DisplayName string `json:"displayName,omitempty"`
	Project     string `json:"project,omitempty"`
}

// MetadataHolder is an intermediate structure that can provides metadata related
// field to other structures
type MetadataHolder struct {
	Metadata Metadata `json:"metadata"`
}

// ObjectHeader represents Header which is common for all available Objects
type ObjectHeader struct {
	APIVersion string `json:"apiVersion"`
	Kind       string `json:"kind"`
	MetadataHolder
	ObjectInternal
}
type ProjectMetadata struct {
	Name        string `json:"name"`
	DisplayName string `json:"displayName,omitempty"`
}

type RoleBindingMetadata struct {
	Name string `json:"name"`
}

// ObjectGeneric represents struct to which every Objects is parsable
// Specific types of Object have different structures as Spec
type ObjectGeneric struct {
	ObjectHeader
	Spec json.RawMessage `json:"spec"`
}

// EnhanceError annotates error with path of manifest source, if it exists
// if not returns the same error as passed as argument
func EnhanceError(o ObjectGeneric, err error) error {
	if err != nil && o.ManifestSrc != "" {
		err = fmt.Errorf("%s:\n%w", o.ManifestSrc, err)
	}
	return err
}

// genericToSLO converts ObjectGeneric to Object SLO
func genericToSLO(o ObjectGeneric, onlyHeader bool) (SLO, error) {
	res := SLO{
		ObjectHeader: o.ObjectHeader,
	}
	if onlyHeader {
		return res, nil
	}
	var resSpec SLOSpec
	if err := json.Unmarshal(o.Spec, &resSpec); err != nil {
		return res, EnhanceError(o, err)
	}
	res.Spec = resSpec
	return res, nil
}

// Calendar struct represents calendar time window
type Calendar struct {
	StartTime string `json:"startTime"`
	TimeZone  string `json:"timeZone"`
}

// Period represents period of time
type Period struct {
	Begin string `json:"begin"`
	End   string `json:"end"`
}

// TimeWindow represents content of time window
type TimeWindow struct {
	Unit      string    `json:"unit"`
	Count     int       `json:"count"`
	IsRolling bool      `json:"isRolling" example:"true"`
	Calendar  *Calendar `json:"calendar,omitempty"`

	// Period is only returned in `/get/slo` requests it is ignored for `/apply`
	Period *Period `json:"period"`
}

// Attachment represents user defined URL attached to SLO
type Attachment struct {
	URL         string  `json:"url"`
	DisplayName *string `json:"displayName,omitempty"`
}

// DataSourceStatus represents content of Status optional for DataSource Object
type DataSourceStatus struct {
	DataSourceType string `json:"dataSourceType" example:"Prometheus"`
}

// PrometheusConfig represents content of Prometheus Configuration typical for DataSource Object
type PrometheusConfig struct {
	URL              *string                     `json:"url,omitempty" example:"http://prometheus-service.monitoring:8080"`
	ServiceDiscovery *PrometheusServiceDiscovery `json:"serviceDiscovery,omitempty"`
}

// PrometheusServiceDiscovery provides settings for mechanism of auto Service discovery
type PrometheusServiceDiscovery struct {
	// empty is treated as once, later support 1m, 2d, etc. (for now not validated, skipped)
	Interval string                    `json:"interval,omitempty"`
	Rules    []PrometheusDiscoveryRule `json:"rules,omitempty"`
}

// PrometheusDiscoveryRule provides struct for storing rule for single Service discovery rule from Prometheus
type PrometheusDiscoveryRule struct {
	Discovery          string        `json:"discovery"`
	ServiceNamePattern string        `json:"serviceNamePattern"`
	Filter             []FilterEntry `json:"filter,omitempty"`
}

// FilterEntry represents single metric label to be matched against value
type FilterEntry struct {
	Label string `json:"label"`
	Value string `json:"value"`
}

// DatadogConfig represents content of Datadog Configuration typical for DataSource Object
type DatadogConfig struct {
	Site string `json:"site,omitempty"`
}

// DatadogAgentConfig represents content of Datadog Configuration typical for Agent Object
type DatadogAgentConfig struct {
	Site string `json:"site,omitempty"`
}

// DatadogDirectConfig represents content of Datadog Configuration typical for Direct Object
type DatadogDirectConfig struct {
	Site           string `json:"site,omitempty"`
	APIKey         string `json:"apiKey" example:"secret"`
	ApplicationKey string `json:"applicationKey" example:"secret"`
}

// NewRelicConfig represents content of NewRelic Configuration typical for DataSource Object
type NewRelicConfig struct {
	AccountID json.Number `json:"accountId,omitempty" example:"123654"`
}

// NewRelicAgentConfig represents content of NewRelic Configuration typical for Agent Object
type NewRelicAgentConfig struct {
	AccountID json.Number `json:"accountId,omitempty" example:"123654"`
}

// NewRelicDirectConfig represents content of NewRelic Configuration typical for Direct Object
type NewRelicDirectConfig struct {
	AccountID        json.Number `json:"accountId"`
	InsightsQueryKey string      `json:"insightsQueryKey" example:"secret"`
}

// AppDynamicsConfig represents content of AppDynamics Configuration typical for DataSource Object
type AppDynamicsConfig struct {
	URL string `json:"url,omitempty" example:"https://nobl9.saas.appdynamics.com"`
}

// AppDynamicsAgentConfig represents content of AppDynamics Configuration typical for Agent Object
type AppDynamicsAgentConfig struct {
	URL *string `json:"url,omitempty" example:"https://nobl9.saas.appdynamics.com"`
}

// AppDynamicsDirectConfig represents content of AppDynamics Configuration typical for Direct Object
type AppDynamicsDirectConfig struct {
	URL          string `json:"url,omitempty"`
	ClientID     string `json:"clientID,omitempty" example:"apiClientID@accountID"`
	ClientSecret string `json:"clientSecret,omitempty" example:"secret"`
}

// SplunkConfig represents content of Splunk Configuration typical for DataSource Object
type SplunkConfig struct {
	URL string `json:"url,omitempty" example:"https://localhost:8089/servicesNS/admin/"`
}

// SplunkAgentConfig represents content of Splunk Configuration typical for Agent Object
type SplunkAgentConfig struct {
	URL string `json:"url,omitempty" example:"https://localhost:8089/servicesNS/admin/"`
}

// LightstepConfig represents content of Lightstep Configuration typical for DataSource Object
type LightstepConfig struct {
	Organization string `json:"organization,omitempty" example:"LightStep-Play"`
	Project      string `json:"project,omitempty" example:"play"`
}

// LightstepAgentConfig represents content of Lightstep Configuration typical for Agent Object
type LightstepAgentConfig struct {
	Organization string `json:"organization,omitempty" example:"LightStep-Play"`
	Project      string `json:"project,omitempty" example:"play"`
}

// SplunkObservabilityAgentConfig represents content of SplunkObservability Configuration typical for Agent Object.
type SplunkObservabilityAgentConfig struct {
	Realm string `json:"realm,omitempty" example:"us1"`
}

// SplunkObservabilityDirectConfig represents content of SplunkObservability Configuration typical for Direct Object.
type SplunkObservabilityDirectConfig struct {
	Realm       string `json:"realm,omitempty"`
	AccessToken string `json:"accessToken,omitempty"`
}

// ThousandEyesDirectConfig represents content of ThousandEyes Configuration typical for Direct Object
type ThousandEyesDirectConfig struct {
	OauthBearerToken string `json:"oauthBearerToken,omitempty"`
}

// ThousandEyesAgentConfig represents content of ThousandEyes Configuration typical for Agent Object
type ThousandEyesAgentConfig struct {
	// ThousandEyes agent doesn't require any additional parameters.
}

// DynatraceAgentConfig represents content of Dynatrace Configuration typical for Agent Object.
type DynatraceAgentConfig struct {
	URL string `json:"url,omitempty"` //nolint: lll
}

// DynatraceConfig represents content of Dynatrace Configuration typical for DataSource Object.
type DynatraceConfig struct {
	URL string `json:"url,omitempty"` //nolint: lll
}

// ElasticsearchAgentConfig represents content of Elasticsearch Configuration typical for Agent Object.
type ElasticsearchAgentConfig struct {
	URL string `json:"url,omitempty"`
}

// ElasticsearchConfig represents content of Elasticsearch Configuration typical for DataSource Object.
type ElasticsearchConfig struct {
	URL string `json:"url,omitempty"`
}

// GraphiteAgentConfig represents content of Graphite Configuration typical for Agent Object.
type GraphiteAgentConfig struct {
	URL string `json:"url,omitempty"`
}

// BigQueryAgentConfig represents content of BigQuery configuration.
// Since the agent does not require additional configuration this is just a marker struct.
type BigQueryAgentConfig struct {
}

type BigQueryDirectConfig struct {
	ServiceAccountKey string `json:"serviceAccountKey,omitempty"`
}

// OpenTSDBAgentConfig represents content of OpenTSDB Configuration typical for Agent Object.
type OpenTSDBAgentConfig struct {
	URL string `json:"url,omitempty" example:"example of OpenTSDB cluster URL"`
}

// GrafanaLokiAgentConfig represents content of GrafanaLoki Configuration typical for Agent Object.
type GrafanaLokiAgentConfig struct {
	URL string `json:"url,omitempty" example:"example of GrafanaLoki cluster URL"`
}

// genericToAgent converts ObjectGeneric to ObjectAgent
func genericToAgent(o ObjectGeneric, onlyHeader bool) (Agent, error) {
	res := Agent{
		ObjectHeader: o.ObjectHeader,
	}
	if onlyHeader {
		return res, nil
	}
	var resSpec AgentSpec
	if err := json.Unmarshal(o.Spec, &resSpec); err != nil {
		err = EnhanceError(o, err)
		return res, err
	}
	res.Spec = resSpec
	return res, nil
}

// Agent struct which mapped one to one with kind: Agent yaml definition
type Agent struct {
	ObjectHeader
	Spec   AgentSpec   `json:"spec"`
	Status AgentStatus `json:"status"`
}

// AgentWithSLOs struct which mapped one to one with kind: agent and slo yaml definition
type AgentWithSLOs struct {
	Agent Agent `json:"agent"`
	SLOs  []SLO `json:"slos"`
}

// AgentStatus represents content of Status optional for Agent Object
type AgentStatus struct {
	AgentType      string `json:"agentType" example:"Prometheus"`
	AgentVersion   string `json:"agentVersion,omitempty" example:"0.0.9"`
	LastConnection string `json:"lastConnection,omitempty" example:"2020-08-31T14:26:13Z"`
}

// AgentSpec represents content of Spec typical for Agent Object
type AgentSpec struct {
	Description         string                          `json:"description,omitempty" example:"Prometheus description"` //nolint:lll
	SourceOf            []string                        `json:"sourceOf" example:"Metrics,Services"`
	Prometheus          *PrometheusConfig               `json:"prometheus,omitempty"`
	Datadog             *DatadogAgentConfig             `json:"datadog,omitempty"`
	NewRelic            *NewRelicAgentConfig            `json:"newRelic,omitempty"`
	AppDynamics         *AppDynamicsAgentConfig         `json:"appDynamics,omitempty"`
	Splunk              *SplunkAgentConfig              `json:"splunk,omitempty"`
	Lightstep           *LightstepAgentConfig           `json:"lightstep,omitempty"`
	SplunkObservability *SplunkObservabilityAgentConfig `json:"splunkObservability,omitempty"`
	Dynatrace           *DynatraceAgentConfig           `json:"dynatrace,omitempty"`
	Elasticsearch       *ElasticsearchAgentConfig       `json:"elasticsearch,omitempty"`
	ThousandEyes        *ThousandEyesAgentConfig        `json:"thousandEyes,omitempty"`
	Graphite            *GraphiteAgentConfig            `json:"graphite,omitempty"`
	BigQuery            *BigQueryAgentConfig            `json:"bigQuery,omitempty"`
	OpenTSDB            *OpenTSDBAgentConfig            `json:"opentsdb,omitempty"`
	GrafanaLoki         *GrafanaLokiAgentConfig         `json:"grafanaLoki,omitempty"`
}

// genericToDirect converts ObjectGeneric to ObjectDirect
func genericToDirect(o ObjectGeneric, onlyHeader bool) (Direct, error) {
	res := Direct{
		ObjectHeader: o.ObjectHeader,
	}
	if onlyHeader {
		return res, nil
	}
	var resSpec DirectSpec
	if err := json.Unmarshal(o.Spec, &resSpec); err != nil {
		err = EnhanceError(o, err)
		return res, err
	}
	res.Spec = resSpec
	return res, nil
}

// Direct struct which mapped one to one with kind: Direct yaml definition
type Direct struct {
	ObjectHeader
	Spec   DirectSpec   `json:"spec"`
	Status DirectStatus `json:"status"`
}

// DirectSpec represents content of Spec typical for Direct Object
type DirectSpec struct {
	Description         string                           `json:"description,omitempty" example:"Datadog description"` //nolint:lll
	SourceOf            []string                         `json:"sourceOf" example:"Metrics,Services"`
	Datadog             *DatadogDirectConfig             `json:"datadog,omitempty"`
	NewRelic            *NewRelicDirectConfig            `json:"newRelic,omitempty"`
	AppDynamics         *AppDynamicsDirectConfig         `json:"appDynamics,omitempty"`
	SplunkObservability *SplunkObservabilityDirectConfig `json:"splunkObservability,omitempty"`
	ThousandEyes        *ThousandEyesDirectConfig        `json:"thousandEyes,omitempty"`
	BigQuery            *BigQueryDirectConfig            `json:"bigQuery,omitempty"`
}

// DirectStatus represents content of Status optional for Direct Object
type DirectStatus struct {
	DirectType string `json:"directType" example:"Datadog"`
}

// Service struct which mapped one to one with kind: service yaml definition
type Service struct {
	ObjectHeader
	Spec   ServiceSpec   `json:"spec"`
	Status ServiceStatus `json:"status"`
}

// ServiceWithSLOs struct which mapped one to one with kind: service and slo yaml definition
type ServiceWithSLOs struct {
	Service Service `json:"service"`
	SLOs    []SLO   `json:"slos"`
}

// ServiceStatus represents content of Status optional for Service Object
type ServiceStatus struct {
	SloCount int `json:"sloCount"`
}

// ServiceSpec represents content of Spec typical for Service Object
type ServiceSpec struct {
	Description string `json:"description"`
}

// Project struct which mapped one to one with kind: project yaml definition.
type Project struct {
	ObjectInternal
	APIVersion string          `json:"apiVersion"`
	Kind       string          `json:"kind"`
	Metadata   ProjectMetadata `json:"metadata"`
	Spec       ProjectSpec     `json:"spec"`
}

// ProjectSpec represents content of Spec typical for Project Object.
type ProjectSpec struct {
	Description string `json:"description"`
}

// genericToService converts ObjectGeneric to Object Service
func genericToService(o ObjectGeneric, onlyHeader bool) (Service, error) {
	res := Service{
		ObjectHeader: o.ObjectHeader,
	}
	if onlyHeader {
		return res, nil
	}

	var resSpec ServiceSpec
	if err := json.Unmarshal(o.Spec, &resSpec); err != nil {
		err = EnhanceError(o, err)
		return res, err
	}
	res.Spec = resSpec
	return res, nil
}

// AlertPolicy represents a set of conditions that can trigger an alert.
type AlertPolicy struct {
	ObjectHeader
	Spec AlertPolicySpec `json:"spec"`
}

// AlertPolicySpec represents content of AlertPolicy's Spec.
type AlertPolicySpec struct {
	Description  string                  `json:"description"`
	Severity     string                  `json:"severity"`
	Conditions   []AlertCondition        `json:"conditions"`
	Integrations []IntegrationAssignment `json:"integrations"`
}

// AlertCondition represents a condition to meet to trigger an alert.
type AlertCondition struct {
	Measurement      string      `json:"measurement"`
	Value            interface{} `json:"value"`
	LastsForDuration string      `json:"lastsFor,omitempty"` //nolint:lll
	CoolDownDuration string      `json:"coolDown,omitempty"` //nolint:lll
	Operation        string      `json:"op"`
}

// AlertPolicyWithSLOs struct which mapped one to one with kind: alert policy and slo yaml definition
type AlertPolicyWithSLOs struct {
	AlertPolicy AlertPolicy `json:"alertPolicy"`
	SLOs        []SLO       `json:"slos"`
}

// IntegrationAssignment represents an Integration assigned to AlertPolicy.
type IntegrationAssignment struct {
	Project string `json:"project,omitempty"`
	Name    string `json:"name"`
}

// genericToAlertPolicy converts ObjectGeneric to ObjectAlertPolicy
func genericToAlertPolicy(o ObjectGeneric, onlyHeader bool) (AlertPolicy, error) {
	res := AlertPolicy{
		ObjectHeader: o.ObjectHeader,
	}
	if onlyHeader {
		return res, nil
	}
	var resSpec AlertPolicySpec
	if err := json.Unmarshal(o.Spec, &resSpec); err != nil {
		err = EnhanceError(o, err)
		return res, err
	}
	res.Spec = resSpec
	return res, nil
}

// Alert represents triggered alert
type Alert struct {
	ObjectHeader
	Spec AlertSpec `json:"spec"`
}

// AlertSpec represents content of Alert's Spec
type AlertSpec struct {
	AlertPolicy    Metadata `json:"alertPolicy"`
	SLO            Metadata `json:"slo"`
	Service        Metadata `json:"service"`
	ThresholdValue float64  `json:"thresholdValue,omitempty"`
	ClockTime      string   `json:"clockTime,omitempty"`
	Severity       string   `json:"severity"`
}

// Integration represents the configuration required to send a notification to an external service
// when an alert is triggered.
type Integration struct {
	ObjectHeader
	Spec IntegrationSpec `json:"spec"`
}

<<<<<<< HEAD
=======
// Project struct which mapped one to one with kind: project yaml definition.
type Project struct {
	ObjectInternal
	APIVersion string          `json:"apiVersion"`
	Kind       string          `json:"kind"`
	Metadata   ProjectMetadata `json:"metadata"`
	Spec       ProjectSpec     `json:"spec"`
}

type ProjectMetadata struct {
	Name        string `json:"name"`
	DisplayName string `json:"displayName,omitempty"`
}

// ProjectSpec represents content of Spec typical for Project Object.
type ProjectSpec struct {
	Description string `json:"description"`
}

>>>>>>> 14c01183
// IntegrationSpec represents content of Integration's Spec.
type IntegrationSpec struct {
	Description string                 `json:"description"`
	Webhook     *WebhookIntegration    `json:"webhook,omitempty"`
	PagerDuty   *PagerDutyIntegration  `json:"pagerduty,omitempty"`
	Slack       *SlackIntegration      `json:"slack,omitempty"`
	Discord     *DiscordIntegration    `json:"discord,omitempty"`
	Opsgenie    *OpsgenieIntegration   `json:"opsgenie,omitempty"`
	ServiceNow  *ServiceNowIntegration `json:"servicenow,omitempty"`
	Jira        *JiraIntegration       `json:"jira,omitempty"`
	Teams       *TeamsIntegration      `json:"msteams,omitempty"`
	Email       *EmailIntegration      `json:"email,omitempty"`
}

// WebhookIntegration represents a set of properties required to send a webhook request.
type WebhookIntegration struct {
	URL            string   `json:"url"` // Field required when Integration is created.
	Template       *string  `json:"template,omitempty"`
	TemplateFields []string `json:"templateFields,omitempty"`
}

// PagerDutyIntegration represents a set of properties required to open an Incident in PagerDuty.
type PagerDutyIntegration struct {
	IntegrationKey string `json:"integrationKey"`
}

// SlackIntegration represents a set of properties required to send message to Slack.
type SlackIntegration struct {
	URL string `json:"url"` // Field required when Integration is created.
}

// OpsgenieIntegration represents a set of properties required to send message to Opsgenie.
type OpsgenieIntegration struct {
	Auth string `json:"auth"` // Field required when Integration is created.
	URL  string `json:"url"`
}

// ServiceNowIntegration represents a set of properties required to send message to ServiceNow.
type ServiceNowIntegration struct {
	Username   string `json:"username"`
	Password   string `json:"password"` // Field required when Integration is created.
	InstanceID string `json:"instanceid"`
}

// DiscordIntegration represents a set of properties required to send message to Discord.
type DiscordIntegration struct {
	URL string `json:"url"` // Field required when Integration is created.
}

// JiraIntegration represents a set of properties required create tickets in Jira.
type JiraIntegration struct {
	URL       string `json:"url"`
	Username  string `json:"username"`
	APIToken  string `json:"apiToken"` // Field required when Integration is created.
	ProjectID string `json:"projectId"`
}

// TeamsIntegration represents a set of properties required create Microsoft Teams notifications.
type TeamsIntegration struct {
	URL string `json:"url"`
}

// EmailIntegration represents a set of properties required to send an email.
type EmailIntegration struct {
	To      []string `json:"to,omitempty"`
	Cc      []string `json:"cc,omitempty"`
	Bcc     []string `json:"bcc,omitempty"`
	Subject string   `json:"subject"`
	Body    string   `json:"body"`
}

// genericToIntegration converts ObjectGeneric to ObjectIntegration
func genericToIntegration(o ObjectGeneric, onlyHeader bool) (Integration, error) {
	res := Integration{
		ObjectHeader: o.ObjectHeader,
	}
	if onlyHeader {
		return res, nil
	}
	var resSpec IntegrationSpec
	if err := json.Unmarshal(o.Spec, &resSpec); err != nil {
		err = EnhanceError(o, err)
		return res, err
	}
	res.Spec = resSpec
	return res, nil
}

// DataExport struct which mapped one to one with kind: DataExport yaml definition
type DataExport struct {
	ObjectHeader
	Spec   DataExportSpec   `json:"spec"`
	Status DataExportStatus `json:"status"`
}

// DataExportSpec represents content of DataExport's Spec
type DataExportSpec struct {
	ExportType string      `json:"exportType"`
	Spec       interface{} `json:"spec"`
}

// S3DataExportSpec represents content of Amazon S3 export type spec.
type S3DataExportSpec struct {
	BucketName string `json:"bucketName"`
	RoleARN    string `json:"roleArn"` //nolint:lll
}

// GCSDataExportSpec represents content of GCP Cloud Storage export type spec.
type GCSDataExportSpec struct {
	BucketName string `json:"bucketName"`
}

// DataExportStatus represents content of Status optional for DataExport Object
type DataExportStatus struct {
	ExportJob     DataExportStatusJob `json:"exportJob"`
	AWSExternalID *string             `json:"awsExternalID,omitempty"`
}

// DataExportStatusJob represents content of ExportJob status
type DataExportStatusJob struct {
	Timestamp string `json:"timestamp,omitempty" example:"2021-02-09T10:43:07Z"`
	State     string `json:"state" example:"finished"`
}

// dataExportGeneric represents struct to which every DataExport is parsable.
// Specific types of DataExport have different structures as Spec.
type dataExportGeneric struct {
	ExportType string          `json:"exportType"`
	Spec       json.RawMessage `json:"spec"`
}

// genericToDataExport converts ObjectGeneric to ObjectDataExport
func genericToDataExport(o ObjectGeneric, onlyHeader bool) (DataExport, error) {
	res := DataExport{
		ObjectHeader: o.ObjectHeader,
	}
	if onlyHeader {
		return res, nil
	}
	deg := dataExportGeneric{}
	if err := json.Unmarshal(o.Spec, &deg); err != nil {
		err = EnhanceError(o, err)
		return res, err
	}

	resSpec := DataExportSpec{ExportType: deg.ExportType}
	switch resSpec.ExportType {
	case "S3", "Snowflake":
		resSpec.Spec = &S3DataExportSpec{}
	case "GCS":
		resSpec.Spec = &GCSDataExportSpec{}
	}
	if deg.Spec != nil {
		if err := json.Unmarshal(deg.Spec, &resSpec.Spec); err != nil {
			err = EnhanceError(o, err)
			return res, err
		}
	}
	res.Spec = resSpec
	return res, nil
}

// genericToProject converts ObjectGeneric to Project
func genericToProject(o ObjectGeneric, onlyHeader bool) (Project, error) {
	res := Project{
		APIVersion: o.ObjectHeader.APIVersion,
		Kind:       o.ObjectHeader.Kind,
		Metadata: ProjectMetadata{
			Name:        o.Metadata.Name,
			DisplayName: o.Metadata.DisplayName,
		},
		ObjectInternal: ObjectInternal{
			Organization: o.ObjectHeader.Organization,
			ManifestSrc:  o.ObjectHeader.ManifestSrc,
		},
	}
	if onlyHeader {
		return res, nil
	}

	var resSpec ProjectSpec
	if err := json.Unmarshal(o.Spec, &resSpec); err != nil {
		err = EnhanceError(o, err)
		return res, err
	}
	res.Spec = resSpec
<<<<<<< HEAD

=======
>>>>>>> 14c01183
	return res, nil
}

// RoleBinding represents relation of User and Role
type RoleBinding struct {
	ObjectInternal
	APIVersion string              `json:"apiVersion"`
	Kind       string              `json:"kind"`
	Metadata   RoleBindingMetadata `json:"metadata"`
	Spec       RoleBindingSpec     `json:"spec"`
}

type RoleBindingSpec struct {
	User       string `json:"user"`
	RoleRef    string `json:"roleRef"`
	ProjectRef string `json:"projectRef,omitempty"`
}

<<<<<<< HEAD
=======
type RoleBindingMetadata struct {
	Name string `json:"name"`
}

>>>>>>> 14c01183
// genericToRoleBinding converts ObjectGeneric to ObjectRoleBinding
// onlyHeader parameter is not supported for RoleBinding since ProjectRef is defined on Spec section.
func genericToRoleBinding(o ObjectGeneric) (RoleBinding, error) {
	res := RoleBinding{
		APIVersion: o.ObjectHeader.APIVersion,
		Kind:       o.ObjectHeader.Kind,
		Metadata: RoleBindingMetadata{
			Name: o.Metadata.Name,
		},
		ObjectInternal: ObjectInternal{
			Organization: o.ObjectHeader.Organization,
			ManifestSrc:  o.ObjectHeader.ManifestSrc,
		},
	}
	var resSpec RoleBindingSpec
	if err := json.Unmarshal(o.Spec, &resSpec); err != nil {
		err = EnhanceError(o, err)
		return res, err
	}
	res.Spec = resSpec
<<<<<<< HEAD

=======
>>>>>>> 14c01183
	return res, nil
}

// Parse takes care of all Object supported by n9/v1alpha apiVersion
func Parse(o ObjectGeneric, parsedObjects *APIObjects, onlyHeaders bool) error {

	var allErrors []string
	switch o.Kind {
	case KindSLO:
		slo, err := genericToSLO(o, onlyHeaders)
		if err != nil {
			allErrors = append(allErrors, err.Error())
		}
		parsedObjects.SLOs = append(parsedObjects.SLOs, slo)
	case KindService:
		service, err := genericToService(o, onlyHeaders)
		if err != nil {
			allErrors = append(allErrors, err.Error())
		}
		parsedObjects.Services = append(parsedObjects.Services, service)
	case KindAgent:
		agent, err := genericToAgent(o, onlyHeaders)
		if err != nil {
			allErrors = append(allErrors, err.Error())
		}
		parsedObjects.Agents = append(parsedObjects.Agents, agent)
	case KindAlertPolicy:
		alertPolicy, err := genericToAlertPolicy(o, onlyHeaders)
		if err != nil {
			allErrors = append(allErrors, err.Error())
		}
		parsedObjects.AlertPolicies = append(parsedObjects.AlertPolicies, alertPolicy)
	case KindIntegration:
		integration, err := genericToIntegration(o, onlyHeaders)
		if err != nil {
			allErrors = append(allErrors, err.Error())
		}
		parsedObjects.Integrations = append(parsedObjects.Integrations, integration)
	case KindDirect:
		direct, err := genericToDirect(o, onlyHeaders)
		if err != nil {
			allErrors = append(allErrors, err.Error())
		}
		parsedObjects.Directs = append(parsedObjects.Directs, direct)
	case KindDataExport:
		dataExport, err := genericToDataExport(o, onlyHeaders)
		if err != nil {
			allErrors = append(allErrors, err.Error())
		}
		parsedObjects.DataExports = append(parsedObjects.DataExports, dataExport)
	case KindProject:
		project, err := genericToProject(o, onlyHeaders)
		if err != nil {
			allErrors = append(allErrors, err.Error())
		}
		parsedObjects.Projects = append(parsedObjects.Projects, project)
	case KindRoleBinding:
		roleBinding, err := genericToRoleBinding(o)
		if err != nil {
			allErrors = append(allErrors, err.Error())
		}
		parsedObjects.RoleBindings = append(parsedObjects.RoleBindings, roleBinding)
	// catching invalid kinds of objects for this apiVersion
	default:
		err := UnsupportedKindErr(o)
		allErrors = append(allErrors, err.Error())
	}
	if len(allErrors) > 0 {
		return errors.New(strings.Join(allErrors, "\n"))
	}
	return nil
}<|MERGE_RESOLUTION|>--- conflicted
+++ resolved
@@ -823,8 +823,6 @@
 	Spec IntegrationSpec `json:"spec"`
 }
 
-<<<<<<< HEAD
-=======
 // Project struct which mapped one to one with kind: project yaml definition.
 type Project struct {
 	ObjectInternal
@@ -844,7 +842,6 @@
 	Description string `json:"description"`
 }
 
->>>>>>> 14c01183
 // IntegrationSpec represents content of Integration's Spec.
 type IntegrationSpec struct {
 	Description string                 `json:"description"`
@@ -1031,10 +1028,7 @@
 		return res, err
 	}
 	res.Spec = resSpec
-<<<<<<< HEAD
-
-=======
->>>>>>> 14c01183
+  
 	return res, nil
 }
 
@@ -1053,13 +1047,10 @@
 	ProjectRef string `json:"projectRef,omitempty"`
 }
 
-<<<<<<< HEAD
-=======
 type RoleBindingMetadata struct {
 	Name string `json:"name"`
 }
 
->>>>>>> 14c01183
 // genericToRoleBinding converts ObjectGeneric to ObjectRoleBinding
 // onlyHeader parameter is not supported for RoleBinding since ProjectRef is defined on Spec section.
 func genericToRoleBinding(o ObjectGeneric) (RoleBinding, error) {
@@ -1080,10 +1071,7 @@
 		return res, err
 	}
 	res.Spec = resSpec
-<<<<<<< HEAD
-
-=======
->>>>>>> 14c01183
+
 	return res, nil
 }
 
