--- conflicted
+++ resolved
@@ -3,12 +3,9 @@
   push:
     branches:
       - main
-<<<<<<< HEAD
-=======
   pull_request:
     branches:
       - main
->>>>>>> ee47081b
   schedule:
     # Run at 8:00 AM every weekday.
     - cron:  '0 8 * * 1-5'
@@ -19,13 +16,10 @@
     steps:
       - name: Check out code
         uses: actions/checkout@v3
-<<<<<<< HEAD
-=======
       - name: Setup Golang
         uses: actions/setup-go@v4
         with:
           go-version-file: go.mod
           cache: false
->>>>>>> ee47081b
       - name: Run Golang Vulncheck
         run: make check/vulns