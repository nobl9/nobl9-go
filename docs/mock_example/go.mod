--- conflicted
+++ resolved
@@ -1,10 +1,6 @@
 module mock_example
 
-<<<<<<< HEAD
-go 1.24.7
-=======
 go 1.24.9
->>>>>>> f3ea23eb
 
 require (
 	github.com/nobl9/nobl9-go v0.119.0
@@ -14,11 +10,6 @@
 
 require (
 	github.com/BurntSushi/toml v1.5.0 // indirect
-<<<<<<< HEAD
-	github.com/MicahParks/jwkset v0.11.0 // indirect
-	github.com/MicahParks/keyfunc/v3 v3.7.0 // indirect
-=======
->>>>>>> f3ea23eb
 	github.com/aws/aws-sdk-go v1.55.8 // indirect
 	github.com/bmatcuk/doublestar/v4 v4.9.1 // indirect
 	github.com/davecgh/go-spew v1.1.1 // indirect
@@ -27,17 +18,6 @@
 	github.com/hashicorp/go-cleanhttp v0.5.2 // indirect
 	github.com/hashicorp/go-retryablehttp v0.7.8 // indirect
 	github.com/jmespath/go-jmespath v0.4.0 // indirect
-<<<<<<< HEAD
-	github.com/nobl9/govy v0.21.0 // indirect
-	github.com/pkg/errors v0.9.1 // indirect
-	github.com/pmezard/go-difflib v1.0.0 // indirect
-	github.com/teambition/rrule-go v1.8.2 // indirect
-	golang.org/x/mod v0.28.0 // indirect
-	golang.org/x/sync v0.17.0 // indirect
-	golang.org/x/text v0.30.0 // indirect
-	golang.org/x/time v0.14.0 // indirect
-	golang.org/x/tools v0.37.0 // indirect
-=======
 	github.com/nobl9/govy v0.22.0 // indirect
 	github.com/pkg/errors v0.9.1 // indirect
 	github.com/pmezard/go-difflib v1.0.0 // indirect
@@ -46,6 +26,5 @@
 	golang.org/x/sync v0.19.0 // indirect
 	golang.org/x/text v0.32.0 // indirect
 	golang.org/x/tools v0.39.0 // indirect
->>>>>>> f3ea23eb
 	gopkg.in/yaml.v3 v3.0.1 // indirect
 )