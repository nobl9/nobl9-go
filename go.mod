module github.com/nobl9/nobl9-go

<<<<<<< HEAD
go 1.24.9
=======
go 1.24.11
>>>>>>> f3ea23eb

require (
	github.com/BurntSushi/toml v1.5.0
	github.com/aws/aws-sdk-go v1.55.8
	github.com/bmatcuk/doublestar/v4 v4.9.1
	// Remove once https://github.com/goccy/go-yaml/pull/698 is released.
	github.com/goccy/go-yaml v1.17.2-0.20250508142621-500180b7b722
	github.com/golang-jwt/jwt/v5 v5.3.0
	github.com/hashicorp/go-retryablehttp v0.7.8
	github.com/nobl9/govy v0.22.0
	github.com/pkg/errors v0.9.1
	github.com/stretchr/testify v1.11.1
	github.com/teambition/rrule-go v1.8.2
	golang.org/x/exp v0.0.0-20250305212735-054e65f0b394
	golang.org/x/sync v0.19.0
	golang.org/x/text v0.32.0
)

require (
	github.com/davecgh/go-spew v1.1.1 // indirect
	github.com/fatih/color v1.18.0 // indirect
	github.com/hashicorp/go-cleanhttp v0.5.2 // indirect
	github.com/jmespath/go-jmespath v0.4.0 // indirect
	github.com/mattn/go-colorable v0.1.14 // indirect
	github.com/pmezard/go-difflib v1.0.0 // indirect
	golang.org/x/mod v0.30.0 // indirect
	golang.org/x/tools v0.39.0 // indirect
	gopkg.in/yaml.v3 v3.0.1 // indirect
)<|MERGE_RESOLUTION|>--- conflicted
+++ resolved
@@ -1,10 +1,6 @@
 module github.com/nobl9/nobl9-go
 
-<<<<<<< HEAD
-go 1.24.9
-=======
 go 1.24.11
->>>>>>> f3ea23eb
 
 require (
 	github.com/BurntSushi/toml v1.5.0
