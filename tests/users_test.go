//go:build e2e_test

package tests

import (
	"testing"

	"github.com/stretchr/testify/assert"
	"github.com/stretchr/testify/require"
)

func Test_Users_V2_GetUser(t *testing.T) {
	t.Parallel()

<<<<<<< HEAD
	userID, err := client.GetUserID(ctx)
	require.NoError(t, err)

	user, err := client.Users().V2().GetUser(ctx, userID)
=======
	userEmail, err := client.GetUser(t.Context())
	require.NoError(t, err)

	user, err := client.Users().V2().GetUser(t.Context(), userEmail)
>>>>>>> 3b9e788c
	require.NoError(t, err)
	assert.NotEmpty(t, user.Email)
	assert.NotEmpty(t, user.FirstName)
	assert.NotEmpty(t, user.LastName)
	assert.Equal(t, userID, user.UserID)
}<|MERGE_RESOLUTION|>--- conflicted
+++ resolved
@@ -12,17 +12,10 @@
 func Test_Users_V2_GetUser(t *testing.T) {
 	t.Parallel()
 
-<<<<<<< HEAD
 	userID, err := client.GetUserID(ctx)
 	require.NoError(t, err)
 
 	user, err := client.Users().V2().GetUser(ctx, userID)
-=======
-	userEmail, err := client.GetUser(t.Context())
-	require.NoError(t, err)
-
-	user, err := client.Users().V2().GetUser(t.Context(), userEmail)
->>>>>>> 3b9e788c
 	require.NoError(t, err)
 	assert.NotEmpty(t, user.Email)
 	assert.NotEmpty(t, user.FirstName)
