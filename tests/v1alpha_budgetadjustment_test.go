//go:build e2e_test

package tests

import (
	"context"
	"testing"
	"time"

	"github.com/stretchr/testify/assert"
	"github.com/stretchr/testify/require"

	"github.com/nobl9/nobl9-go/manifest"
	"github.com/nobl9/nobl9-go/manifest/v1alpha"
	v1alphaBudgetAdjustment "github.com/nobl9/nobl9-go/manifest/v1alpha/budgetadjustment"
	v1alphaService "github.com/nobl9/nobl9-go/manifest/v1alpha/service"
	v1alphaSLO "github.com/nobl9/nobl9-go/manifest/v1alpha/slo"
	objectsV1 "github.com/nobl9/nobl9-go/sdk/endpoints/objects/v1"
	"github.com/nobl9/nobl9-go/tests/e2etestutils"
)

func Test_Objects_V1_V1alpha_BudgetAdjustments(t *testing.T) {
	t.Parallel()
	ctx := context.Background()
	slo := generateSLO(t)

	budgetAdjustments := []v1alphaBudgetAdjustment.BudgetAdjustment{
		v1alphaBudgetAdjustment.New(
			v1alphaBudgetAdjustment.Metadata{
				Name:        "adjustment1",
				DisplayName: "Adjustment 1",
			},
			v1alphaBudgetAdjustment.Spec{
				Description:     e2etestutils.GetObjectDescription(),
				FirstEventStart: time.Now().Add(time.Hour).Truncate(time.Second).UTC(),
				Duration:        "1h",
				Filters: v1alphaBudgetAdjustment.Filters{
					SLOs: []v1alphaBudgetAdjustment.SLORef{
						{
							Name:    slo.Metadata.Name,
							Project: slo.Metadata.Project,
						},
					},
				},
			}),
		v1alphaBudgetAdjustment.New(
			v1alphaBudgetAdjustment.Metadata{
				Name:        "adjustment2",
				DisplayName: "Adjustment 2",
			},
			v1alphaBudgetAdjustment.Spec{
				Description:     e2etestutils.GetObjectDescription(),
				FirstEventStart: time.Now().Add(time.Hour).Truncate(time.Second).UTC(),
				Duration:        "5h",
				Rrule:           "FREQ=DAILY;COUNT=5",
				Filters: v1alphaBudgetAdjustment.Filters{
					SLOs: []v1alphaBudgetAdjustment.SLORef{
						{
							Name:    slo.Metadata.Name,
							Project: slo.Metadata.Project,
						},
					},
				},
			}),
	}

	e2etestutils.V1Apply(t, budgetAdjustments)
	t.Cleanup(func() { e2etestutils.V1Delete(t, budgetAdjustments) })

	filterTest := map[string]struct {
		request         objectsV1.GetBudgetAdjustmentRequest
		expected        []v1alphaBudgetAdjustment.BudgetAdjustment
		returnedObjects int
		returnAll       bool
	}{
		"all": {
			request:         objectsV1.GetBudgetAdjustmentRequest{},
			expected:        budgetAdjustments,
			returnedObjects: len(budgetAdjustments),
			returnAll:       true,
		},
		"single adjustment": {
			request: objectsV1.GetBudgetAdjustmentRequest{
				Names: []string{budgetAdjustments[0].Metadata.Name},
			},
			expected:        []v1alphaBudgetAdjustment.BudgetAdjustment{budgetAdjustments[0]},
			returnedObjects: 1,
		},
	}

	for name, test := range filterTest {
		t.Run(name, func(t *testing.T) {
			t.Parallel()
			actual, err := client.Objects().V1().GetBudgetAdjustments(ctx, test.request)
			require.NoError(t, err)
			if !test.returnAll {
				require.Len(t, actual, test.returnedObjects)
			}

<<<<<<< HEAD
			assertSubset(t, actual, test.expected, assertV1AlphaBudgetAdjustmentsAreEqual)
=======
			assertSubset(t, actual, test.expected, assertV1alphaBudgetAdjustmentsAreEqual)
>>>>>>> fd1fe082
		})
	}
}

func Test_Objects_V1_V1alpha_BudgetAdjustments_validation(t *testing.T) {
	t.Parallel()
	ctx := context.Background()
	slo := generateSLO(t)
	ts := time.Now().Truncate(time.Second).UTC()

	validationTests := map[string]struct {
		request v1alphaBudgetAdjustment.BudgetAdjustment
		error   string
	}{
		"invalid name": {
			request: v1alphaBudgetAdjustment.New(
				v1alphaBudgetAdjustment.Metadata{
					Name: "!#$%^&*()",
				},
				v1alphaBudgetAdjustment.Spec{
					FirstEventStart: ts,
					Duration:        "1h",
					Filters: v1alphaBudgetAdjustment.Filters{
						SLOs: []v1alphaBudgetAdjustment.SLORef{
							{
								Name:    slo.Metadata.Name,
								Project: slo.Metadata.Project,
							},
						},
					},
				}),
			error: "RFC-1123 compliant label name must consist of lower case alphanumeric characters",
		},
		"missing duration": {
			request: v1alphaBudgetAdjustment.New(
				v1alphaBudgetAdjustment.Metadata{
					Name: "missing-duration",
				},
				v1alphaBudgetAdjustment.Spec{
					FirstEventStart: ts,
					Filters: v1alphaBudgetAdjustment.Filters{
						SLOs: []v1alphaBudgetAdjustment.SLORef{
							{
								Name:    slo.Metadata.Name,
								Project: slo.Metadata.Project,
							},
						},
					},
				}),
			error: "spec.duration':\n    - property is required but was empty",
		},
		"missing first event start": {
			request: v1alphaBudgetAdjustment.New(
				v1alphaBudgetAdjustment.Metadata{
					Name: "missing-duration",
				},
				v1alphaBudgetAdjustment.Spec{
					Duration: "1h",
					Filters: v1alphaBudgetAdjustment.Filters{
						SLOs: []v1alphaBudgetAdjustment.SLORef{
							{
								Name:    slo.Metadata.Name,
								Project: slo.Metadata.Project,
							},
						},
					},
				}),
			error: "spec.firstEventStart':\n    - property is required but was empty",
		},
		"duplicated slo": {
			request: v1alphaBudgetAdjustment.New(
				v1alphaBudgetAdjustment.Metadata{
					Name: "missing-duration",
				},
				v1alphaBudgetAdjustment.Spec{
					FirstEventStart: ts,
					Duration:        "1h",
					Filters: v1alphaBudgetAdjustment.Filters{
						SLOs: []v1alphaBudgetAdjustment.SLORef{
							{
								Name:    slo.Metadata.Name,
								Project: slo.Metadata.Project,
							},
							{
								Name:    slo.Metadata.Name,
								Project: slo.Metadata.Project,
							},
						},
					},
				}),
			error: "SLOs must be unique",
		},
		"not existing slo": {
			request: v1alphaBudgetAdjustment.New(
				v1alphaBudgetAdjustment.Metadata{
					Name: "missing-duration",
				},
				v1alphaBudgetAdjustment.Spec{
					FirstEventStart: ts,
					Duration:        "1h",
					Filters: v1alphaBudgetAdjustment.Filters{
						SLOs: []v1alphaBudgetAdjustment.SLORef{
							{
								Name:    "foo",
								Project: slo.Metadata.Project,
							},
						},
					},
				}),
			error: "object SLO foo referenced in its spec does not exist",
		},
	}

	for name, test := range validationTests {
		t.Run(name, func(t *testing.T) {
			t.Parallel()

			err := client.Objects().V1().Apply(ctx, []manifest.Object{test.request})
			if test.error != "" {
				assert.ErrorContains(t, err, test.error)
			} else {
				require.NoError(t, err)
			}
		})
	}
}

func generateSLO(t *testing.T) (slo v1alphaSLO.SLO) {
	t.Helper()
	project := generateV1alphaProject(t)

	service := newV1alphaService(t, v1alphaService.Metadata{
		Name:    e2etestutils.GenerateName(),
		Project: project.GetName(),
	})
	defaultProjectService := newV1alphaService(t, v1alphaService.Metadata{
		Name:    e2etestutils.GenerateName(),
		Project: defaultProject,
	})

	dataSourceType := v1alpha.Datadog
	direct := e2etestutils.ProvisionStaticDirect(t, dataSourceType)

<<<<<<< HEAD
	slo = getExampleObject[v1alphaSLO.SLO](t,
=======
	slo = e2etestutils.GetExampleObject[v1alphaSLO.SLO](t,
>>>>>>> fd1fe082
		manifest.KindSLO,
		e2etestutils.FilterExamplesByDataSourceType(dataSourceType),
	)
	slo.Spec.AnomalyConfig = nil
	slo.Metadata.Name = e2etestutils.GenerateName()
	slo.Metadata.Project = project.GetName()
	slo.Spec.Indicator.MetricSource = v1alphaSLO.MetricSourceSpec{
		Name:    direct.Metadata.Name,
		Project: direct.Metadata.Project,
		Kind:    manifest.KindDirect,
	}
	slo.Spec.AlertPolicies = nil
	slo.Spec.Service = service.Metadata.Name
	slo.Spec.Objectives[0].Name = "good"

	defaultProjectSLO := deepCopyObject(t, slo)
	defaultProjectSLO.Metadata.Name = e2etestutils.GenerateName()
	defaultProjectSLO.Metadata.Project = defaultProject
	defaultProjectSLO.Spec.Service = defaultProjectService.Metadata.Name

	allObjects := make([]manifest.Object, 0)
	allObjects = append(
		allObjects,
		project,
		service,
		defaultProjectService,
		slo,
		defaultProjectSLO,
	)

	e2etestutils.V1Apply(t, allObjects)
	t.Cleanup(func() { e2etestutils.V1Delete(t, allObjects) })

	return slo
}

<<<<<<< HEAD
func assertV1AlphaBudgetAdjustmentsAreEqual(t *testing.T, expected, actual v1alphaBudgetAdjustment.BudgetAdjustment) {
=======
func assertV1alphaBudgetAdjustmentsAreEqual(t *testing.T, expected, actual v1alphaBudgetAdjustment.BudgetAdjustment) {
>>>>>>> fd1fe082
	t.Helper()
	assert.Equal(t, expected, actual)
}<|MERGE_RESOLUTION|>--- conflicted
+++ resolved
@@ -97,11 +97,7 @@
 				require.Len(t, actual, test.returnedObjects)
 			}
 
-<<<<<<< HEAD
-			assertSubset(t, actual, test.expected, assertV1AlphaBudgetAdjustmentsAreEqual)
-=======
 			assertSubset(t, actual, test.expected, assertV1alphaBudgetAdjustmentsAreEqual)
->>>>>>> fd1fe082
 		})
 	}
 }
@@ -245,11 +241,7 @@
 	dataSourceType := v1alpha.Datadog
 	direct := e2etestutils.ProvisionStaticDirect(t, dataSourceType)
 
-<<<<<<< HEAD
-	slo = getExampleObject[v1alphaSLO.SLO](t,
-=======
 	slo = e2etestutils.GetExampleObject[v1alphaSLO.SLO](t,
->>>>>>> fd1fe082
 		manifest.KindSLO,
 		e2etestutils.FilterExamplesByDataSourceType(dataSourceType),
 	)
@@ -286,11 +278,7 @@
 	return slo
 }
 
-<<<<<<< HEAD
-func assertV1AlphaBudgetAdjustmentsAreEqual(t *testing.T, expected, actual v1alphaBudgetAdjustment.BudgetAdjustment) {
-=======
 func assertV1alphaBudgetAdjustmentsAreEqual(t *testing.T, expected, actual v1alphaBudgetAdjustment.BudgetAdjustment) {
->>>>>>> fd1fe082
 	t.Helper()
 	assert.Equal(t, expected, actual)
 }