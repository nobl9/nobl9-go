//go:build e2e_test

package tests

import (
	"context"
	"fmt"
	"testing"

	"github.com/stretchr/testify/assert"
	"github.com/stretchr/testify/require"

	"github.com/nobl9/nobl9-go/manifest"
	"github.com/nobl9/nobl9-go/manifest/v1alpha"
	v1alphaAlertMethod "github.com/nobl9/nobl9-go/manifest/v1alpha/alertmethod"
	v1alphaAlertPolicy "github.com/nobl9/nobl9-go/manifest/v1alpha/alertpolicy"
	v1alphaExamples "github.com/nobl9/nobl9-go/manifest/v1alpha/examples"
	"github.com/nobl9/nobl9-go/sdk"
	objectsV1 "github.com/nobl9/nobl9-go/sdk/endpoints/objects/v1"
	"github.com/nobl9/nobl9-go/tests/e2etestutils"
)

func Test_Objects_V1_V1alpha_AlertPolicy(t *testing.T) {
	t.Parallel()
	ctx := context.Background()
	project := generateV1alphaProject(t)
	alertMethod := newV1alphaAlertMethod(t, v1alpha.AlertMethodTypeSlack, v1alphaAlertMethod.Metadata{
		Name:        e2etestutils.GenerateName(),
		DisplayName: "Alert Method",
		Project:     project.GetName(),
	})
<<<<<<< HEAD
	examples := getExamples(t, manifest.KindAlertPolicy)
=======
	examples := e2etestutils.GetAllExamples(t, manifest.KindAlertPolicy)
>>>>>>> fd1fe082
	allObjects := make([]manifest.Object, 0, len(examples)+2)
	allObjects = append(allObjects, project)
	allObjects = append(allObjects, alertMethod)

	for i, example := range examples {
		policy := newV1alphaAlertPolicy(t,
			v1alphaAlertPolicy.Metadata{
				Name:        e2etestutils.GenerateName(),
				DisplayName: fmt.Sprintf("Alert Policy %d", i),
				Project:     project.GetName(),
			},
			example.GetVariant(),
			example.GetSubVariant(),
		)
		policy.Spec.AlertMethods = []v1alphaAlertPolicy.AlertMethodRef{
			{
				Metadata: v1alphaAlertPolicy.AlertMethodRefMetadata{
					Name:    alertMethod.Metadata.Name,
					Project: alertMethod.Metadata.Project,
				},
			},
		}
		for i := range policy.Spec.Conditions {
			if policy.Spec.Conditions[i].AlertingWindow == "" && policy.Spec.Conditions[i].LastsForDuration == "" {
				policy.Spec.Conditions[i].LastsForDuration = "0m"
			}
		}
		switch i {
		case 0:
			policy.Metadata.Project = defaultProject
		case 1:
			policy.Metadata.Labels["team"] = []string{"green"}
		case 2:
			policy.Metadata.Labels["team"] = []string{"orange"}
		case 3:
			policy.Metadata.Labels["team"] = []string{"orange"}
		}
		allObjects = append(allObjects, policy)
	}

	e2etestutils.V1Apply(t, allObjects)
	t.Cleanup(func() { e2etestutils.V1Delete(t, allObjects) })
	inputs := manifest.FilterByKind[v1alphaAlertPolicy.AlertPolicy](allObjects)

	filterTests := map[string]struct {
		request    objectsV1.GetAlertPolicyRequest
		expected   []v1alphaAlertPolicy.AlertPolicy
		returnsAll bool
	}{
		"all": {
			request:    objectsV1.GetAlertPolicyRequest{Project: sdk.ProjectsWildcard},
			expected:   manifest.FilterByKind[v1alphaAlertPolicy.AlertPolicy](allObjects),
			returnsAll: true,
		},
		"default project": {
			request:    objectsV1.GetAlertPolicyRequest{},
			expected:   []v1alphaAlertPolicy.AlertPolicy{inputs[0]},
			returnsAll: true,
		},
		"filter by project": {
			request: objectsV1.GetAlertPolicyRequest{
				Project: project.GetName(),
			},
			expected: inputs[1:],
		},
		"filter by name": {
			request: objectsV1.GetAlertPolicyRequest{
				Project: project.GetName(),
				Names:   []string{inputs[4].Metadata.Name},
			},
			expected: []v1alphaAlertPolicy.AlertPolicy{inputs[4]},
		},
		"filter by label": {
			request: objectsV1.GetAlertPolicyRequest{
				Project: project.GetName(),
				Labels:  e2etestutils.AnnotateLabels(t, v1alpha.Labels{"team": []string{"green"}}),
			},
			expected: []v1alphaAlertPolicy.AlertPolicy{inputs[1]},
		},
		"filter by label and name": {
			request: objectsV1.GetAlertPolicyRequest{
				Project: project.GetName(),
				Names:   []string{inputs[3].Metadata.Name},
				Labels:  e2etestutils.AnnotateLabels(t, v1alpha.Labels{"team": []string{"orange"}}),
			},
			expected: []v1alphaAlertPolicy.AlertPolicy{inputs[3]},
		},
	}
	for name, test := range filterTests {
		t.Run(name, func(t *testing.T) {
			t.Parallel()
			actual, err := client.Objects().V1().GetV1alphaAlertPolicies(ctx, test.request)
			require.NoError(t, err)
			if !test.returnsAll {
				require.Len(t, actual, len(test.expected))
			}
			assertSubset(t, actual, test.expected, assertV1alphaAlertPoliciesAreEqual)
		})
	}
}

func newV1alphaAlertPolicy(
	t *testing.T,
	metadata v1alphaAlertPolicy.Metadata,
	variant,
	subVariant string,
) v1alphaAlertPolicy.AlertPolicy {
	t.Helper()
	metadata.Labels = e2etestutils.AnnotateLabels(t, metadata.Labels)
	metadata.Annotations = commonAnnotations
<<<<<<< HEAD
	ap := getExampleObject[v1alphaAlertPolicy.AlertPolicy](t,
=======
	ap := e2etestutils.GetExampleObject[v1alphaAlertPolicy.AlertPolicy](t,
>>>>>>> fd1fe082
		manifest.KindAlertPolicy,
		func(example v1alphaExamples.Example) bool {
			return example.GetVariant() == variant && example.GetSubVariant() == subVariant
		},
	)
	ap.Spec.Description = e2etestutils.GetObjectDescription()
	return v1alphaAlertPolicy.New(metadata, ap.Spec)
}

func assertV1alphaAlertPoliciesAreEqual(t *testing.T, expected, actual v1alphaAlertPolicy.AlertPolicy) {
	t.Helper()
	assert.Equal(t, expected, actual)
}<|MERGE_RESOLUTION|>--- conflicted
+++ resolved
@@ -29,11 +29,7 @@
 		DisplayName: "Alert Method",
 		Project:     project.GetName(),
 	})
-<<<<<<< HEAD
-	examples := getExamples(t, manifest.KindAlertPolicy)
-=======
 	examples := e2etestutils.GetAllExamples(t, manifest.KindAlertPolicy)
->>>>>>> fd1fe082
 	allObjects := make([]manifest.Object, 0, len(examples)+2)
 	allObjects = append(allObjects, project)
 	allObjects = append(allObjects, alertMethod)
@@ -144,11 +140,7 @@
 	t.Helper()
 	metadata.Labels = e2etestutils.AnnotateLabels(t, metadata.Labels)
 	metadata.Annotations = commonAnnotations
-<<<<<<< HEAD
-	ap := getExampleObject[v1alphaAlertPolicy.AlertPolicy](t,
-=======
 	ap := e2etestutils.GetExampleObject[v1alphaAlertPolicy.AlertPolicy](t,
->>>>>>> fd1fe082
 		manifest.KindAlertPolicy,
 		func(example v1alphaExamples.Example) bool {
 			return example.GetVariant() == variant && example.GetSubVariant() == subVariant
