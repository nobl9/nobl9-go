//go:build e2e_test

package tests

import (
	"context"
	"fmt"
	"testing"

	"github.com/stretchr/testify/assert"
	"github.com/stretchr/testify/require"

	"github.com/nobl9/nobl9-go/manifest"
	v1alphaDataExport "github.com/nobl9/nobl9-go/manifest/v1alpha/dataexport"
	v1alphaExamples "github.com/nobl9/nobl9-go/manifest/v1alpha/examples"
	"github.com/nobl9/nobl9-go/sdk"
	objectsV1 "github.com/nobl9/nobl9-go/sdk/endpoints/objects/v1"
	"github.com/nobl9/nobl9-go/tests/e2etestutils"
)

func Test_Objects_V1_V1alpha_DataExport(t *testing.T) {
	t.Parallel()
	ctx := context.Background()
	project := generateV1alphaProject(t)
<<<<<<< HEAD
	examples := getExamples(t, manifest.KindDataExport)
=======
	examples := e2etestutils.GetAllExamples(t, manifest.KindDataExport)
>>>>>>> fd1fe082
	allObjects := make([]manifest.Object, 0, len(examples))
	allObjects = append(allObjects, project)

	for i, example := range examples {
		export := newV1alphaDataExport(t,
			v1alphaDataExport.Metadata{
				Name:        e2etestutils.GenerateName(),
				DisplayName: fmt.Sprintf("Data Export %d", i),
				Project:     project.GetName(),
			},
			example.GetVariant(),
			example.GetSubVariant(),
		)
		if i == 0 {
			export.Metadata.Project = defaultProject
		}
		allObjects = append(allObjects, export)
	}

	e2etestutils.V1Apply(t, allObjects)
	t.Cleanup(func() { e2etestutils.V1Delete(t, allObjects) })
	inputs := manifest.FilterByKind[v1alphaDataExport.DataExport](allObjects)

	filterTests := map[string]struct {
		request    objectsV1.GetDataExportsRequest
		expected   []v1alphaDataExport.DataExport
		returnsAll bool
	}{
		"all": {
			request:    objectsV1.GetDataExportsRequest{Project: sdk.ProjectsWildcard},
			expected:   manifest.FilterByKind[v1alphaDataExport.DataExport](allObjects),
			returnsAll: true,
		},
		"default project": {
			request:    objectsV1.GetDataExportsRequest{},
			expected:   []v1alphaDataExport.DataExport{inputs[0]},
			returnsAll: true,
		},
		"filter by project": {
			request: objectsV1.GetDataExportsRequest{
				Project: project.GetName(),
			},
			expected: inputs[1:],
		},
		"filter by name": {
			request: objectsV1.GetDataExportsRequest{
				Project: project.GetName(),
				Names:   []string{inputs[1].Metadata.Name},
			},
			expected: []v1alphaDataExport.DataExport{inputs[1]},
		},
	}
	for name, test := range filterTests {
		t.Run(name, func(t *testing.T) {
			t.Parallel()
			actual, err := client.Objects().V1().GetV1alphaDataExports(ctx, test.request)
			require.NoError(t, err)
			if !test.returnsAll {
				require.Len(t, actual, len(test.expected))
			}
			assertSubset(t, actual, test.expected, assertV1alphaDataExportsAreEqual)
		})
	}
}

func newV1alphaDataExport(
	t *testing.T,
	metadata v1alphaDataExport.Metadata,
	variant,
	subVariant string,
) v1alphaDataExport.DataExport {
	t.Helper()
<<<<<<< HEAD
	ap := getExampleObject[v1alphaDataExport.DataExport](t,
=======
	ap := e2etestutils.GetExampleObject[v1alphaDataExport.DataExport](t,
>>>>>>> fd1fe082
		manifest.KindDataExport,
		func(example v1alphaExamples.Example) bool {
			return example.GetVariant() == variant && example.GetSubVariant() == subVariant
		},
	)
	return v1alphaDataExport.New(metadata, ap.Spec)
}

func assertV1alphaDataExportsAreEqual(t *testing.T, expected, actual v1alphaDataExport.DataExport) {
	t.Helper()
	if actual.Spec.ExportType == v1alphaDataExport.DataExportTypeS3 && assert.NotNil(t, actual.Status) {
		assert.NotEmpty(t, actual.Status.AWSExternalID)
	}
	actual.Status = nil
	assert.Equal(t, expected, actual)
}<|MERGE_RESOLUTION|>--- conflicted
+++ resolved
@@ -22,11 +22,7 @@
 	t.Parallel()
 	ctx := context.Background()
 	project := generateV1alphaProject(t)
-<<<<<<< HEAD
-	examples := getExamples(t, manifest.KindDataExport)
-=======
 	examples := e2etestutils.GetAllExamples(t, manifest.KindDataExport)
->>>>>>> fd1fe082
 	allObjects := make([]manifest.Object, 0, len(examples))
 	allObjects = append(allObjects, project)
 
@@ -99,11 +95,7 @@
 	subVariant string,
 ) v1alphaDataExport.DataExport {
 	t.Helper()
-<<<<<<< HEAD
-	ap := getExampleObject[v1alphaDataExport.DataExport](t,
-=======
 	ap := e2etestutils.GetExampleObject[v1alphaDataExport.DataExport](t,
->>>>>>> fd1fe082
 		manifest.KindDataExport,
 		func(example v1alphaExamples.Example) bool {
 			return example.GetVariant() == variant && example.GetSubVariant() == subVariant
