--- conflicted
+++ resolved
@@ -40,11 +40,7 @@
 		Name:    e2etestutils.GenerateName(),
 		Project: project.GetName(),
 	})
-<<<<<<< HEAD
-	alertPolicyExample := getExample(t, manifest.KindAlertPolicy, nil).Example
-=======
 	alertPolicyExample := e2etestutils.GetExample(t, manifest.KindAlertPolicy, nil)
->>>>>>> fd1fe082
 	alertPolicy := newV1alphaAlertPolicy(t, v1alphaAlertPolicy.Metadata{
 		Name:    e2etestutils.GenerateName(),
 		Project: project.GetName(),
@@ -57,16 +53,8 @@
 			},
 		},
 	}
-<<<<<<< HEAD
-	agentsAndDirects := append(
-		v1alphaSLODependencyAgents(t),
-		v1alphaSLODependencyDirects(t)...)
-
-	sloExamples := getExamples(t, manifest.KindSLO)
-=======
 
 	sloExamples := e2etestutils.GetAllExamples(t, manifest.KindSLO)
->>>>>>> fd1fe082
 	// Composite SLOs depend on other SLOs. Example SLOs are being sorted so that Composite SLOs are placed at the end,
 	// allowing them to depend on the SLOs listed before them.
 	slices.SortStableFunc(sloExamples, func(i, j v1alphaExamples.Example) int {
@@ -174,15 +162,7 @@
 		slos = append(slos, slo)
 	}
 
-<<<<<<< HEAD
-	serviceNameFilterSLOs, serviceNameFilterDependencies := prepareObjectsForServiceNameFilteringTests(
-		t,
-		sloExamples,
-		agentsAndDirects[0].(v1alphaAgent.Agent),
-	)
-=======
 	serviceNameFilterSLOs, serviceNameFilterDependencies := prepareObjectsForServiceNameFilteringTests(t)
->>>>>>> fd1fe082
 	for _, slo := range serviceNameFilterSLOs {
 		slos = append(slos, slo)
 	}
@@ -297,18 +277,7 @@
 	}
 }
 
-<<<<<<< HEAD
-func prepareObjectsForServiceNameFilteringTests(
-	t *testing.T,
-	sloExamples []exampleWrapper,
-	agent v1alphaAgent.Agent,
-) (
-	slos []v1alphaSLO.SLO,
-	dependencies []manifest.Object,
-) {
-=======
 func prepareObjectsForServiceNameFilteringTests(t *testing.T) (slos []v1alphaSLO.SLO, dependencies []manifest.Object) {
->>>>>>> fd1fe082
 	t.Helper()
 
 	agentType := v1alpha.Prometheus
@@ -341,27 +310,10 @@
 	)
 
 	// SLOs.
-<<<<<<< HEAD
-	var sloTemplate v1alphaSLO.SLO
-	for _, example := range sloExamples {
-		slo := example.GetObject().(v1alphaSLO.SLO)
-		metricSpecs := slo.Spec.AllMetricSpecs()
-		if slo.Spec.HasCompositeObjectives() {
-			continue
-		}
-		require.Greater(t, len(metricSpecs), 0, "expected at least 1 metric spec")
-		if metricSpecs[0].DataSourceType() == agentType {
-			sloTemplate = slo
-			break
-		}
-	}
-	require.NotNil(t, sloTemplate, "expected at least 1 SLO with metric source of type %s", agentType)
-=======
 	sloTemplate := e2etestutils.GetExampleObject[v1alphaSLO.SLO](t,
 		manifest.KindSLO,
 		e2etestutils.FilterExamplesByDataSourceType(agentType),
 	)
->>>>>>> fd1fe082
 
 	for i, params := range []struct {
 		project string
