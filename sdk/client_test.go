--- conflicted
+++ resolved
@@ -259,7 +259,7 @@
 }
 
 func TestClient_GetDataExportIAMRoleIDs(t *testing.T) {
-	expectedData := v1alpha.IAMRoleIDs{
+	expectedData := models.IAMRoleIDs{
 		ExternalID: "external-id",
 	}
 
@@ -286,13 +286,8 @@
 	assert.Equal(t, expectedData, *response)
 }
 
-<<<<<<< HEAD
 func TestClient_GetDirectIAMRoleIDs(t *testing.T) {
-	expectedData := v1alpha.IAMRoleIDs{
-=======
-func TestClient_GetAWSIAMRoleAuthExternalIDs(t *testing.T) {
-	expectedData := models.AWSIAMRoleAuthExternalIDs{
->>>>>>> 4fe469a6
+	expectedData := models.IAMRoleIDs{
 		ExternalID: "N9-1AE8AC4A-33A909BC-2D0483BE-2874FCD1",
 		AccountID:  "123456789012",
 	}
