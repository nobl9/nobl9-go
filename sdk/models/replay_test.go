package models

import (
	"strings"
	"testing"
	"time"

	"github.com/stretchr/testify/assert"
	"github.com/stretchr/testify/require"

	"github.com/nobl9/govy/pkg/govy"
	"github.com/nobl9/govy/pkg/rules"
)

func TestReplayStructDatesValidation(t *testing.T) {
	t.Parallel()

	tests := []struct {
		name      string
		replay    Replay
		isValid   bool
		ErrorCode govy.ErrorCode
	}{
		{
			name: "correct struct",
			replay: Replay{
				Project: "project",
				Slo:     "slo",
				Duration: ReplayDuration{
					Unit:  "Day",
					Value: 30,
				},
			},
			isValid: true,
		},
		{
			name: "missing slo",
			replay: Replay{
				Project: "project",
				Slo:     "",
				Duration: ReplayDuration{
					Unit:  "Day",
					Value: 30,
				},
			},
			isValid:   false,
			ErrorCode: rules.ErrorCodeRequired,
		},
		{
			name: "missing project",
			replay: Replay{
				Project: "",
				Slo:     "slo",
				Duration: ReplayDuration{
					Unit:  "Day",
					Value: 30,
				},
			},
			isValid:   false,
			ErrorCode: rules.ErrorCodeRequired,
		},
		{
			name: "missing duration unit",
			replay: Replay{
				Project: "project",
				Slo:     "slo",
				Duration: ReplayDuration{
					Value: 30,
				},
			},
			isValid:   false,
			ErrorCode: rules.ErrorCodeRequired,
		},
		{
			name: "missing duration value",
			replay: Replay{
				Project: "project",
				Slo:     "slo",
				Duration: ReplayDuration{
					Unit: "Day",
				},
			},
			isValid:   false,
			ErrorCode: rules.ErrorCodeGreaterThan,
		},
		{
			name: "invalid duration unit",
			replay: Replay{
				Project: "project",
				Slo:     "slo",
				Duration: ReplayDuration{
					Unit:  "Test",
					Value: 30,
				},
			},
			isValid:   false,
			ErrorCode: replayDurationUnitValidationErrorCode,
		},
		{
			name: "invalid duration value",
			replay: Replay{
				Project: "project",
				Slo:     "slo",
				Duration: ReplayDuration{
					Unit:  "Day",
					Value: -30,
				},
			},
			isValid:   false,
			ErrorCode: rules.ErrorCodeGreaterThan,
		},
		{
			name: "maximum duration exceeded",
			replay: Replay{
				Project: "project",
				Slo:     "slo",
				Duration: ReplayDuration{
					Unit:  "Day",
					Value: 31,
				},
			},
			isValid:   false,
			ErrorCode: replayDurationValidationErrorCode,
		},
		{
			name: "missing duration",
			replay: Replay{
				Project: "project",
				Slo:     "slo",
			},
			isValid:   false,
			ErrorCode: rules.ErrorCodeRequired,
		},
		{
<<<<<<< HEAD
			name: "missing objectives map when replaying source slo",
=======
			name: "correct struct start date",
			replay: Replay{
				Project: "project",
				Slo:     "slo",
				TimeRange: ReplayTimeRange{
					StartDate: time.Now().Add(-time.Hour * 24),
				},
			},
			isValid: true,
		},
		{
			name: "only one of duration or start date can be set",
>>>>>>> f0e6d952
			replay: Replay{
				Project: "project",
				Slo:     "slo",
				Duration: ReplayDuration{
					Unit:  "Day",
					Value: 30,
				},
<<<<<<< HEAD
				SourceSLO: &ReplaySourceSLO{
					Project: "project",
					Name:    "slo",
				},
			},
			isValid:   false,
			ErrorCode: rules.ErrorCodeSliceMinLength,
		},
		{
			name: "empty objectives map when replaying source slo",
=======
				TimeRange: ReplayTimeRange{
					StartDate: time.Now().Add(-time.Hour * 24),
				},
			},
			isValid:   false,
			ErrorCode: replayDurationAndStartDateValidationError,
		},
		{
			name: "start date cannot be in the future",
			replay: Replay{
				Project: "project",
				Slo:     "slo",
				TimeRange: ReplayTimeRange{
					StartDate: time.Now().Add(time.Minute * 1),
				},
			},
			isValid:   false,
			ErrorCode: replayStartDateInTheFutureValidationError,
		},
		{
			name: "use start date without duration",
>>>>>>> f0e6d952
			replay: Replay{
				Project: "project",
				Slo:     "slo",
				Duration: ReplayDuration{
<<<<<<< HEAD
					Unit:  "Day",
					Value: 30,
				},
				SourceSLO: &ReplaySourceSLO{
					Project:       "project",
					Name:          "slo",
					ObjectivesMap: []ReplaySourceSLOItem{},
				},
			},
			isValid:   false,
			ErrorCode: rules.ErrorCodeSliceMinLength,
		},
		{
			name: "not empty objectives map when replaying source slo",
=======
					Unit:  "",
					Value: 0,
				},
				TimeRange: ReplayTimeRange{
					StartDate: time.Now().Add(-time.Hour * 24),
				},
			},
			isValid: true,
		},
		{
			name: "only one of duration",
>>>>>>> f0e6d952
			replay: Replay{
				Project: "project",
				Slo:     "slo",
				Duration: ReplayDuration{
					Unit:  "Day",
					Value: 30,
				},
<<<<<<< HEAD
				SourceSLO: &ReplaySourceSLO{
					Project: "project",
					Name:    "slo",
					ObjectivesMap: []ReplaySourceSLOItem{
						{
							Source: "objective-1",
							Target: "objective-1",
						},
					},
=======
				TimeRange: ReplayTimeRange{
					StartDate: time.Date(1, 1, 1, 0, 0, 0, 0, time.UTC),
>>>>>>> f0e6d952
				},
			},
			isValid: true,
		},
	}

	for _, tt := range tests {
		tc := tt
		t.Run(tc.name, func(t *testing.T) {
			t.Parallel()

			err := tc.replay.Validate()
			if tc.isValid {
				assert.Nil(t, err)
			} else {
				require.Error(t, err)
				require.IsType(t, &govy.ValidatorError{}, err)
				assert.True(t, govy.HasErrorCode(err, tc.ErrorCode))
			}
		})
	}
}

func TestParseJSONToReplayStruct(t *testing.T) {
	t.Parallel()

	tests := []struct {
		name      string
		inputJSON string
		want      Replay
		wantErr   bool
	}{
		{
			name:      "pass valid json",
			inputJSON: `{"project": "default","slo": "annotation-test", "duration": {"unit": "Day", "value": 20}}`,
			want: Replay{
				Project: "default",
				Slo:     "annotation-test",
				Duration: ReplayDuration{
					Unit:  "Day",
					Value: 20,
				},
			},
			wantErr: false,
		},
		{
			name:      "pass invalid json",
			inputJSON: `}`,
			want:      Replay{},
			wantErr:   true,
		},
		{
			name:      "pass invalid values",
			inputJSON: `{"project": "default","slo": "annotation-test", "duration": {"unit": "Days", "value": 20}}`,
			want:      Replay{},
			wantErr:   true,
		},
		{
			name:      "pass empty object",
			inputJSON: `{}`,
			want:      Replay{},
			wantErr:   true,
		},
	}

	for _, tt := range tests {
		tc := tt
		t.Run(tc.name, func(t *testing.T) {
			t.Parallel()

			reader := strings.NewReader(tc.inputJSON)
			got, err := ParseJSONToReplayStruct(reader)

			if tc.wantErr {
				assert.NotEmpty(t, err)
			} else {
				assert.Empty(t, err)
			}
			assert.Equal(t, tc.want, got)
		})
	}
}

func TestCheckPeriodUnit(t *testing.T) {
	t.Parallel()

	tests := []struct {
		name    string
		unit    string
		wantErr error
	}{
		{
			name:    "Proper duration unit",
			unit:    DurationUnitDay,
			wantErr: nil,
		},
		{
			name:    "Invalid duration unit",
			unit:    "Days",
			wantErr: ErrInvalidReplayDurationUnit,
		},
	}
	for _, tt := range tests {
		tc := tt
		t.Run(tt.name, func(t *testing.T) {
			t.Parallel()
			if err := ValidateReplayDurationUnit(tc.unit); err != tc.wantErr {
				t.Errorf("ValidateReplayDurationUnit() error = %v, wantErr %v", err, tc.wantErr)
			}
		})
	}
}

func TestConvertReplayDurationToDuration(t *testing.T) {
	t.Parallel()

	tests := []struct {
		name         string
		duration     ReplayDuration
		wantErr      error
		wantDuration time.Duration
	}{
		{
			name: "30 minutes",
			duration: ReplayDuration{
				Unit:  DurationUnitMinute,
				Value: 30,
			},
			wantErr:      nil,
			wantDuration: 30 * time.Minute,
		},
		{
			name: "15 days",
			duration: ReplayDuration{
				Unit:  DurationUnitDay,
				Value: 15,
			},
			wantErr:      nil,
			wantDuration: 24 * time.Hour * 15,
		},
		{
			name: "5 hours",
			duration: ReplayDuration{
				Unit:  DurationUnitHour,
				Value: 5,
			},
			wantErr:      nil,
			wantDuration: 5 * time.Hour,
		},
		{
			name: "invalid time unit",
			duration: ReplayDuration{
				Unit:  "TEST",
				Value: 30,
			},
			wantErr:      ErrInvalidReplayDurationUnit,
			wantDuration: 0,
		},
	}
	for _, tt := range tests {
		tc := tt
		t.Run(tc.name, func(t *testing.T) {
			t.Parallel()
			duration, err := tc.duration.Duration()

			assert.Equal(t, tc.wantErr, err)
			assert.Equal(t, tc.wantDuration, duration)
		})
	}
}<|MERGE_RESOLUTION|>--- conflicted
+++ resolved
@@ -132,9 +132,6 @@
 			ErrorCode: rules.ErrorCodeRequired,
 		},
 		{
-<<<<<<< HEAD
-			name: "missing objectives map when replaying source slo",
-=======
 			name: "correct struct start date",
 			replay: Replay{
 				Project: "project",
@@ -147,15 +144,71 @@
 		},
 		{
 			name: "only one of duration or start date can be set",
->>>>>>> f0e6d952
-			replay: Replay{
-				Project: "project",
-				Slo:     "slo",
-				Duration: ReplayDuration{
-					Unit:  "Day",
-					Value: 30,
-				},
-<<<<<<< HEAD
+			replay: Replay{
+				Project: "project",
+				Slo:     "slo",
+				Duration: ReplayDuration{
+					Unit:  "Day",
+					Value: 30,
+				},
+				TimeRange: ReplayTimeRange{
+					StartDate: time.Now().Add(-time.Hour * 24),
+				},
+			},
+			isValid:   false,
+			ErrorCode: replayDurationAndStartDateValidationError,
+		},
+		{
+			name: "start date cannot be in the future",
+			replay: Replay{
+				Project: "project",
+				Slo:     "slo",
+				TimeRange: ReplayTimeRange{
+					StartDate: time.Now().Add(time.Minute * 1),
+				},
+			},
+			isValid:   false,
+			ErrorCode: replayStartDateInTheFutureValidationError,
+		},
+		{
+			name: "use start date without duration",
+			replay: Replay{
+				Project: "project",
+				Slo:     "slo",
+				Duration: ReplayDuration{
+					Unit:  "",
+					Value: 0,
+				},
+				TimeRange: ReplayTimeRange{
+					StartDate: time.Now().Add(-time.Hour * 24),
+				},
+			},
+			isValid: true,
+		},
+		{
+			name: "only one of duration",
+			replay: Replay{
+				Project: "project",
+				Slo:     "slo",
+				Duration: ReplayDuration{
+					Unit:  "Day",
+					Value: 30,
+				},
+				TimeRange: ReplayTimeRange{
+					StartDate: time.Date(1, 1, 1, 0, 0, 0, 0, time.UTC),
+				},
+			},
+			isValid: true,
+		},
+		{
+			name: "missing objectives map when replaying source slo",
+			replay: Replay{
+				Project: "project",
+				Slo:     "slo",
+				Duration: ReplayDuration{
+					Unit:  "Day",
+					Value: 30,
+				},
 				SourceSLO: &ReplaySourceSLO{
 					Project: "project",
 					Name:    "slo",
@@ -166,34 +219,10 @@
 		},
 		{
 			name: "empty objectives map when replaying source slo",
-=======
-				TimeRange: ReplayTimeRange{
-					StartDate: time.Now().Add(-time.Hour * 24),
-				},
-			},
-			isValid:   false,
-			ErrorCode: replayDurationAndStartDateValidationError,
-		},
-		{
-			name: "start date cannot be in the future",
-			replay: Replay{
-				Project: "project",
-				Slo:     "slo",
-				TimeRange: ReplayTimeRange{
-					StartDate: time.Now().Add(time.Minute * 1),
-				},
-			},
-			isValid:   false,
-			ErrorCode: replayStartDateInTheFutureValidationError,
-		},
-		{
-			name: "use start date without duration",
->>>>>>> f0e6d952
-			replay: Replay{
-				Project: "project",
-				Slo:     "slo",
-				Duration: ReplayDuration{
-<<<<<<< HEAD
+			replay: Replay{
+				Project: "project",
+				Slo:     "slo",
+				Duration: ReplayDuration{
 					Unit:  "Day",
 					Value: 30,
 				},
@@ -208,27 +237,13 @@
 		},
 		{
 			name: "not empty objectives map when replaying source slo",
-=======
-					Unit:  "",
-					Value: 0,
-				},
-				TimeRange: ReplayTimeRange{
-					StartDate: time.Now().Add(-time.Hour * 24),
-				},
-			},
-			isValid: true,
-		},
-		{
-			name: "only one of duration",
->>>>>>> f0e6d952
-			replay: Replay{
-				Project: "project",
-				Slo:     "slo",
-				Duration: ReplayDuration{
-					Unit:  "Day",
-					Value: 30,
-				},
-<<<<<<< HEAD
+			replay: Replay{
+				Project: "project",
+				Slo:     "slo",
+				Duration: ReplayDuration{
+					Unit:  "Day",
+					Value: 30,
+				},
 				SourceSLO: &ReplaySourceSLO{
 					Project: "project",
 					Name:    "slo",
@@ -238,10 +253,6 @@
 							Target: "objective-1",
 						},
 					},
-=======
-				TimeRange: ReplayTimeRange{
-					StartDate: time.Date(1, 1, 1, 0, 0, 0, 0, time.UTC),
->>>>>>> f0e6d952
 				},
 			},
 			isValid: true,
