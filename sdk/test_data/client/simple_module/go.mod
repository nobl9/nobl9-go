module simple_module

go 1.20

require github.com/nobl9/nobl9-go v0.0.0

require (
	github.com/BurntSushi/toml v1.3.2 // indirect
	github.com/aws/aws-sdk-go v1.44.321 // indirect
	github.com/bmatcuk/doublestar/v4 v4.6.0 // indirect
	github.com/coreos/go-systemd/v22 v22.5.0 // indirect
	github.com/creack/pty v1.1.9 // indirect
	github.com/davecgh/go-spew v1.1.1 // indirect
	github.com/decred/dcrd/crypto/blake256 v1.0.1 // indirect
	github.com/decred/dcrd/dcrec/secp256k1/v4 v4.2.0 // indirect
	github.com/fatih/color v1.15.0 // indirect
	github.com/gabriel-vasile/mimetype v1.4.2 // indirect
	github.com/go-playground/assert/v2 v2.2.0 // indirect
	github.com/go-playground/locales v0.14.1 // indirect
	github.com/go-playground/universal-translator v0.18.1 // indirect
	github.com/go-playground/validator/v10 v10.15.0 // indirect
	github.com/goccy/go-json v0.10.2 // indirect
	github.com/goccy/go-yaml v1.11.0 // indirect
	github.com/godbus/dbus/v5 v5.0.4 // indirect
	github.com/golang-jwt/jwt/v4 v4.5.0 // indirect
	github.com/google/go-cmp v0.5.9 // indirect
	github.com/hashicorp/go-cleanhttp v0.5.2 // indirect
	github.com/hashicorp/go-hclog v1.2.0 // indirect
	github.com/hashicorp/go-retryablehttp v0.7.4 // indirect
	github.com/jmespath/go-jmespath v0.4.0 // indirect
	github.com/jmespath/go-jmespath/internal/testify v1.5.1 // indirect
	github.com/kr/pretty v0.3.0 // indirect
	github.com/kr/pty v1.1.1 // indirect
	github.com/kr/text v0.2.0 // indirect
	github.com/leodido/go-urn v1.2.4 // indirect
	github.com/lestrrat-go/backoff/v2 v2.0.8 // indirect
	github.com/lestrrat-go/blackmagic v1.0.1 // indirect
	github.com/lestrrat-go/httpcc v1.0.1 // indirect
	github.com/lestrrat-go/iter v1.0.2 // indirect
	github.com/lestrrat-go/jwx v1.2.26 // indirect
	github.com/lestrrat-go/option v1.0.1 // indirect
	github.com/mattn/go-colorable v0.1.13 // indirect
	github.com/mattn/go-isatty v0.0.19 // indirect
	github.com/mitchellh/mapstructure v1.5.0 // indirect
	github.com/patrickmn/go-cache v2.1.0+incompatible // indirect
	github.com/pkg/diff v0.0.0-20210226163009-20ebb0f2a09e // indirect
	github.com/pkg/errors v0.9.1 // indirect
	github.com/pmezard/go-difflib v1.0.0 // indirect
	github.com/rogpeppe/go-internal v1.8.1 // indirect
	github.com/rs/xid v1.5.0 // indirect
	github.com/rs/zerolog v1.30.0 // indirect
	github.com/stretchr/objx v0.5.0 // indirect
	github.com/stretchr/testify v1.8.4 // indirect
	github.com/yuin/goldmark v1.4.13 // indirect
<<<<<<< HEAD
	golang.org/x/crypto v0.9.0 // indirect
	golang.org/x/exp v0.0.0-20230810033253-352e893a4cad // indirect
	golang.org/x/mod v0.11.0 // indirect
	golang.org/x/net v0.10.0 // indirect
	golang.org/x/sync v0.1.0 // indirect
	golang.org/x/sys v0.10.0 // indirect
	golang.org/x/term v0.8.0 // indirect
	golang.org/x/text v0.12.0 // indirect
	golang.org/x/tools v0.6.0 // indirect
=======
	golang.org/x/crypto v0.13.0 // indirect
	golang.org/x/exp v0.0.0-20230905200255-921286631fa9 // indirect
	golang.org/x/mod v0.12.0 // indirect
	golang.org/x/net v0.15.0 // indirect
	golang.org/x/sync v0.3.0 // indirect
	golang.org/x/sys v0.12.0 // indirect
	golang.org/x/term v0.12.0 // indirect
	golang.org/x/text v0.13.0 // indirect
	golang.org/x/tools v0.13.0 // indirect
>>>>>>> 6be298d1
	golang.org/x/xerrors v0.0.0-20220907171357-04be3eba64a2 // indirect
	gopkg.in/check.v1 v1.0.0-20180628173108-788fd7840127 // indirect
	gopkg.in/errgo.v2 v2.1.0 // indirect
	gopkg.in/yaml.v2 v2.4.0 // indirect
	gopkg.in/yaml.v3 v3.0.1 // indirect
)

replace github.com/nobl9/nobl9-go => ../../../../.<|MERGE_RESOLUTION|>--- conflicted
+++ resolved
@@ -52,17 +52,6 @@
 	github.com/stretchr/objx v0.5.0 // indirect
 	github.com/stretchr/testify v1.8.4 // indirect
 	github.com/yuin/goldmark v1.4.13 // indirect
-<<<<<<< HEAD
-	golang.org/x/crypto v0.9.0 // indirect
-	golang.org/x/exp v0.0.0-20230810033253-352e893a4cad // indirect
-	golang.org/x/mod v0.11.0 // indirect
-	golang.org/x/net v0.10.0 // indirect
-	golang.org/x/sync v0.1.0 // indirect
-	golang.org/x/sys v0.10.0 // indirect
-	golang.org/x/term v0.8.0 // indirect
-	golang.org/x/text v0.12.0 // indirect
-	golang.org/x/tools v0.6.0 // indirect
-=======
 	golang.org/x/crypto v0.13.0 // indirect
 	golang.org/x/exp v0.0.0-20230905200255-921286631fa9 // indirect
 	golang.org/x/mod v0.12.0 // indirect
@@ -72,7 +61,6 @@
 	golang.org/x/term v0.12.0 // indirect
 	golang.org/x/text v0.13.0 // indirect
 	golang.org/x/tools v0.13.0 // indirect
->>>>>>> 6be298d1
 	golang.org/x/xerrors v0.0.0-20220907171357-04be3eba64a2 // indirect
 	gopkg.in/check.v1 v1.0.0-20180628173108-788fd7840127 // indirect
 	gopkg.in/errgo.v2 v2.1.0 // indirect
