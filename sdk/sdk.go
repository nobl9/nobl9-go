--- conflicted
+++ resolved
@@ -35,21 +35,12 @@
 
 // HTTP headers keys used across app
 const (
-<<<<<<< HEAD
 	HeaderOrganization      = "organization"
 	HeaderProject           = "project"
 	HeaderAuthorization     = "Authorization"
 	HeaderUserAgent         = "User-Agent"
 	HeaderTruncatedLimitMax = "Truncated-Limit-Max"
 	HeaderTraceID           = "trace-id"
-=======
-	HeaderOrganization  = "organization"
-	HeaderProject       = "project"
-	HeaderAuthorization = "Authorization"
-	HeaderUserAgent     = "User-Agent"
-	HeaderClientID      = "ClientID"
-	traceIDHeader       = "trace-id"
->>>>>>> db202f7e
 )
 
 // HTTP GET query keys used across app
@@ -70,17 +61,17 @@
 	QueryKeyTextSearch        = "text_search"
 	QueryKeySystemAnnotations = "system_annotations"
 	QueryKeyUserAnnotations   = "user_annotations"
+	QueryKeyAlertPolicy       = "alert_policy"
+	QueryKeyObjective         = "objective"
+	QueryKeyObjectiveValue    = "objective_value"
+	QueryKeyResolved          = "resolved"
+	QueryKeyTriggered         = "triggered"
 )
 
-<<<<<<< HEAD
 type Response struct {
 	Objects      []AnyJSONObj
 	TruncatedMax int
 }
-=======
-// ProjectsWildcard is used in HeaderProject when requesting for all projects.
-const ProjectsWildcard = "*"
->>>>>>> db202f7e
 
 // Object represents available objects in API to perform operations.
 type Object string
@@ -119,12 +110,6 @@
 	ObjectGroup                Object = "Group"
 )
 
-const (
-	ObjectDefaultURI        string = "/get/%s"
-	ObjectGroupSpecifiedURI string = "/usrmgmt/groups"
-)
-
-<<<<<<< HEAD
 var allObjects = []Object{
 	ObjectSLO,
 	ObjectService,
@@ -156,51 +141,11 @@
 	"dataexport":   ObjectDataExport,
 	"rolebinding":  ObjectRoleBinding,
 	"annotation":   ObjectAnnotation,
+	"group":        ObjectGroup,
 }
 
 func ObjectName(apiObject string) Object {
 	return objectNamesMap[apiObject]
-=======
-func getAllObjects() []Object {
-	return []Object{
-		ObjectSLO,
-		ObjectService,
-		ObjectAgent,
-		ObjectProject,
-		ObjectMetricSource,
-		ObjectAlertPolicy,
-		ObjectAlertSilence,
-		ObjectAlert,
-		ObjectAlertMethod,
-		ObjectDirect,
-		ObjectDataExport,
-		ObjectUsageSummary,
-		ObjectRoleBinding,
-		ObjectSLOErrorBudgetStatus,
-		ObjectAnnotation,
-		ObjectGroup,
-	}
-}
-
-func ObjectName(apiObject string) Object {
-	objects := map[string]Object{
-		"slo":          ObjectSLO,
-		"service":      ObjectService,
-		"agent":        ObjectAgent,
-		"alertpolicy":  ObjectAlertPolicy,
-		"alertsilence": ObjectAlertSilence,
-		"alert":        ObjectAlert,
-		"project":      ObjectProject,
-		"alertmethod":  ObjectAlertMethod,
-		"direct":       ObjectDirect,
-		"dataexport":   ObjectDataExport,
-		"rolebinding":  ObjectRoleBinding,
-		"annotation":   ObjectAnnotation,
-		"group":        ObjectGroup,
-	}
-
-	return objects[apiObject]
->>>>>>> db202f7e
 }
 
 // IsObjectAvailable returns true if given object is available in SDK.
@@ -213,72 +158,6 @@
 	return false
 }
 
-<<<<<<< HEAD
-=======
-func ObjectsSpecifiedURIs() map[Object]string {
-	return map[Object]string{
-		ObjectGroup: ObjectGroupSpecifiedURI,
-	}
-}
-
-func GetObjectSpecifiedURI(o Object) string {
-	return ObjectsSpecifiedURIs()[o]
-}
-
-func HasObjectSpecifiedURI(o Object) bool {
-	_, ok := ObjectsSpecifiedURIs()[o]
-	return ok
-}
-
-func ResolveObjectURI(o Object) string {
-	if HasObjectSpecifiedURI(o) {
-		return GetObjectSpecifiedURI(o)
-	}
-
-	return fmt.Sprintf(ObjectDefaultURI, o.String())
-}
-
-// Operation is an enum that represents an operation that can be done over an
-// object kind.
-type Operation int
-
-// Possible values of Operation.
-const (
-	Get Operation = iota + 1
-	TimeSeries
-	Reports
-)
-
-func getNamesToOperationsMap() map[string]Operation {
-	return map[string]Operation{
-		"get":        Get,
-		"timeseries": TimeSeries,
-		"reports":    Reports,
-	}
-}
-
-// ParseOperation return Operation matching given string.
-func ParseOperation(val string) (Operation, error) {
-	op, ok := getNamesToOperationsMap()[val]
-	if !ok {
-		return Operation(0), fmt.Errorf("'%s' is not a valid operation", val)
-	}
-	return op, nil
-}
-
-func (operation Operation) String() string {
-	for k, v := range getNamesToOperationsMap() {
-		if v == operation {
-			return k
-		}
-	}
-	return "UNKNOWN"
-}
-
-// DefaultProject is a value of the default project.
-const DefaultProject = "default"
-
->>>>>>> db202f7e
 // AnyJSONObj can store a generic representation on any valid JSON.
 type AnyJSONObj = map[string]interface{}
 
@@ -372,6 +251,7 @@
 	apiDelete    = "delete"
 	apiGet       = "get"
 	apiInputData = "input/data"
+	apiGetGroups = "/usrmgmt/groups"
 )
 
 // GetObjects returns array of supported type of Objects, when names are passed - query for these names
@@ -383,7 +263,6 @@
 	filterLabel map[string][]string,
 	names ...string,
 ) ([]AnyJSONObj, error) {
-<<<<<<< HEAD
 	q := url.Values{}
 	if len(names) > 0 {
 		q[QueryKeyName] = names
@@ -405,36 +284,14 @@
 	q url.Values,
 ) (response Response, err error) {
 	response = Response{TruncatedMax: -1}
-	req, err := c.createRequest(ctx, http.MethodGet, path.Join(apiGet, object.String()), project, q, nil)
+	req, err := c.createRequest(ctx, http.MethodGet, c.resolveGetObjectEndpoint(object), project, q, nil)
 	if err != nil {
 		return response, err
 	}
 
 	resp, err := c.HTTP.Do(req)
-=======
-	endpoint := ResolveObjectURI(object)
-	q := queries{}
-	if len(names) > 0 {
-		q[QueryKeyName] = names
-	}
-	if timestamp != "" {
-		q[QueryKeyTime] = []string{timestamp}
-	}
-
-	if len(filterLabel) > 0 {
-		q[QueryKeyLabelsFilter] = []string{c.prepareFilterLabelsString(filterLabel)}
-	}
-
-	req := c.createGetReq(ctx, c.ingestURL, endpoint, q)
-	// Ignore project from configuration and from `-p` flag.
-	if object == ObjectAlert {
-		req.Header.Set(HeaderProject, ProjectsWildcard)
-	}
-
-	resp, err := c.c.Do(req)
->>>>>>> db202f7e
-	if err != nil {
-		return nil, fmt.Errorf("cannot perform a request to API: %w", err)
+	if err != nil {
+		return response, fmt.Errorf("cannot perform a request to API: %w", err)
 	}
 	defer func() { _ = resp.Body.Close() }()
 
@@ -442,7 +299,6 @@
 	case resp.StatusCode == http.StatusOK:
 		content, err := decodeJSONResponse(resp.Body)
 		if err != nil {
-<<<<<<< HEAD
 			return response, fmt.Errorf("cannot decode response from API: %w", err)
 		}
 		response.Objects = content
@@ -457,22 +313,29 @@
 				HeaderTruncatedLimitMax,
 				truncatedValue,
 			)
-=======
-			return nil, fmt.Errorf("cannot decode response from API: %w", err)
->>>>>>> db202f7e
-		}
-		return content, nil
+		}
+		response.TruncatedMax = truncatedMax
+		return response, nil
 	case resp.StatusCode == http.StatusBadRequest,
 		resp.StatusCode == http.StatusUnprocessableEntity,
 		resp.StatusCode == http.StatusForbidden:
 		body, _ := io.ReadAll(resp.Body)
-		return nil, fmt.Errorf("%s", bytes.TrimSpace(body))
+		return response, fmt.Errorf("%s", bytes.TrimSpace(body))
 	case resp.StatusCode >= http.StatusInternalServerError:
-		return nil, getResponseServerError(resp)
+		return response, getResponseServerError(resp)
 	default:
 		body, _ := io.ReadAll(resp.Body)
 		msg := strings.TrimSpace(string(body))
-		return nil, fmt.Errorf("request finished with status code: %d and message: %s", resp.StatusCode, msg)
+		return response, fmt.Errorf("request finished with status code: %d and message: %s", resp.StatusCode, msg)
+	}
+}
+
+func (c *Client) resolveGetObjectEndpoint(o Object) string {
+	switch o {
+	case ObjectGroup:
+		return apiGetGroups
+	default:
+		return path.Join(apiGet, o.String())
 	}
 }
 
@@ -708,77 +571,12 @@
 	return req, nil
 }
 
-<<<<<<< HEAD
 func getResponseServerError(resp *http.Response) error {
 	body, _ := io.ReadAll(resp.Body)
 	msg := fmt.Sprintf("%s error message: %s", http.StatusText(resp.StatusCode), bytes.TrimSpace(body))
 	traceID := resp.Header.Get(HeaderTraceID)
 	if traceID != "" {
 		msg = fmt.Sprintf("%s error id: %s", msg, traceID)
-=======
-func (c *Client) getRequestForAPIMode(ctx context.Context, apiMode string, buf io.Reader) (*http.Request, error) {
-	switch apiMode {
-	case apiApply:
-		return http.NewRequestWithContext(ctx, http.MethodPut, c.ingestURL+"/apply", buf)
-	case apiDelete:
-		return http.NewRequestWithContext(ctx, http.MethodDelete, c.ingestURL+"/delete", buf)
-	}
-	return nil, fmt.Errorf("wrong request type, only %s and %s values are valid", apiApply, apiDelete)
-}
-
-func (c *Client) createGetReq(ctx context.Context, apiURL string, endpoint string, q queries) *http.Request {
-	req, _ := http.NewRequest(http.MethodGet, apiURL+endpoint, nil)
-	req.Header.Set(HeaderOrganization, c.organization)
-	req.Header.Set(HeaderProject, c.project)
-	req.Header.Set(HeaderUserAgent, c.userAgent)
-	if c.authorization != "" {
-		req.Header.Set(HeaderAuthorization, c.authorization)
-	}
-
-	// add query parameters to request, to pass arrays convention of repeat entries is used
-	// for example /dummy?name=test1&name=test2&name=test3 == name = [test1, test2, test3]
-	values := req.URL.Query()
-	for queryKey, queryValues := range q {
-		for _, v := range queryValues {
-			values.Add(queryKey, v)
-		}
-	}
-	req.URL.RawQuery = values.Encode()
-	return req.WithContext(ctx)
-}
-
-func (c *Client) createDeleteReq(ctx context.Context, endpoint Object, q queries) *http.Request {
-	req, _ := http.NewRequest(http.MethodDelete, c.ingestURL+endpoint.String(), nil)
-	req.Header.Set(HeaderOrganization, c.organization)
-	req.Header.Set(HeaderProject, c.project)
-	req.Header.Set(HeaderUserAgent, c.userAgent)
-	if c.authorization != "" {
-		req.Header.Set(HeaderAuthorization, c.authorization)
-	}
-
-	// add query parameters to request, to pass arrays convention of repeat entries is used
-	// for example /dummy?name=test1&name=test2&name=test3 == name = [test1, test2, test3]
-	values := req.URL.Query()
-	for queryKey, queryValues := range q {
-		for _, v := range queryValues {
-			values.Add(queryKey, v)
-		}
-	}
-	req.URL.RawQuery = values.Encode()
-	return req.WithContext(ctx)
-}
-
-// Annotate injects to objects additional fields with values passed as map in parameter
-// If objects does not contain project - default value is added.
-func Annotate(
-	object AnyJSONObj,
-	annotations map[string]string,
-	project string,
-	isProjectOverwritten bool,
-) (AnyJSONObj, error) {
-	for k, v := range annotations {
-		object[k] = v
->>>>>>> db202f7e
 	}
 	return fmt.Errorf(msg)
 }
