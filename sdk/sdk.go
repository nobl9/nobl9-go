// Package sdk provide an abstraction for communication with API.
package sdk

import (
	"bytes"
	"context"
	"encoding/json"
	"fmt"
	"io"
	"math"
	"net/http"
	"net/url"
	"regexp"
	"strconv"
	"strings"
	"time"

	"github.com/influxdata/influxdb/v2/models"
	pkgErrors "github.com/pkg/errors"
)

// Timeout use for every request
const (
	Timeout = 10 * time.Second
)

// HTTP headers keys used across app
const (
	HeaderOrganization  = "organization"
	HeaderProject       = "project"
	HeaderAuthorization = "Authorization"
	HeaderUserAgent     = "User-Agent"
	HeaderClientID      = "ClientID"
	traceIDHeader       = "trace-id"
)

// HTTP GET query keys used across app
const (
	QueryKeyName             = "name"
	QueryKeyTime             = "t"
	QueryKeyFrom             = "from"
	QueryKeyTo               = "to"
	QueryKeySeries           = "series"
	QueryKeySteps            = "steps"
	QueryKeySlo              = "slo"
	QueryKeyTimeWindow       = "window"
	QueryKeyPercentiles      = "q"
	QueryKeyPermissionFilter = "pf"
	QueryKeyLabelsFilter     = "labels"
<<<<<<< HEAD
	QueryKeyServiceName      = "service_name"
	QueryKeyDryRun           = "dry_run"
=======
	QueryKeyTextSearch       = "text_search"
	QueryServiceName         = "service_name"
>>>>>>> eeb811ba
)

// ProjectsWildcard is used in HeaderProject when requesting for all projects.
const ProjectsWildcard = "*"

// Object represents available objects in API to perform operations.
type Object string

func (o Object) String() string {
	return strings.ToLower(string(o))
}

// M2MAppCredentials is used for storing client_id and client_secret.
type M2MAppCredentials struct {
	ClientID     string `json:"client_id"`
	ClientSecret string `json:"client_secret"`
}

// List of available objects in API.
const (
	ObjectSLO          Object = "SLO"
	ObjectService      Object = "Service"
	ObjectAgent        Object = "Agent"
	ObjectAlertPolicy  Object = "AlertPolicy"
	ObjectAlertSilence Object = "AlertSilence"
	// ObjectAlert represents object used only to return list of Alerts. Applying and deleting alerts is disabled.
	ObjectAlert Object = "Alert"
	// ObjectProject represents object used only to return list of Projects.
	// Applying and deleting projects is not supported.
	ObjectProject     Object = "Project"
	ObjectAlertMethod Object = "AlertMethod"
	// ObjectMetricSource represents ephemeral object used only to return concatenated list of Agents and Directs.
	ObjectMetricSource         Object = "MetricSource"
	ObjectDirect               Object = "Direct"
	ObjectDataExport           Object = "DataExport"
	ObjectUsageSummary         Object = "UsageSummary"
	ObjectRoleBinding          Object = "RoleBinding"
	ObjectSLOErrorBudgetStatus Object = "SLOErrorBudgetStatus"
	ObjectAnnotation           Object = "Annotation"
)

func getAllObjects() []Object {
	return []Object{
		ObjectSLO,
		ObjectService,
		ObjectAgent,
		ObjectProject,
		ObjectMetricSource,
		ObjectAlertPolicy,
		ObjectAlertSilence,
		ObjectAlert,
		ObjectAlertMethod,
		ObjectDirect,
		ObjectDataExport,
		ObjectUsageSummary,
		ObjectRoleBinding,
		ObjectSLOErrorBudgetStatus,
		ObjectAnnotation,
	}
}

func ObjectName(apiObject string) Object {
	objects := map[string]Object{
		"slo":          ObjectSLO,
		"service":      ObjectService,
		"agent":        ObjectAgent,
		"alertpolicy":  ObjectAlertPolicy,
		"alertsilence": ObjectAlertSilence,
		"alert":        ObjectAlert,
		"project":      ObjectProject,
		"alertmethod":  ObjectAlertMethod,
		"direct":       ObjectDirect,
		"dataexport":   ObjectDataExport,
		"rolebinding":  ObjectRoleBinding,
		"annotation":   ObjectAnnotation,
	}

	return objects[apiObject]
}

// IsObjectAvailable returns true if given object is available in SDK.
func IsObjectAvailable(o Object) bool {
	for _, availableObject := range getAllObjects() {
		if strings.EqualFold(o.String(), availableObject.String()) {
			return true
		}
	}
	return false
}

// Operation is an enum that represents an operation that can be done over an
// object kind.
type Operation int

// Possible values of Operation.
const (
	Get Operation = iota + 1
	TimeSeries
	Reports
)

func getNamesToOperationsMap() map[string]Operation {
	return map[string]Operation{
		"get":        Get,
		"timeseries": TimeSeries,
		"reports":    Reports,
	}
}

// ParseOperation return Operation matching given string.
func ParseOperation(val string) (Operation, error) {
	op, ok := getNamesToOperationsMap()[val]
	if !ok {
		return Operation(0), fmt.Errorf("'%s' is not a valid operation", val)
	}
	return op, nil
}

func (operation Operation) String() string {
	for k, v := range getNamesToOperationsMap() {
		if v == operation {
			return k
		}
	}
	return "UNKNOWN"
}

// DefaultProject is a value of the default project.
const DefaultProject = "default"

// AnyJSONObj can store a generic representation on any valid JSON.
type AnyJSONObj = map[string]interface{}

// Client represents API high level client.
type Client struct {
	c             http.Client
	ingestURL     string
	intakeURL     string
	organization  string
	project       string
	authorization string
	userAgent     string
}

// UserAgent returns users version.
func (c Client) UserAgent() string {
	return c.userAgent
}

// Authorization returns authorization header value that is used in the requests.
func (c Client) Authorization() string {
	return c.authorization
}

// SetAuth sets an authorization header which should used in future requests.
func (c *Client) SetAuth(authorization string) {
	c.authorization = authorization
}

// SetOrganization sets an organization which should used in future requests.
func (c *Client) SetOrganization(organization string) {
	c.organization = organization
}

// Organization gets an organization that will be used in future requests.
func (c *Client) Organization() string {
	return c.organization
}

// NewClientWithTimeout returns fully configured instance of API high level client with timeout used for every request.
func NewClientWithTimeout(
	ingestURL, intakeURL, organization, project, userAgent string, client *http.Client,
) (Client, error) {
	_, err := url.ParseRequestURI(ingestURL)
	if err != nil {
		return Client{}, fmt.Errorf("invalid url in configuration: %s", ingestURL)
	}

	if project != "*" && len(isDNS1123Label(project)) != 0 {
		return Client{}, fmt.Errorf("invalid project name %s", project)
	}

	return Client{
		c:            *client,
		ingestURL:    ingestURL,
		intakeURL:    intakeURL,
		organization: organization,
		project:      project,
		userAgent:    userAgent,
	}, nil
}

// NewClient returns fully configured instance of API high level client with default timeout.
func NewClient(ingestURL, intakeURL, organization, project, userAgent string, client *http.Client) (Client, error) {
	return NewClientWithTimeout(ingestURL, intakeURL, organization, project, userAgent, client)
}

const (
	apiApply  = "apply"
	apiDelete = "delete"
)

func getResponseServerError(resp *http.Response) error {
	body, _ := io.ReadAll(resp.Body)
	msg := fmt.Sprintf("%s error message: %s", http.StatusText(resp.StatusCode), bytes.TrimSpace(body))
	traceID := resp.Header.Get(traceIDHeader)
	if traceID != "" {
		msg = fmt.Sprintf("%s error id: %s", msg, traceID)
	}
	return fmt.Errorf(msg)
}

// GetObject returns array of supported type of Objects, when names are passed - query for these names
// otherwise returns list of all available objects.
func (c *Client) GetObject(
	object Object,
	timestamp string,
	filterLabel map[string][]string,
	names ...string,
) ([]AnyJSONObj, error) {
	endpoint := "/get/" + object
	q := queries{}
	if len(names) > 0 {
		q[QueryKeyName] = names
	}
	if timestamp != "" {
		q[QueryKeyTime] = []string{timestamp}
	}

	if len(filterLabel) > 0 {
		q[QueryKeyLabelsFilter] = []string{c.prepareFilterLabelsString(filterLabel)}
	}

	req := c.createGetReq(c.ingestURL, endpoint, q)
	// Ignore project from configuration and from `-p` flag.
	if object == ObjectAlert {
		req.Header.Set(HeaderProject, ProjectsWildcard)
	}

	resp, err := c.c.Do(req)
	if err != nil {
		return nil, fmt.Errorf("cannot perform a request to API: %w", err)
	}
	defer func() {
		_ = resp.Body.Close()
	}()

	switch {
	case resp.StatusCode == http.StatusOK:
		content, err := decodeBody(resp.Body)
		if err != nil {
			return nil, fmt.Errorf("cannot decode response from API: %w", err)
		}
		return content, nil
	case resp.StatusCode == http.StatusBadRequest,
		resp.StatusCode == http.StatusUnprocessableEntity,
		resp.StatusCode == http.StatusForbidden:
		body, _ := io.ReadAll(resp.Body)
		return nil, fmt.Errorf("%s", bytes.TrimSpace(body))
	case resp.StatusCode >= http.StatusInternalServerError:
		return nil, getResponseServerError(resp)
	default:
		body, _ := io.ReadAll(resp.Body)
		msg := strings.TrimSpace(string(body))
		return nil, fmt.Errorf("request finished with status code: %d and message: %s", resp.StatusCode, msg)
	}
}

func (c *Client) prepareFilterLabelsString(filterLabel map[string][]string) string {
	var labels []string
	for key, values := range filterLabel {
		if len(values) > 0 {
			for _, value := range values {
				labels = append(labels, fmt.Sprintf("%s:%s", key, value))
			}
		} else {
			labels = append(labels, key)
		}
	}
	return strings.Join(labels, ",")
}

func (c *Client) GetAWSExternalID() (string, error) {
	resp, err := c.c.Do(c.createGetReq(c.ingestURL, "/get/dataexport/aws-external-id", nil))
	if err != nil {
		return "", fmt.Errorf("cannot perform a request to API: %w", err)
	}
	defer func() {
		_ = resp.Body.Close()
	}()

	switch {
	case resp.StatusCode == http.StatusOK:
		jsonMap := make(map[string]interface{})
		if err := json.NewDecoder(resp.Body).Decode(&jsonMap); err != nil {
			return "", fmt.Errorf("cannot decode response from API: %w", err)
		}
		const field = "awsExternalID"
		externalID, ok := jsonMap[field]
		if !ok {
			return "", fmt.Errorf("missing field: %s", field)
		}
		externalIDString, ok := externalID.(string)
		if !ok {
			return "", fmt.Errorf("field: %s is not a string", field)
		}
		return externalIDString, nil
	case resp.StatusCode >= http.StatusInternalServerError:
		return "", getResponseServerError(resp)
	default:
		body, _ := io.ReadAll(resp.Body)
		msg := strings.TrimSpace(string(body))
		return "", fmt.Errorf("request finished with status code: %d and message: %s", resp.StatusCode, msg)
	}
}

// DeleteObjectsByName makes a call to endpoint for deleting objects with passed names and object types.
func (c *Client) DeleteObjectsByName(object Object, dryRun bool, names ...string) error {
	endpoint := "/delete/" + object
	q := queries{
		QueryKeyName:   names,
		QueryKeyDryRun: []string{strconv.FormatBool(dryRun)},
	}
	req := c.createDeleteReq(endpoint, q)

	resp, err := c.c.Do(req)
	if err != nil {
		return fmt.Errorf("cannot perform a request to API: %w", err)
	}
	defer func() {
		_ = resp.Body.Close()
	}()

	switch {
	case resp.StatusCode == http.StatusOK:
		return nil
	case resp.StatusCode == http.StatusBadRequest,
		resp.StatusCode == http.StatusConflict,
		resp.StatusCode == http.StatusUnprocessableEntity,
		resp.StatusCode == http.StatusForbidden:
		body, _ := io.ReadAll(resp.Body)
		return fmt.Errorf("%s", bytes.TrimSpace(body))
	case resp.StatusCode >= http.StatusInternalServerError:
		return getResponseServerError(resp)
	default:
		body, _ := io.ReadAll(resp.Body)
		msg := strings.TrimSpace(string(body))
		return fmt.Errorf("request finished with status code: %d and message: %s", resp.StatusCode, msg)
	}
}

// ApplyObjects applies (create or update) list of objects passed as argument via API.
func (c *Client) ApplyObjects(objects []AnyJSONObj, dryRun bool) error {
	return c.applyOrDeleteObjects(objects, apiApply, dryRun)
}

// DeleteObjects deletes list of objects passed as argument via API.
func (c *Client) DeleteObjects(objects []AnyJSONObj, dryRun bool) error {
	return c.applyOrDeleteObjects(objects, apiDelete, dryRun)
}

// GetAgentCredentials gets agent credentials from Okta.
func (c *Client) GetAgentCredentials(agentsName string) (M2MAppCredentials, error) {
	request := c.createGetReq(c.ingestURL, "/internal/agent/clientcreds", map[string][]string{"name": {agentsName}})
	response, err := c.c.Do(request)
	if err != nil {
		return M2MAppCredentials{}, pkgErrors.WithStack(err)
	}
	defer func() {
		_ = response.Body.Close()
	}()

	var credentials M2MAppCredentials
	err = json.NewDecoder(response.Body).Decode(&credentials)
	if err != nil {
		return M2MAppCredentials{}, pkgErrors.WithStack(err)
	}
	return credentials, nil
}

func (c *Client) PostMetrics(ctx context.Context, points models.Points, accessToken string) error {
	const postChunkSize = 500
	for chunkOffset := 0; chunkOffset < len(points); chunkOffset += postChunkSize {
		chunk := points[chunkOffset:int(math.Min(float64(len(points)), float64(chunkOffset+postChunkSize)))]
		var buf strings.Builder
		for _, point := range chunk {
			buf.WriteString(point.String() + "\n")
		}
		request, err := http.NewRequestWithContext(
			ctx,
			http.MethodPost,
			c.intakeURL+"/data",
			strings.NewReader(buf.String()),
		)
		if err != nil {
			panic(err)
		}
		request.Header.Set(HeaderOrganization, c.organization)
		request.Header.Set(HeaderUserAgent, c.userAgent)
		if c.authorization != "" {
			request.Header.Set(HeaderAuthorization, accessToken)
		}
		response, err := c.c.Do(request)
		if err != nil {
			return pkgErrors.Wrapf(
				err,
				"Error making request to api. %d points got written successfully.",
				chunkOffset)
		}
		if response.StatusCode != http.StatusOK {
			err = pkgErrors.Errorf(
				"Received unexpected response from api %v. %d points got written successfully.",
				getResponseFields(response),
				chunkOffset)
		}
		_ = response.Body.Close()
		if err != nil {
			return err
		}
	}
	return nil
}

// applyOrDeleteObjects applies or deletes list of objects
// depending on apiMode parameter.
func (c *Client) applyOrDeleteObjects(objects []AnyJSONObj, apiMode string, dryRun bool) error {
	buf := &bytes.Buffer{}
	if err := json.NewEncoder(buf).Encode(objects); err != nil {
		return fmt.Errorf("cannot marshal: %w", err)
	}

	req, err := c.getRequestForAPIMode(apiMode, buf)
	if err != nil {
		return fmt.Errorf("cannot create a request: %w", err)
	}

	req.Header.Set(HeaderOrganization, c.organization)
	req.Header.Set(HeaderUserAgent, c.userAgent)
	if c.authorization != "" {
		req.Header.Set(HeaderAuthorization, c.authorization)
	}
	q := req.URL.Query()
	q.Set(QueryKeyDryRun, strconv.FormatBool(dryRun))
	req.URL.RawQuery = q.Encode()

	resp, err := c.c.Do(req)
	if err != nil {
		return fmt.Errorf("cannot perform a request to API: %w", err)
	}
	defer func() { _ = resp.Body.Close() }()

	switch {
	case resp.StatusCode == http.StatusOK:
		return nil
	case resp.StatusCode == http.StatusBadRequest,
		resp.StatusCode == http.StatusConflict,
		resp.StatusCode == http.StatusUnprocessableEntity,
		resp.StatusCode == http.StatusForbidden:
		body, _ := io.ReadAll(resp.Body)
		return fmt.Errorf("%s", bytes.TrimSpace(body))
	case resp.StatusCode >= http.StatusInternalServerError:
		return getResponseServerError(resp)
	default:
		return fmt.Errorf("request finished with unexpected status code: %d", resp.StatusCode)
	}
}

func (c *Client) getRequestForAPIMode(apiMode string, buf io.Reader) (*http.Request, error) {
	switch apiMode {
	case apiApply:
		return http.NewRequest(http.MethodPut, c.ingestURL+"/apply", buf)
	case apiDelete:
		return http.NewRequest(http.MethodDelete, c.ingestURL+"/delete", buf)
	}
	return nil, fmt.Errorf("wrong request type, only %s and %s values are valid", apiApply, apiDelete)
}

func (c *Client) createGetReq(apiURL string, endpoint Object, q queries) *http.Request {
	req, _ := http.NewRequest(http.MethodGet, apiURL+endpoint.String(), nil)
	req.Header.Set(HeaderOrganization, c.organization)
	req.Header.Set(HeaderProject, c.project)
	req.Header.Set(HeaderUserAgent, c.userAgent)
	if c.authorization != "" {
		req.Header.Set(HeaderAuthorization, c.authorization)
	}

	// add query parameters to request, to pass arrays convention of repeat entries is used
	// for example /dummy?name=test1&name=test2&name=test3 == name = [test1, test2, test3]
	values := req.URL.Query()
	for queryKey, queryValues := range q {
		for _, v := range queryValues {
			values.Add(queryKey, v)
		}
	}
	req.URL.RawQuery = values.Encode()
	return req
}

func (c *Client) createDeleteReq(endpoint Object, q queries) *http.Request {
	req, _ := http.NewRequest(http.MethodDelete, c.ingestURL+endpoint.String(), nil)
	req.Header.Set(HeaderOrganization, c.organization)
	req.Header.Set(HeaderProject, c.project)
	req.Header.Set(HeaderUserAgent, c.userAgent)
	if c.authorization != "" {
		req.Header.Set(HeaderAuthorization, c.authorization)
	}

	// add query parameters to request, to pass arrays convention of repeat entries is used
	// for example /dummy?name=test1&name=test2&name=test3 == name = [test1, test2, test3]
	values := req.URL.Query()
	for queryKey, queryValues := range q {
		for _, v := range queryValues {
			values.Add(queryKey, v)
		}
	}
	req.URL.RawQuery = values.Encode()
	return req
}

// Annotate injects to objects additional fields with values passed as map in parameter
// If objects does not contain project - default value is added.
func Annotate(
	object AnyJSONObj,
	annotations map[string]string,
	project string,
	isProjectOverwritten bool,
) (AnyJSONObj, error) {
	for k, v := range annotations {
		object[k] = v
	}
	m, ok := object["metadata"].(map[string]interface{})

	switch {
	case !ok:
		return AnyJSONObj{}, fmt.Errorf("cannot retrieve metadata section")
	// If project in YAML is empty - fill project
	case m["project"] == nil:
		m["project"] = project
		object["metadata"] = m
	// If value in YAML is not empty but is different than value from --project flag
	case m["project"] != nil && m["project"] != project && isProjectOverwritten:
		return AnyJSONObj{},
			fmt.Errorf(
				"the project from the provided object %s does not match "+
					"the project %s. You must pass '--project=%s' to perform this operation",
				m["project"],
				project,
				m["project"])
	}
	return object, nil
}

// decodeBody assumes that passed body is an array of JSON objects.
func decodeBody(r io.Reader) ([]AnyJSONObj, error) {
	dec := json.NewDecoder(r)
	var parsed []AnyJSONObj
	if err := dec.Decode(&parsed); err != nil {
		return nil, err
	}
	return parsed, nil
}

type queries map[string][]string

// isDNS1123Label tests for a string that conforms to the definition of a label in
// DNS (RFC 1123).
func isDNS1123Label(value string) []string {
	// dNS1123LabelMaxLength is a label's max length in DNS (RFC 1123)
	const dNS1123LabelMaxLength int = 63
	const dns1123LabelFmt string = "[a-z0-9]([-a-z0-9]*[a-z0-9])?"

	const dns1123LabelErrMsg string = "a DNS-1123 label must consist of lower case alphanumeric characters or '-', and must start and end with an alphanumeric character"

	dns1123LabelRegexp := regexp.MustCompile("^" + dns1123LabelFmt + "$")
	var errs []string
	if len(value) > dNS1123LabelMaxLength {
		errs = append(errs, fmt.Sprintf("must be no more than %d characters", dNS1123LabelMaxLength))
	}
	if !dns1123LabelRegexp.MatchString(value) {
		errs = append(errs, regexError(dns1123LabelErrMsg, dns1123LabelFmt, "my-name", "123-abc"))
	}
	return errs
}

// regexError returns a string explanation of a regex validation failure.
func regexError(msg, format string, examples ...string) string {
	if len(examples) == 0 {
		return msg + " (regex used for validation is '" + format + "')"
	}
	msg += " (e.g. "
	for i := range examples {
		if i > 0 {
			msg += " or "
		}
		msg += "'" + examples[i] + "', "
	}
	msg += "regex used for validation is '" + format + "')"
	return msg
}

// getResponseFields returns set of fields to use when logging an http response error.
func getResponseFields(resp *http.Response) map[string]interface{} {
	fields := map[string]interface{}{
		"http.status_code": resp.StatusCode,
	}
	respBody, err := io.ReadAll(resp.Body)
	if err != nil {
		return fields
	}
	fields["resp"] = string(respBody)
	return fields
}<|MERGE_RESOLUTION|>--- conflicted
+++ resolved
@@ -47,13 +47,9 @@
 	QueryKeyPercentiles      = "q"
 	QueryKeyPermissionFilter = "pf"
 	QueryKeyLabelsFilter     = "labels"
-<<<<<<< HEAD
 	QueryKeyServiceName      = "service_name"
 	QueryKeyDryRun           = "dry_run"
-=======
 	QueryKeyTextSearch       = "text_search"
-	QueryServiceName         = "service_name"
->>>>>>> eeb811ba
 )
 
 // ProjectsWildcard is used in HeaderProject when requesting for all projects.
