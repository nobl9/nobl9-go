package sdk

import (
	"embed"
	"path/filepath"
	"testing"

	"github.com/stretchr/testify/assert"
	"github.com/stretchr/testify/require"

	"github.com/nobl9/nobl9-go/manifest"
<<<<<<< HEAD
	"github.com/nobl9/nobl9-go/manifest/v1alpha/project"
	v1alphaService "github.com/nobl9/nobl9-go/manifest/v1alpha/service"
=======
	"github.com/nobl9/nobl9-go/manifest/v1alpha"
	"github.com/nobl9/nobl9-go/manifest/v1alpha/project"
>>>>>>> a001f6e2
)

//go:embed test_data/parser
var parserTestData embed.FS

func TestDecode(t *testing.T) {
	for _, test := range []struct {
		Input              string
		ExpectedObjectsLen int
		ExpectedNames      []string
		Format             manifest.ObjectFormat
	}{
		{
			Input:              "list_of_objects.yaml",
			ExpectedObjectsLen: 2,
			ExpectedNames:      []string{"default0", "default1"},
			Format:             manifest.ObjectFormatYAML,
		},
		{
			Input:              "list_of_objects_with_whitespace.yaml",
			ExpectedObjectsLen: 2,
			ExpectedNames:      []string{"default0", "default1"},
			Format:             manifest.ObjectFormatYAML,
		},
		{
			Input:              "list_of_objects_with_comments.yaml",
			ExpectedObjectsLen: 2,
			ExpectedNames:      []string{"default0", "default1"},
			Format:             manifest.ObjectFormatYAML,
		},
		{
			Input:              "multiple_documents.yaml",
			ExpectedObjectsLen: 3,
			ExpectedNames:      []string{"default0", "default1", "default2"},
			Format:             manifest.ObjectFormatYAML,
		},
		{
			Input:              "single_document.yaml",
			ExpectedObjectsLen: 1,
			ExpectedNames:      []string{"default"},
			Format:             manifest.ObjectFormatYAML,
		},
		{
			Input:              "single_document_with_document_separators.yaml",
			ExpectedObjectsLen: 1,
			ExpectedNames:      []string{"default"},
			Format:             manifest.ObjectFormatYAML,
		},
		{
			Input:              "compacted_list_of_objects.json",
			ExpectedObjectsLen: 2,
			ExpectedNames:      []string{"default0", "default1"},
			Format:             manifest.ObjectFormatJSON,
		},
		{
			Input:              "compacted_single_object.json",
			ExpectedObjectsLen: 1,
			ExpectedNames:      []string{"default"},
			Format:             manifest.ObjectFormatJSON,
		},
		{
			Input:              "list_of_objects.json",
			ExpectedObjectsLen: 2,
			ExpectedNames:      []string{"default0", "default1"},
			Format:             manifest.ObjectFormatJSON,
		},
		{
			Input:              "list_of_objects_with_whitespace.json",
			ExpectedObjectsLen: 2,
			ExpectedNames:      []string{"default0", "default1"},
			Format:             manifest.ObjectFormatJSON,
		},
		{
			Input:              "single_object.json",
			ExpectedObjectsLen: 1,
			ExpectedNames:      []string{"default"},
			Format:             manifest.ObjectFormatJSON,
		},
	} {
		t.Run(test.Input, func(t *testing.T) {
			data := readInputFile(t, test.Input)

			isJSON := isJSONBuffer(data)
			switch test.Format {
			case manifest.ObjectFormatJSON:
				assert.True(t, isJSON, "expected the file contents to be interpreted as JSON")
			case manifest.ObjectFormatYAML:
				assert.False(t, isJSON, "expected the file contents to be interpreted as YAML")
			}

			objects, err := DecodeObjects(data)
			require.NoError(t, err)
			assert.Len(t, objects, test.ExpectedObjectsLen)
			assert.IsType(t, project.Project{}, objects[0])

			objectNames := make([]string, 0, len(objects))
			for _, object := range objects {
				objectNames = append(objectNames, object.GetName())
			}
			for _, name := range test.ExpectedNames {
				assert.Contains(t, objectNames, name)
			}
		})
	}
}

func TestDecodeSingle(t *testing.T) {
	t.Run("golden path", func(t *testing.T) {
		proj, err := DecodeObject[project.Project](readInputFile(t, "single_project.yaml"))
		require.NoError(t, err)
		assert.NotZero(t, proj)
		assert.Equal(t, "default", proj.GetName())
	})

	t.Run("multiple objects, return error", func(t *testing.T) {
		_, err := DecodeObject[project.Project](readInputFile(t, "two_projects.yaml"))
		require.Error(t, err)
		assert.EqualError(t, err, "unexpected number of objects: 2, expected exactly one")
	})

	t.Run("invalid type, return error", func(t *testing.T) {
		_, err := DecodeObject[v1alphaService.Service](readInputFile(t, "single_project.yaml"))
		require.Error(t, err)
<<<<<<< HEAD
		assert.EqualError(t, err, "object of type project.Project is not of type service.Service")
=======
		assert.EqualError(t, err, "object of type project.Project is not of type v1alpha.Service")
>>>>>>> a001f6e2
	})
}

func readInputFile(t *testing.T, name string) []byte {
	t.Helper()
	data, err := parserTestData.ReadFile(filepath.Join("test_data", "parser", name))
	require.NoError(t, err)
	return data
}<|MERGE_RESOLUTION|>--- conflicted
+++ resolved
@@ -9,13 +9,8 @@
 	"github.com/stretchr/testify/require"
 
 	"github.com/nobl9/nobl9-go/manifest"
-<<<<<<< HEAD
-	"github.com/nobl9/nobl9-go/manifest/v1alpha/project"
+	v1alphaProject "github.com/nobl9/nobl9-go/manifest/v1alpha/project"
 	v1alphaService "github.com/nobl9/nobl9-go/manifest/v1alpha/service"
-=======
-	"github.com/nobl9/nobl9-go/manifest/v1alpha"
-	"github.com/nobl9/nobl9-go/manifest/v1alpha/project"
->>>>>>> a001f6e2
 )
 
 //go:embed test_data/parser
@@ -109,7 +104,7 @@
 			objects, err := DecodeObjects(data)
 			require.NoError(t, err)
 			assert.Len(t, objects, test.ExpectedObjectsLen)
-			assert.IsType(t, project.Project{}, objects[0])
+			assert.IsType(t, v1alphaProject.Project{}, objects[0])
 
 			objectNames := make([]string, 0, len(objects))
 			for _, object := range objects {
@@ -124,14 +119,14 @@
 
 func TestDecodeSingle(t *testing.T) {
 	t.Run("golden path", func(t *testing.T) {
-		proj, err := DecodeObject[project.Project](readInputFile(t, "single_project.yaml"))
+		proj, err := DecodeObject[v1alphaProject.Project](readInputFile(t, "single_project.yaml"))
 		require.NoError(t, err)
 		assert.NotZero(t, proj)
 		assert.Equal(t, "default", proj.GetName())
 	})
 
 	t.Run("multiple objects, return error", func(t *testing.T) {
-		_, err := DecodeObject[project.Project](readInputFile(t, "two_projects.yaml"))
+		_, err := DecodeObject[v1alphaProject.Project](readInputFile(t, "two_projects.yaml"))
 		require.Error(t, err)
 		assert.EqualError(t, err, "unexpected number of objects: 2, expected exactly one")
 	})
@@ -139,11 +134,7 @@
 	t.Run("invalid type, return error", func(t *testing.T) {
 		_, err := DecodeObject[v1alphaService.Service](readInputFile(t, "single_project.yaml"))
 		require.Error(t, err)
-<<<<<<< HEAD
 		assert.EqualError(t, err, "object of type project.Project is not of type service.Service")
-=======
-		assert.EqualError(t, err, "object of type project.Project is not of type v1alpha.Service")
->>>>>>> a001f6e2
 	})
 }
 
